--- conflicted
+++ resolved
@@ -12,8 +12,5 @@
 kylesayrs
 # eldarkurtic
 corey-nm
-<<<<<<< HEAD
 # chibukach
-=======
-# shubhra
->>>>>>> cd3d811a
+# shubhra