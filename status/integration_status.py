--- conflicted
+++ resolved
@@ -83,11 +83,7 @@
 class CheckpointsStatusTable(FeatureStatusTable):
     original_integration_checkpoints: FeatureStatus = Field()
     sparsezoo_checkpoints: FeatureStatus = Field()
-<<<<<<< HEAD
-    best_checkpoint: FeatureStatus = Field()
-=======
     best_dense_checkpoint: FeatureStatus = Field()
->>>>>>> c17123af
     best_pruned_checkpoint: FeatureStatus = Field()
     best_pruned_quantized_checkpoint: FeatureStatus = Field()
     recipe_saved_to_checkpoint: FeatureStatus = Field()
