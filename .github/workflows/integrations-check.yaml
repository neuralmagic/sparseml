name: Integrations Testing
on: 
  pull_request:
    branches:
      - main
      - 'release/*'

jobs:
  test-setup:
<<<<<<< HEAD
    runs-on: ubuntu-latest
=======
    runs-on: ubuntu-22.04
>>>>>>> 07645cdc
    steps:
      - uses: actions/checkout@v2
        with:
          fetch-depth: 0
      - run: git branch --show-current
      - name: Get current branch
        id: get-branch
        run: >
          (git branch --show-current | grep -E "release/")
          && echo "::set-output name=branch::$(git branch --show-current)"
          || echo "::set-output name=branch::main"
      - name: "Checking if sparseml.transformers was changed"
        id: transformers-check
        run: >
          ((git diff --name-only origin/main HEAD | grep -E "[src/sparseml|tests/integrations]/transformers|setup.py")
          || (echo $GITHUB_REF | grep -E "refs/heads/[release/|main]"))
          && echo "::set-output name=output::transformers" || echo "::set-output name=output::"
      - name: "Checking if sparseml.yolov5 was changed" 
        id: yolov5-check
        run: >
          ((git diff --name-only origin/main HEAD | grep -E "[src/sparseml|tests/integrations]/yolov5|setup.py")
          || (echo $GITHUB_REF | grep -E "refs/heads/[release/|main]"))
          && echo "::set-output name=output::yolov5" || echo "::set-output name=output::"
      - name: "Checking if sparseml.pytorch.image_classification was changed" 
        id: image-classification-check
        run: >
          ((git diff --name-only origin/main HEAD | grep -E "[src/sparseml/pytorch|tests/integrations]/image_classification|setup.py")
          || (echo $GITHUB_REF | grep -E "refs/heads/[release/|main]"))
          && echo "::set-output name=output::image_classification" || echo "::set-output name=output::"

  integrations-tests:
<<<<<<< HEAD
    runs-on: ubuntu-latest
=======
    runs-on: ubuntu-22.04
>>>>>>> 07645cdc
    needs: test-setup
    env:
      SPARSEZOO_TEST_MODE: "true"
      SPARSEML_TEST_CADENCE: "pre-commit"
      TRANSFORMERS: needs.test-setup.outputs.transformers
      YOLOV5: needs.test-setup.outputs.yolov5
      IMAGE_CLASSIFICATION: needs.test-setup.outputs.image_classification
    steps:
      - uses: actions/checkout@v2
      - uses: actions/checkout@v2
        with:
          repository: "neuralmagic/sparsezoo"
          path: "sparsezoo"
          ref: ${{needs.test-setup.outputs.branch}}
      - name: Set up Python 3.9
        uses: actions/setup-python@v4
        with:
          python-version: 3.9
      - name: "⚙️ Install sparsezoo dependencies"
        run: pip3 install -U pip && pip3 install setuptools sparsezoo/
      - name: "Clean sparsezoo directory"
        run: rm -r sparsezoo/
      - name: "Upgrade protobuf version"
        run: pip3 install --upgrade protobuf
      - name: "⚙️ Install dependencies"
        run: pip3 install .[dev,torchvision,deepsparse,onnxruntime]
      - name: "Install transformers integration"
        run: sparseml.transformers.question_answering --help
      - name: "Install yolov5 integration"
        run: sparseml.yolov5.train --help
      - name: "🔬 Running integrations tests (cadence: pre-commit}})"
        run: make testinteg TARGETS=$TRANSFORMERS,$YOLOV5,$IMAGE_CLASSIFICATION
<|MERGE_RESOLUTION|>--- conflicted
+++ resolved
@@ -7,11 +7,7 @@
 
 jobs:
   test-setup:
-<<<<<<< HEAD
-    runs-on: ubuntu-latest
-=======
     runs-on: ubuntu-22.04
->>>>>>> 07645cdc
     steps:
       - uses: actions/checkout@v2
         with:
@@ -43,11 +39,7 @@
           && echo "::set-output name=output::image_classification" || echo "::set-output name=output::"
 
   integrations-tests:
-<<<<<<< HEAD
-    runs-on: ubuntu-latest
-=======
     runs-on: ubuntu-22.04
->>>>>>> 07645cdc
     needs: test-setup
     env:
       SPARSEZOO_TEST_MODE: "true"
