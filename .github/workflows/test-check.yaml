name: Test Checks
on: 
  push:
    branches:
      - main
      - 'release/*'
  pull_request:
    branches:
      - main
      - 'release/*'

jobs:
  test-setup:
<<<<<<< HEAD
    runs-on: ubuntu-latest
=======
    runs-on: ubuntu-22.04
>>>>>>> 07645cdc
    outputs:
      branch: ${{ steps.get-branch.outputs.branch }}
      base: ${{ steps.base-check.outputs.output }}
      deepsparse: ${{ steps.deepsparse-check.outputs.output }}
      keras: ${{ steps.keras-check.outputs.output }}
      onnx: ${{ steps.onnx-check.outputs.output }}
      pytorch: ${{ steps.pytorch-check.outputs.output }}
      tensorflow_v1: ${{ steps.tensorflow_v1-check.outputs.output }}
    steps:
      - uses: actions/checkout@v2
        with:
          fetch-depth: 0
      - run: git branch --show-current
      - name: Get current branch
        id: get-branch
        run: >
          (git branch --show-current | grep -E "release/")
          && echo "::set-output name=branch::$(git branch --show-current)"
          || echo "::set-output name=branch::main"
      - name: "Checking if sparseml was changed"
        id: base-check
        run: >
          ((git diff --name-only origin/main HEAD | grep -E "[src|tests]/sparseml|setup.py|.github")
          || (echo $GITHUB_REF | grep -E "refs/heads/[release/|main]"))
          && echo "::set-output name=output::1" || echo "::set-output name=output::0"
      - name: "Checking if sparseml.deepsaprse was changed"
        id: deepsparse-check
        run: >
          ((git diff --name-only origin/main HEAD | grep -E "[src|tests]/sparseml/deepsparse|setup.py|.github")
          || (echo $GITHUB_REF | grep -E "refs/heads/[release/|main]"))
          && echo "::set-output name=output::1" || echo "::set-output name=output::0"
      - name: "Checking if sparseml.keras was changed"
        id: keras-check
        run: >
          ((git diff --name-only origin/main HEAD | grep -E "[src|tests]/sparseml/keras|setup.py|.github")
          || (echo $GITHUB_REF | grep -E "refs/heads/[release/|main]"))
          && echo "::set-output name=output::1" || echo "::set-output name=output::0"
      - name: "Checking if sparseml.onnx was changed"
        id: onnx-check
        run: >
          ((git diff --name-only origin/main HEAD | grep -E "[src|tests]/sparseml/onnx|setup.py|.github")
          || (echo $GITHUB_REF | grep -E "refs/heads/[release/|main]"))
          && echo "::set-output name=output::1" || echo "::set-output name=output::0"
      - name: "Checking if sparseml.pytorch was changed"
        id: pytorch-check
        run: >
          ((git diff --name-only origin/main HEAD | grep -E "[src|tests]/sparseml/pytorch|setup.py|.github")
          || (echo $GITHUB_REF | grep -E "refs/heads/[release/|main]"))
          && echo "::set-output name=output::1" || echo "::set-output name=output::0"
      - name: "Checking if sparseml.tensorflow_v1 was changed"
        id: tensorflow_v1-check
        run: >
          ((git diff --name-only origin/main HEAD | grep -E "[src|tests]/sparseml/tensorflow_v1|setup.py|.github")
          || (echo $GITHUB_REF | grep -E "refs/heads/[release/|main]"))
          && echo "::set-output name=output::1" || echo "::set-output name=output::0"
  base-tests:
<<<<<<< HEAD
    runs-on: ubuntu-latest
=======
    runs-on: ubuntu-22.04
>>>>>>> 07645cdc
    env:
      SPARSEZOO_TEST_MODE: "true"
    needs: test-setup
    if: ${{needs.test-setup.outputs.base == 1}}
    steps:
      - uses: actions/setup-python@v4
        with:
          python-version: '3.9'
      - uses: actions/checkout@v2
      - uses: actions/checkout@v2
        with:
          repository: "neuralmagic/sparsezoo"
          path: "sparsezoo"
          ref: ${{needs.test-setup.outputs.branch}}
      - name: "⚙️ Install sparsezoo dependencies"
        run: pip3 install -U pip && pip3 install setuptools sparsezoo/
      - name: "Clean sparsezoo directory"
        run: rm -r sparsezoo/
      - name: "Upgrade protobuf version"
        run: pip3 install --upgrade protobuf
      - name: "⚙️ Install dependencies"
        run: pip3 install .[dev,onnxruntime]
      - name: "🔬 Running base tests"
        run: make test
  deepsparse-tests:
<<<<<<< HEAD
    runs-on: ubuntu-latest
=======
    runs-on: ubuntu-22.04
>>>>>>> 07645cdc
    env:
      SPARSEZOO_TEST_MODE: "true"
    needs: test-setup
    if: ${{needs.test-setup.outputs.deepsparse == 1}}
    steps:
      - uses: actions/setup-python@v4
        with:
          python-version: '3.9'
      - uses: actions/checkout@v2
      - uses: actions/checkout@v2
        with:
          repository: "neuralmagic/sparsezoo"
          path: "sparsezoo"
          ref: ${{needs.test-setup.outputs.branch}}
      - name: "⚙️ Install sparsezoo dependencies"
        run: pip3 install -U pip && pip3 install setuptools sparsezoo/
      - name: "Clean sparsezoo directory"
        run: rm -r sparsezoo/
      - name: "Upgrade protobuf version"
        run: pip3 install --upgrade protobuf
      - name: "⚙️ Install dependencies"
        run: pip3 install .[dev,deepsparse,onnxruntime]
      - name: "🔬 Running deepsparse tests"
        run: make test TARGETS=deepsparse
  keras-tests:
<<<<<<< HEAD
    runs-on: ubuntu-latest
=======
    runs-on: ubuntu-22.04
>>>>>>> 07645cdc
    env:
      SPARSEZOO_TEST_MODE: "true"
    needs: test-setup
    if:  ${{needs.test-setup.outputs.keras == 1}}
    steps:
      - uses: actions/setup-python@v4
        with:
<<<<<<< HEAD
          python-version: '3.8.10'
=======
          python-version: '3.8'
>>>>>>> 07645cdc
      - uses: actions/checkout@v2
      - uses: actions/checkout@v2
        with:
          repository: "neuralmagic/sparsezoo"
          path: "sparsezoo"
          ref: ${{needs.test-setup.outputs.branch}}
      - name: "⚙️ Install sparsezoo dependencies"
        run: pip3 install -U pip && pip3 install setuptools sparsezoo/
      - name: "Clean sparsezoo directory"
        run: rm -r sparsezoo/
      - name: "⚙️ Install dependencies"
        run: pip3 install .[dev,tf_keras,onnxruntime]
      - name: "🔬 Running keras tests"
        run: make test TARGETS=keras
  onnx-tests:
<<<<<<< HEAD
    runs-on: ubuntu-latest
=======
    runs-on: ubuntu-22.04
>>>>>>> 07645cdc
    env:
      SPARSEZOO_TEST_MODE: "true"
    needs: test-setup
    if: ${{needs.test-setup.outputs.onnx == 1}}
    steps:
      - uses: actions/setup-python@v4
        with:
          python-version: '3.9'
      - uses: actions/checkout@v2
      - uses: actions/checkout@v2
        with:
          repository: "neuralmagic/sparsezoo"
          path: "sparsezoo"
          ref: ${{needs.test-setup.outputs.branch}}
      - name: "⚙️ Install sparsezoo dependencies"
        run: pip3 install -U pip && pip3 install setuptools sparsezoo/
      - name: "Clean sparsezoo directory"
        run: rm -r sparsezoo/
      - name: "⚙️ Install dependencies"
        run: pip3 install .[dev,torchvision,onnxruntime]
      - name: "🔬 Running onnx tests"
        run: make test TARGETS=onnx
  pytorch-tests:
<<<<<<< HEAD
    runs-on: ubuntu-latest
=======
    runs-on: ubuntu-22.04
>>>>>>> 07645cdc
    env:
      SPARSEZOO_TEST_MODE: "true"
    needs: test-setup
    if: ${{needs.test-setup.outputs.pytorch == 1}}
    steps:
      - uses: actions/setup-python@v4
        with:
          python-version: '3.9'
      - uses: actions/checkout@v2
      - uses: actions/checkout@v2
        with:
          repository: "neuralmagic/sparsezoo"
          path: "sparsezoo"
          ref: ${{needs.test-setup.outputs.branch}}
      - name: "⚙️ Install sparsezoo dependencies"
        run: pip3 install -U pip && pip3 install setuptools sparsezoo/
      - name: "Clean sparsezoo directory"
        run: rm -r sparsezoo/
      - name: "⚙️ Install dependencies"
        run: pip3 install .[dev,torchvision,onnxruntime]
      - name: "🔬 Running pytorch tests"
        run: make test TARGETS=pytorch
  tensorflow-v1-tests:
<<<<<<< HEAD
    runs-on: ubuntu-latest
=======
    runs-on: ubuntu-22.04
>>>>>>> 07645cdc
    env:
      SPARSEZOO_TEST_MODE: "true"
    needs: test-setup
    if:  ${{needs.test-setup.outputs.tensorflow_v1 == 1}}
    steps:
      - uses: actions/setup-python@v4
        with:
          python-version: '3.7'
      - uses: actions/checkout@v2
      - uses: actions/checkout@v2
        with:
          repository: "neuralmagic/sparsezoo"
          path: "sparsezoo"
          ref: ${{needs.test-setup.outputs.branch}}
      - name: "⚙️ Install sparsezoo dependencies"
        run: pip3 install -U pip && pip3 install setuptools sparsezoo/
      - name: "Clean sparsezoo directory"
        run: rm -r sparsezoo/
      - name: "⚙️ Install dependencies"
        run: pip3 install .[dev,tf_v1,onnxruntime]
      - name: "🔬 Running tensorflow_v1 tests"
        run: make test TARGETS=tensorflow_v1<|MERGE_RESOLUTION|>--- conflicted
+++ resolved
@@ -11,11 +11,7 @@
 
 jobs:
   test-setup:
-<<<<<<< HEAD
-    runs-on: ubuntu-latest
-=======
-    runs-on: ubuntu-22.04
->>>>>>> 07645cdc
+    runs-on: ubuntu-22.04
     outputs:
       branch: ${{ steps.get-branch.outputs.branch }}
       base: ${{ steps.base-check.outputs.output }}
@@ -72,11 +68,7 @@
           || (echo $GITHUB_REF | grep -E "refs/heads/[release/|main]"))
           && echo "::set-output name=output::1" || echo "::set-output name=output::0"
   base-tests:
-<<<<<<< HEAD
-    runs-on: ubuntu-latest
-=======
-    runs-on: ubuntu-22.04
->>>>>>> 07645cdc
+    runs-on: ubuntu-22.04
     env:
       SPARSEZOO_TEST_MODE: "true"
     needs: test-setup
@@ -102,11 +94,7 @@
       - name: "🔬 Running base tests"
         run: make test
   deepsparse-tests:
-<<<<<<< HEAD
-    runs-on: ubuntu-latest
-=======
-    runs-on: ubuntu-22.04
->>>>>>> 07645cdc
+    runs-on: ubuntu-22.04
     env:
       SPARSEZOO_TEST_MODE: "true"
     needs: test-setup
@@ -132,11 +120,7 @@
       - name: "🔬 Running deepsparse tests"
         run: make test TARGETS=deepsparse
   keras-tests:
-<<<<<<< HEAD
-    runs-on: ubuntu-latest
-=======
-    runs-on: ubuntu-22.04
->>>>>>> 07645cdc
+    runs-on: ubuntu-22.04
     env:
       SPARSEZOO_TEST_MODE: "true"
     needs: test-setup
@@ -144,11 +128,7 @@
     steps:
       - uses: actions/setup-python@v4
         with:
-<<<<<<< HEAD
-          python-version: '3.8.10'
-=======
           python-version: '3.8'
->>>>>>> 07645cdc
       - uses: actions/checkout@v2
       - uses: actions/checkout@v2
         with:
@@ -164,11 +144,7 @@
       - name: "🔬 Running keras tests"
         run: make test TARGETS=keras
   onnx-tests:
-<<<<<<< HEAD
-    runs-on: ubuntu-latest
-=======
-    runs-on: ubuntu-22.04
->>>>>>> 07645cdc
+    runs-on: ubuntu-22.04
     env:
       SPARSEZOO_TEST_MODE: "true"
     needs: test-setup
@@ -192,11 +168,7 @@
       - name: "🔬 Running onnx tests"
         run: make test TARGETS=onnx
   pytorch-tests:
-<<<<<<< HEAD
-    runs-on: ubuntu-latest
-=======
-    runs-on: ubuntu-22.04
->>>>>>> 07645cdc
+    runs-on: ubuntu-22.04
     env:
       SPARSEZOO_TEST_MODE: "true"
     needs: test-setup
@@ -220,11 +192,7 @@
       - name: "🔬 Running pytorch tests"
         run: make test TARGETS=pytorch
   tensorflow-v1-tests:
-<<<<<<< HEAD
-    runs-on: ubuntu-latest
-=======
-    runs-on: ubuntu-22.04
->>>>>>> 07645cdc
+    runs-on: ubuntu-22.04
     env:
       SPARSEZOO_TEST_MODE: "true"
     needs: test-setup
