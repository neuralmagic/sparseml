# Creating a Sparse Quantized Llama7b Model

The example in this folder runs in multiple stages to create a Llama 7b model with 
<<<<<<< HEAD
a 2:4 sparsity pattern and W4A16 post training quantization (PTW). The model is 
calibrated and trained with the Ultra Chat 200k dataset.
=======
a 2:4 sparsity pattern and W4A16 quantization. The model is calibrated and trained with 
the ultrachat200k dataset.
>>>>>>> 79fdcd6b

## Recipe Summary

The recipe used for this flow is located in [2:4_w4a16_recipe.yaml](./2:4_w4a16_recipe.yaml). It contains 3 stages that are outlined below.


### Stage 1: Sparsification

Runs the SparseGPT one-shot algorithm to prune the model to 50% sparsity with a 2:4 
sparsity pattern. This means that 2 weights out of every group of 4 weights are masked to 0.

### Stage 2: Finetuning Recovery

This stage runs a single epoch of training on the ultrachat200k dataset while maintaining 
the sparsity mask from stage 1. The purpose of this stage is to recover any accuracy lost 
during the sparsification process.

### Stage 3: Quantization

Finally, we run the GPTQ one-shot algorithm to quantize all linear weights to 4 bit 
channelwise.

## How to Run

We can run the entire staged recipe with one call to SparseML's `apply` pathway. This 
will save a checkpoint of the model after each stage.

```python examples/llama7b_sparse_quantized/llama7b_sparse_w4a16.py```

### Compression

The resulting model will be uncompressed. To save a final compressed copy of the model 
run the following:

```
import torch
from sparseml import SparseAutoModelForCausalLM

model = SparseAutoModelForCausalLM.from_pretrained(output_dir, torch_dtype=torch.bfloat16)
model.save_pretrained(compressed_output_dir, save_compressed=True)
```<|MERGE_RESOLUTION|>--- conflicted
+++ resolved
@@ -1,13 +1,8 @@
 # Creating a Sparse Quantized Llama7b Model
 
 The example in this folder runs in multiple stages to create a Llama 7b model with 
-<<<<<<< HEAD
 a 2:4 sparsity pattern and W4A16 post training quantization (PTW). The model is 
-calibrated and trained with the Ultra Chat 200k dataset.
-=======
-a 2:4 sparsity pattern and W4A16 quantization. The model is calibrated and trained with 
-the ultrachat200k dataset.
->>>>>>> 79fdcd6b
+calibrated and trained with the ultachat200k dataset.
 
 ## Recipe Summary
 
