# Copyright (c) 2021 - present / Neuralmagic, Inc. All Rights Reserved.
#
# Licensed under the Apache License, Version 2.0 (the "License");
# you may not use this file except in compliance with the License.
# You may obtain a copy of the License at
#
#    http://www.apache.org/licenses/LICENSE-2.0
#
# Unless required by applicable law or agreed to in writing,
# software distributed under the License is distributed on an "AS IS" BASIS,
# WITHOUT WARRANTIES OR CONDITIONS OF ANY KIND, either express or implied.
# See the License for the specific language governing permissions and
# limitations under the License.

import copy

import pytest
import torch
from torch.nn import Module
from torch.optim import SGD, Adam

from sparseml.pytorch.sparsification.pruning import TopKASTPruningModifier
from tests.sparseml.pytorch.helpers import LinearNet
from tests.sparseml.pytorch.sparsification.pruning.helpers import (
    state_dict_save_load_test,
)
from tests.sparseml.pytorch.sparsification.test_modifier import ScheduledModifierTest


from tests.sparseml.pytorch.helpers import (  # noqa isort:skip
    test_epoch,
    test_loss,
    test_steps_per_epoch,
)


def create_optim_sgd(
    model: Module, lr: float = 0.25, momentum: float = 0.0, weight_decay: float = 0.0
) -> SGD:
    return SGD(model.parameters(), lr=lr, momentum=momentum, weight_decay=weight_decay)


def create_optim_adam(model: Module, lr: float = 0.00025) -> Adam:
    return Adam(model.parameters(), lr=lr)


@pytest.mark.parametrize(
    "modifier_lambda",
    [
        lambda: TopKASTPruningModifier(
            forward_sparsity=0.9,
            backward_sparsity=0.5,
            start_epoch=0,
            end_epoch=5,
            update_frequency=2,
            params=["re:.*weight"],
            leave_enabled=True,
            active_weight_decay=0.0002,
        ),
        lambda: TopKASTPruningModifier(
            forward_sparsity=0.9,
            backward_sparsity=0.5,
            start_epoch=0,
            end_epoch=7,
            update_frequency=3,
            params=["re:.*weight"],
            active_weight_decay=0.0002,
        ),
        lambda: TopKASTPruningModifier(
            forward_sparsity=0.8,
            backward_sparsity=0.7,
            start_epoch=6.0,
            end_epoch=9.0,
            update_frequency=1,
            params=["re:.*weight"],
            active_weight_decay=0.0002,
        ),
    ],
    scope="function",
)
@pytest.mark.parametrize("model_lambda", [LinearNet], scope="function")
@pytest.mark.parametrize(
    "optim_lambda",
    [create_optim_sgd],
    scope="function",
)
class TestTopKASTPruningModifier(ScheduledModifierTest):
    def test_lifecycle(
        self,
        modifier_lambda,
        model_lambda,
        optim_lambda,
        test_steps_per_epoch,  # noqa: F811
    ):
        modifier = modifier_lambda()
        model = model_lambda()
        optimizer = optim_lambda(model)
        self.initialize_helper(modifier, model)

        def _test_compression_sparsity_applied():
            assert True
            assert modifier._forward_sparsity == modifier.applied_sparsity

        # assert that until modifier is activated, `applied_sparsity` remains None
        if modifier.start_epoch > 0:
            assert modifier.applied_sparsity is None

        for epoch in range(int(modifier.start_epoch)):
            assert not modifier.update_ready(epoch, test_steps_per_epoch)
            assert modifier.applied_sparsity is None

        # assert that once `start_epoch` happens, modifier is ready for update.
        epoch = int(modifier.start_epoch)
        assert modifier.update_ready(epoch, test_steps_per_epoch)
        modifier.scheduled_update(model, optimizer, epoch, test_steps_per_epoch)

        while epoch < modifier.end_epoch:
            epoch += modifier.update_frequency
            assert modifier.update_ready(epoch, test_steps_per_epoch)
            modifier.scheduled_update(model, optimizer, epoch, test_steps_per_epoch)

        for epoch in range(int(modifier.end_epoch) + 1, int(modifier.end_epoch) + 2):
            assert epoch > modifier.end_epoch
            assert not modifier.update_ready(epoch, test_steps_per_epoch)
            _test_compression_sparsity_applied()

<<<<<<< HEAD
    # This test evaluates whether the gradients computed when Top-Kast
    # is applied (so there is a forward mask) match those when the remaining
    # parameters are explicitly sset to 0.
    def test_topkast_forward_masking(
        self,
        modifier_lambda,
        model_lambda,
        optim_lambda,
        test_steps_per_epoch,  # noqa: F811
    ):
        modifier = modifier_lambda()
        model = model_lambda()
        optimizer = optim_lambda(model)
        self.initialize_helper(modifier, model)

        batch_shape = 10
        input_shape = model_lambda.layer_descs()[0].input_size
        epoch = int(modifier.start_epoch)

        while epoch < modifier.end_epoch:
            if modifier.update_ready(epoch, test_steps_per_epoch):
                modifier.scheduled_update(model, optimizer, epoch, test_steps_per_epoch)

            # cache the model's weights before masking, so we can restore at
            # the end of the test.
            model_state_dict = copy.deepcopy(model.state_dict())

            random_input = torch.randn(batch_shape, *input_shape)

            # Compute gradients using full weights but Top-Kast modifier.
            optimizer.zero_grad()
            model(random_input).mean().backward()
            grads_from_full_model = {}
            for i, param in enumerate(modifier._module_masks._params):
                grads_from_full_model[i] = modifier._module_masks._params[i].grad

            # Now compute grads when the masked weights are actually just 0.
            optimizer.zero_grad()
            with torch.no_grad():
                for i, param in enumerate(modifier._module_masks._params):
                    param.data.mul_(modifier._module_masks.param_masks[i])
            model(random_input).mean().backward()
            for i, param in enumerate(modifier._module_masks._params):
                assert torch.allclose(
                    grads_from_full_model[i], modifier._module_masks._params[i].grad
                )

            # Restore the unmasked weights to continue the test.
            model.load_state_dict(model_state_dict)
            optimizer.step()
            epoch += 1

    # Test whether the gradients are masked and applied  correctly.
    def test_topkast_gradient_masking(
        self,
        modifier_lambda,
        model_lambda,
        optim_lambda,
        test_steps_per_epoch,  # noqa: F811
    ):
        modifier = modifier_lambda()
        model = model_lambda()
        optimizer = optim_lambda(model)
        self.initialize_helper(modifier, model)

        batch_shape = 10
        input_shape = model_lambda.layer_descs()[0].input_size
        epoch = int(modifier.start_epoch)

        while epoch < modifier.end_epoch:
            if modifier.update_ready(epoch, test_steps_per_epoch):
                modifier.scheduled_update(model, optimizer, epoch, test_steps_per_epoch)

            # cache the model's weights before optimizer step.
            layer_weights_pre = copy.deepcopy(modifier._module_masks)

            optimizer.zero_grad()
            model(torch.randn(batch_shape, *input_shape)).mean().backward()
            optimizer.step()

            for i, param in enumerate(modifier._module_masks._params):
                # Params  masked by the backward mask shouldn't change.
                unchanged_mask = (1 - modifier._grad_module_masks.param_masks[i]).bool()
                forward_mask = (modifier._module_masks.param_masks[i]).bool()
                backward_mask = (
                    (1 - modifier._module_masks.param_masks[i])
                    * modifier._grad_module_masks.param_masks[i]
                ).bool()
                # check that the three masks fully covert the space
                assert torch.all(unchanged_mask + forward_mask + backward_mask)
                assert torch.equal((~unchanged_mask), forward_mask + backward_mask)
                assert torch.equal((~forward_mask), backward_mask + unchanged_mask)
                assert torch.equal((~backward_mask), forward_mask + unchanged_mask)

                # Confirm that the gradients were only applied to those weights that
                # are in the backward mask.
                # We are using SGD with no momentum as the optimizer, so we can check
                # the calculation explicitly.
                assert torch.equal(
                    modifier._module_masks._params[i][unchanged_mask],
                    layer_weights_pre._params[i][unchanged_mask],
                )
                assert torch.allclose(
                    modifier._module_masks._params[i][forward_mask],
                    (
                        layer_weights_pre._params[i]
                        - 0.25 * modifier._module_masks._params[i].grad
                    )[forward_mask],
                )
                assert torch.allclose(
                    modifier._module_masks._params[i][backward_mask],
                    (
                        layer_weights_pre._params[i]
                        - 0.25 * modifier._module_masks._params[i].grad
                    )[backward_mask],
                )

            epoch += 1

    @flaky(max_runs=3, min_passes=2)
=======
    @pytest.mark.flaky(reruns=3, min_passes=2)
>>>>>>> 1fd86c24
    def test_weight_decay(
        self,
        modifier_lambda,
        model_lambda,
        optim_lambda,
        test_steps_per_epoch,  # noqa: F811
    ):
        modifier = modifier_lambda()
        model = model_lambda()
        optimizer = optim_lambda(model)
        self.initialize_helper(modifier, model)

        batch_shape = 10
        input_shape = model_lambda.layer_descs()[0].input_size
        epoch = int(modifier.start_epoch)

        while epoch < modifier.end_epoch:
            if modifier.update_ready(epoch, test_steps_per_epoch):
                modifier.scheduled_update(model, optimizer, epoch, test_steps_per_epoch)
            # cache the model's weights before optimizer step.

            layer_weights_pre = copy.deepcopy(modifier._module_masks)
            optimizer.zero_grad()
            model(torch.randn(batch_shape, *input_shape)).mean().backward()
            modifier.optimizer_pre_step(model, optimizer, epoch, test_steps_per_epoch)

            for i, param in enumerate(modifier._module_masks._params):
                unchanged_mask = (1 - modifier._grad_module_masks.param_masks[i]).bool()
                forward_mask = (modifier._module_masks.param_masks[i]).bool()
                backward_mask = (
                    (1 - modifier._module_masks.param_masks[i])
                    * modifier._grad_module_masks.param_masks[i]
                ).bool()
                # check that the three masks fully covert the space
                assert torch.all(unchanged_mask + forward_mask + backward_mask)
                assert torch.equal((~unchanged_mask), forward_mask + backward_mask)
                assert torch.equal((~forward_mask), backward_mask + unchanged_mask)
                assert torch.equal((~backward_mask), forward_mask + unchanged_mask)

                assert torch.equal(
                    modifier._module_masks._params[i][unchanged_mask],
                    layer_weights_pre._params[i][unchanged_mask],
                )
                assert torch.allclose(
                    modifier._module_masks._params[i][forward_mask],
                    layer_weights_pre._params[i][forward_mask] * (1 - 0.0002 * 0.25),
                    atol=1e-7,
                    equal_nan=True,
                )
                assert torch.allclose(
                    modifier._module_masks._params[i][backward_mask],
                    layer_weights_pre._params[i][backward_mask]
                    * (1 - 0.0002 * 0.25 * 1 / (1 - modifier._forward_sparsity)),
                    atol=1e-7,
                    equal_nan=True,
                )

            optimizer.step()
            epoch += 1

    def test_state_dict_save_load(
        self,
        modifier_lambda,
        model_lambda,
        optim_lambda,
        test_steps_per_epoch,  # noqa: F811
    ):
        return
        state_dict_save_load_test(
            self,
            modifier_lambda,
            model_lambda,
            optim_lambda,
            test_steps_per_epoch,
            False,
        )


def test_topkast_pruning_yaml():
    forward_sparsity = 0.9
    backward_sparsity = 0.5
    start_epoch = 6
    end_epoch = 26
    update_frequency = 1
    params = ["re:.*weight"]
    global_sparsity = True
    mask_type = "unstructured"
    leave_enabled = False
    active_weight_decay = 0.0002

    yaml_str = f"""
    !TopKASTPruningModifier
        forward_sparsity: {forward_sparsity}
        backward_sparsity: {backward_sparsity}
        start_epoch: {start_epoch}
        end_epoch: {end_epoch}
        update_frequency: {update_frequency}
        params: {params}
        global_sparsity: {global_sparsity}
        leave_enabled: {leave_enabled}
        mask_type: {mask_type}
        active_weight_decay: {active_weight_decay}
        """
    yaml_modifier = TopKASTPruningModifier.load_obj(
        yaml_str
    )  # type: TopKASTPruningModifier
    serialized_modifier = TopKASTPruningModifier.load_obj(
        str(yaml_modifier)
    )  # type: TopKASTPruningModifier
    obj_modifier = TopKASTPruningModifier(
        forward_sparsity=forward_sparsity,
        backward_sparsity=backward_sparsity,
        update_frequency=update_frequency,
        start_epoch=start_epoch,
        end_epoch=end_epoch,
        params=params,
        global_sparsity=global_sparsity,
        leave_enabled=leave_enabled,
        mask_type=mask_type,
        active_weight_decay=active_weight_decay,
    )
    assert isinstance(yaml_modifier, TopKASTPruningModifier)
    assert (
        yaml_modifier.start_epoch
        == serialized_modifier.start_epoch
        == obj_modifier.start_epoch
    )
    assert (
        yaml_modifier.end_epoch
        == serialized_modifier.end_epoch
        == obj_modifier.end_epoch
    )
    assert yaml_modifier.params == serialized_modifier.params == obj_modifier.params
    assert (
        yaml_modifier.forward_sparsity
        == serialized_modifier.forward_sparsity
        == obj_modifier.forward_sparsity
    )
    assert (
        yaml_modifier.backward_sparsity
        == serialized_modifier.backward_sparsity
        == obj_modifier.backward_sparsity
    )
    assert (
        yaml_modifier.update_frequency
        == serialized_modifier.update_frequency
        == obj_modifier.update_frequency
    )
    assert (
        yaml_modifier.global_sparsity
        == serialized_modifier.global_sparsity
        == obj_modifier.global_sparsity
    )
    assert (
        yaml_modifier.leave_enabled
        == serialized_modifier.leave_enabled
        == obj_modifier.leave_enabled
    )
    assert (
        yaml_modifier.mask_type
        == serialized_modifier.mask_type
        == obj_modifier.mask_type
    )<|MERGE_RESOLUTION|>--- conflicted
+++ resolved
@@ -124,7 +124,6 @@
             assert not modifier.update_ready(epoch, test_steps_per_epoch)
             _test_compression_sparsity_applied()
 
-<<<<<<< HEAD
     # This test evaluates whether the gradients computed when Top-Kast
     # is applied (so there is a forward mask) match those when the remaining
     # parameters are explicitly sset to 0.
@@ -244,10 +243,7 @@
 
             epoch += 1
 
-    @flaky(max_runs=3, min_passes=2)
-=======
     @pytest.mark.flaky(reruns=3, min_passes=2)
->>>>>>> 1fd86c24
     def test_weight_decay(
         self,
         modifier_lambda,
