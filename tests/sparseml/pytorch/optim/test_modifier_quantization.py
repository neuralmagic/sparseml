--- conflicted
+++ resolved
@@ -114,15 +114,8 @@
         submodules = [""]
         for module in model.modules():
             if _is_quantizable_module(module):
-<<<<<<< HEAD
                 _test_quantizable_module(module, True, modifier)
-=======
-                _test_quantizable_module(
-                    module,
-                    True,
-                    modifier,
-                )
->>>>>>> 0c6e16ef
+
     else:
         assert not hasattr(model, "qconfig") or model.qconfig is None
         submodules = modifier.submodules
@@ -256,11 +249,8 @@
         quantize_embeddings=quantize_embeddings,
         reduce_range=reduce_range,
         quantize_linear_activations=quantize_linear_activations,
-<<<<<<< HEAD
         activation_bits=activation_bits,
-=======
         num_calibration_steps=num_calibration_steps,
->>>>>>> 0c6e16ef
         exclude_module_types=exclude_module_types,
     )
 
@@ -306,15 +296,14 @@
         == obj_modifier.quantize_linear_activations
     )
     assert (
-<<<<<<< HEAD
         yaml_modifier.activation_bits
         == serialized_modifier.activation_bits
         == obj_modifier.activation_bits
-=======
+    )
+    assert (
         yaml_modifier.num_calibration_steps
         == serialized_modifier.num_calibration_steps
         == obj_modifier.num_calibration_steps
->>>>>>> 0c6e16ef
     )
     assert (
         yaml_modifier.exclude_module_types
