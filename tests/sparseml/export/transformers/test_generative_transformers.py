--- conflicted
+++ resolved
@@ -49,11 +49,8 @@
             task=task,
         )
         assert (target_path / "deployment" / "model.onnx").exists()
-<<<<<<< HEAD
+        assert (target_path / "deployment" / "model-orig.onnx").exists()
         assert not (target_path / "deployment" / "model.data").exists()
-=======
-        assert (target_path / "deployment" / "model-orig.onnx").exists()
->>>>>>> 18031ac9
         # check if kv cache injection has been applied
         onnx_model = onnx.load(
             str(target_path / "deployment" / "model.onnx"), load_external_data=False
@@ -62,22 +59,12 @@
             inp.name == "past_key_values.0.key" for inp in onnx_model.graph.input
         )
 
-<<<<<<< HEAD
-    def test_export_with_external_data(self, setup):
-=======
     def text_export_without_optimizations(self, setup):
->>>>>>> 18031ac9
-        source_path, target_path, task = setup
-        export(
-            source_path=source_path,
-            target_path=target_path,
-            task=task,
-<<<<<<< HEAD
-            save_with_external_data=True,
-        )
-        assert (target_path / "deployment" / "model.onnx").exists()
-        assert (target_path / "deployment" / "model.data").exists()
-=======
+        source_path, target_path, task = setup
+        export(
+            source_path=source_path,
+            target_path=target_path,
+            task=task,
             graph_optimizations="none",
             # set validate correctness to True to ensure that
             # samples are correctly generated and consumed
@@ -98,7 +85,17 @@
         assert not all(
             inp.name == "past_key_values.0.key" for inp in onnx_model.graph.input
         )
->>>>>>> 18031ac9
+
+    def test_export_with_external_data(self, setup):
+        source_path, target_path, task = setup
+        export(
+            source_path=source_path,
+            target_path=target_path,
+            task=task,
+            save_with_external_data=True,
+        )
+        assert (target_path / "deployment" / "model.onnx").exists()
+        assert (target_path / "deployment" / "model.data").exists()
 
     def test_export_with_recipe(self, setup):
         source_path, target_path, task = setup
