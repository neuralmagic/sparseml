--- conflicted
+++ resolved
@@ -19,17 +19,12 @@
 import torch
 from transformers import AutoConfig
 
-<<<<<<< HEAD
-import sparseml.core.session as session_manager
+import sparseml
 from compressed_tensors import (
     COMPRESSION_CONFIG_NAME,
     QUANTIZATION_CONFIG_NAME,
     SPARSITY_CONFIG_NAME,
 )
-=======
-import sparseml
-from compressed_tensors import SPARSITY_CONFIG_NAME
->>>>>>> 214873be
 from compressed_tensors.config import BitmaskConfig, DenseSparsityConfig
 from compressed_tensors.quantization import (
     QuantizationStatus,
