# Copyright (c) 2021 - present / Neuralmagic, Inc. All Rights Reserved.
#
# Licensed under the Apache License, Version 2.0 (the "License");
# you may not use this file except in compliance with the License.
# You may obtain a copy of the License at
#
#    http://www.apache.org/licenses/LICENSE-2.0
#
# Unless required by applicable law or agreed to in writing,
# software distributed under the License is distributed on an "AS IS" BASIS,
# WITHOUT WARRANTIES OR CONDITIONS OF ANY KIND, either express or implied.
# See the License for the specific language governing permissions and
# limitations under the License.

import os
import shutil
import tempfile
import unittest

import torch
from torch.utils.data import DataLoader
from transformers import DefaultDataCollator

from compressed_tensors.quantization import fake_quantize
from compressed_tensors.quantization.utils import is_module_quantized
from parameterized import parameterized_class
from sparseml.pytorch.utils import tensors_to_device
from sparseml.transformers import (
    SparseAutoModelForCausalLM,
    SparseAutoTokenizer,
    oneshot,
)
from sparseml.transformers.finetune.data import TextGenerationDataset
from sparseml.transformers.finetune.data.data_args import DataTrainingArguments
from tests.testing_utils import parse_params, requires_gpu, requires_torch


CONFIGS_DIRECTORY = "tests/sparseml/transformers/compression/configs"


@requires_torch
@requires_gpu
@parameterized_class(parse_params(CONFIGS_DIRECTORY))
class TestQuantizationMatches(unittest.TestCase):
    old_recipe = None
    new_recipe = None
    model_stub = None
    dataset = "open_platypus"
    old_output = "tiny_llama_old"
    new_output = "tiny_llama_new"
    max_seq_length = 512
    num_comparisons = 64

    @classmethod
    def setUpClass(cls):
        cls.test_dir = tempfile.mkdtemp()

        cls.model_old = SparseAutoModelForCausalLM.from_pretrained(
            cls.model_stub, device_map="cuda:0"
        )
        cls._run_oneshot(
            cls.model_old,
            cls.old_recipe,
            cls.dataset,
            os.path.join(cls.test_dir, cls.old_output),
        )

        cls.model_new = SparseAutoModelForCausalLM.from_pretrained(
            cls.model_stub, device_map="cuda:0"
        )
        cls._run_oneshot(
            cls.model_new,
            cls.new_recipe,
            cls.dataset,
            os.path.join(cls.test_dir, cls.new_output),
        )

    @classmethod
    def tearDownClass(cls):
        shutil.rmtree(cls.test_dir)
        del cls.model_new
        del cls.model_old
        torch.cuda.empty_cache()

    @staticmethod
    def _run_oneshot(model, recipe, dataset, output_dir):
        num_calibration_samples = 256
        max_seq_length = 512
        pad_to_max_length = False

        oneshot(
            model=model,
            dataset=dataset,
            overwrite_output_dir=True,
            output_dir=output_dir,
            max_seq_length=max_seq_length,
            num_calibration_samples=num_calibration_samples,
            recipe=recipe,
            pad_to_max_length=pad_to_max_length,
            clear_sparse_session=True,
        )

    def _get_quant_info_old(self, model):
        quant_info_weights = {}
        quant_info_inputs = {}
        for name, module in model.named_modules():
            if hasattr(module, "weight_fake_quant"):
                scale = module.weight_fake_quant.scale
                zp = module.weight_fake_quant.zero_point
                weight = module.weight_fake_quant(module.weight)
                quant_info_weights[name] = (scale, zp, weight)
            elif hasattr(module, "quant"):
                scale = module.quant.activation_post_process.scale
                zp = module.quant.activation_post_process.zero_point
                quant_info_inputs[name] = (scale, zp)

        return quant_info_weights, quant_info_inputs

    def _get_quant_info_new(self, model):
        quant_info_weights = {}
        quant_info_inputs = {}
        for name, module in model.named_modules():
            if is_module_quantized(module):
                if module.quantization_scheme.weights is not None:
                    quant_info_weights[name] = (
                        module.weight_scale,
                        module.weight_zero_point,
                        fake_quantize(
                            module.weight,
                            module.weight_scale,
                            module.weight_zero_point,
                            module.quantization_scheme.weights,
                        ),
                    )
                if module.quantization_scheme.input_activations is not None:
                    quant_info_inputs[name] = (
                        module.input_scale,
                        module.input_zero_point,
                    )

        return quant_info_weights, quant_info_inputs

    def test_quantization_counts(self):
        old_quant_weights, old_quant_inputs = self._get_quant_info_old(self.model_old)
        new_quant_weights, new_quant_inputs = self._get_quant_info_new(self.model_new)

        assert len(old_quant_weights) == len(new_quant_weights)
        assert len(old_quant_inputs) == len(new_quant_inputs)

    def test_quantization_matches(self):
        old_quant_weights, _ = self._get_quant_info_old(self.model_old)
        new_quant_weights, _ = self._get_quant_info_new(self.model_new)

        for name, (o_scale, o_zp, _) in old_quant_weights.items():
            if name.endswith(".module"):
                name = name[:-7]
<<<<<<< HEAD
            n_scale, n_zp, _ = new_quant_weights[name]
            if n_scale.ndim == 2:  # channelwise
                n_scale = n_scale[:, 0]
                n_zp = n_zp[:, 0]
            elif n_scale.ndim == 0:  # tensor
                n_scale = torch.unsqueeze(n_scale, 0)
                n_zp = torch.unsqueeze(n_zp, 0)

            assert torch.all(
                torch.isclose(o_scale.cpu(), n_scale.cpu(), atol=1e-3, rtol=1e-3)
            )
            assert torch.equal(o_zp.cpu(), n_zp.cpu())
=======
            n_scale, n_zp = new_quant_weights[name]
            assert math.isclose(o_scale, n_scale, abs_tol=1e-3, rel_tol=1e-3)
            assert o_zp == n_zp
>>>>>>> 7ccd277d

    def test_quantization_reload(self):
        model_reloaded = SparseAutoModelForCausalLM.from_pretrained(
            os.path.join(self.test_dir, self.new_output)
        )

        og_weights, og_inputs = self._get_quant_info_new(self.model_new)
        reloaded_weights, reloaded_inputs = self._get_quant_info_new(model_reloaded)

        for name, (o_scale, o_zp, _) in og_weights.items():
            n_scale, n_zp, _ = reloaded_weights[name]
            assert torch.equal(o_scale.cpu(), n_scale.cpu())
            assert torch.equal(o_zp.cpu(), n_zp.cpu())

        for name, (o_scale, o_zp) in og_inputs.items():
            n_scale, n_zp = reloaded_inputs[name]
            assert torch.equal(o_scale.cpu(), n_scale.cpu())
            assert torch.equal(o_zp.cpu(), n_zp.cpu())

    def _get_dataloader(self, data_args, tokenizer):
        dataset_manager = TextGenerationDataset.load_from_registry(
            data_args.dataset,
            data_args=data_args,
            split="train",
            tokenizer=tokenizer,
        )
        calib_dataset = dataset_manager.tokenize_and_process(
            dataset_manager.get_raw_dataset()
        )
        data_loader = DataLoader(
            calib_dataset,
            batch_size=1,
            collate_fn=DefaultDataCollator(),
            sampler=torch.utils.data.RandomSampler(calib_dataset),
        )

        return data_loader

    @torch.no_grad()
    def test_perplexity(self):
        tokenizer = SparseAutoTokenizer.from_pretrained(self.model_stub)
        data_args = DataTrainingArguments(
            dataset="wikitext",
            dataset_config_name="wikitext-2-raw-v1",
            max_seq_length=self.max_seq_length,
            concatenate_data=True,
        )
        dataloader = self._get_dataloader(data_args, tokenizer)

        total_ppl_old = 0.0
        total_ppl_new = 0.0
        total_non_nan = 0
        for idx, sample in enumerate(dataloader):
            if idx >= self.num_comparisons:
                break
            output_new = self.model_new(**tensors_to_device(sample, "cuda:0"))
            output_old = self.model_old(**tensors_to_device(sample, "cuda:0"))
            if torch.isnan(output_old.loss) and torch.isnan(output_new.loss):
                continue
            total_ppl_old += torch.exp(output_old.loss).item()
            total_ppl_new += torch.exp(output_new.loss).item()
            total_non_nan += 1

        avg_ppl_ratio = (total_ppl_new / total_non_nan) / (
            total_ppl_old / total_non_nan
        )
        assert avg_ppl_ratio <= 1.02<|MERGE_RESOLUTION|>--- conflicted
+++ resolved
@@ -154,7 +154,6 @@
         for name, (o_scale, o_zp, _) in old_quant_weights.items():
             if name.endswith(".module"):
                 name = name[:-7]
-<<<<<<< HEAD
             n_scale, n_zp, _ = new_quant_weights[name]
             if n_scale.ndim == 2:  # channelwise
                 n_scale = n_scale[:, 0]
@@ -166,12 +165,6 @@
             assert torch.all(
                 torch.isclose(o_scale.cpu(), n_scale.cpu(), atol=1e-3, rtol=1e-3)
             )
-            assert torch.equal(o_zp.cpu(), n_zp.cpu())
-=======
-            n_scale, n_zp = new_quant_weights[name]
-            assert math.isclose(o_scale, n_scale, abs_tol=1e-3, rel_tol=1e-3)
-            assert o_zp == n_zp
->>>>>>> 7ccd277d
 
     def test_quantization_reload(self):
         model_reloaded = SparseAutoModelForCausalLM.from_pretrained(
