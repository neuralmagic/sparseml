# Copyright (c) 2021 - present / Neuralmagic, Inc. All Rights Reserved.
#
# Licensed under the Apache License, Version 2.0 (the "License");
# you may not use this file except in compliance with the License.
# You may obtain a copy of the License at
#
#    http://www.apache.org/licenses/LICENSE-2.0
#
# Unless required by applicable law or agreed to in writing,
# software distributed under the License is distributed on an "AS IS" BASIS,
# WITHOUT WARRANTIES OR CONDITIONS OF ANY KIND, either express or implied.
# See the License for the specific language governing permissions and
# limitations under the License.

import os
import shutil
import tempfile
import unittest

import torch
from torch.utils.data import DataLoader
from transformers import DefaultDataCollator

from compressed_tensors.quantization import fake_quantize
from compressed_tensors.quantization.utils import is_module_quantized
from parameterized import parameterized_class
from sparseml.pytorch.utils import tensors_to_device
from sparseml.transformers import (
    SparseAutoModelForCausalLM,
    SparseAutoTokenizer,
    oneshot,
)
from sparseml.transformers.finetune.data import TextGenerationDataset
from sparseml.transformers.finetune.data.data_args import DataTrainingArguments
from tests.testing_utils import parse_params, requires_gpu, requires_torch


CONFIGS_DIRECTORY = "tests/sparseml/transformers/compression/configs"


@requires_torch
@requires_gpu
@parameterized_class(parse_params(CONFIGS_DIRECTORY))
class TestQuantizationMatches(unittest.TestCase):
    old_recipe = None
    new_recipe = None
<<<<<<< HEAD
    model_stub = None
=======
    # TODO: use "TinyLlama/TinyLlama-1.1B-intermediate-step-1431k-3T" for nightly
    # or weekly runs, but this smaller model is better for commit testing
    model_stub = "Xenova/llama2.c-stories15M"
>>>>>>> c234638a
    dataset = "open_platypus"
    old_output = "tiny_llama_old"
    new_output = "tiny_llama_new"
    max_seq_length = 512
    num_comparisons = 64

    @classmethod
    def setUpClass(cls):
        cls.test_dir = tempfile.mkdtemp()

        cls.model_old = SparseAutoModelForCausalLM.from_pretrained(
            cls.model_stub, device_map="cuda:0"
        )
        cls._run_oneshot(
            cls.model_old,
            cls.old_recipe,
            cls.dataset,
            os.path.join(cls.test_dir, cls.old_output),
        )

        cls.model_new = SparseAutoModelForCausalLM.from_pretrained(
            cls.model_stub, device_map="cuda:0"
        )
        cls._run_oneshot(
            cls.model_new,
            cls.new_recipe,
            cls.dataset,
            os.path.join(cls.test_dir, cls.new_output),
        )

    @classmethod
    def tearDownClass(cls):
        shutil.rmtree(cls.test_dir)
        del cls.model_new
        del cls.model_old
        torch.cuda.empty_cache()

    @staticmethod
    def _run_oneshot(model, recipe, dataset, output_dir):
        num_calibration_samples = 256
        max_seq_length = 512
        pad_to_max_length = False

        oneshot(
            model=model,
            dataset=dataset,
            overwrite_output_dir=True,
            output_dir=output_dir,
            max_seq_length=max_seq_length,
            num_calibration_samples=num_calibration_samples,
            recipe=recipe,
            pad_to_max_length=pad_to_max_length,
            clear_sparse_session=True,
        )

    def _get_quant_info_old(self, model):
        quant_info_weights = {}
        quant_info_inputs = {}
        for name, module in model.named_modules():
            if hasattr(module, "weight_fake_quant"):
                scale = module.weight_fake_quant.scale
                zp = module.weight_fake_quant.zero_point
                weight = module.weight_fake_quant(module.weight)
                quant_info_weights[name] = (scale, zp, weight)
            elif hasattr(module, "quant"):
                scale = module.quant.activation_post_process.scale
                zp = module.quant.activation_post_process.zero_point
                quant_info_inputs[name] = (scale, zp)

        return quant_info_weights, quant_info_inputs

    def _get_quant_info_new(self, model):
        quant_info_weights = {}
        quant_info_inputs = {}
        for name, module in model.named_modules():
            if is_module_quantized(module):
                if module.quantization_scheme.weights is not None:
                    quant_info_weights[name] = (
                        module.weight_scale,
                        module.weight_zero_point,
                        fake_quantize(
                            module.weight,
                            module.weight_scale,
                            module.weight_zero_point,
                            module.quantization_scheme.weights,
                        ),
                    )
                if module.quantization_scheme.input_activations is not None:
                    quant_info_inputs[name] = (
                        module.input_scale,
                        module.input_zero_point,
                    )

        return quant_info_weights, quant_info_inputs

    def test_quantization_counts(self):
        old_quant_weights, old_quant_inputs = self._get_quant_info_old(self.model_old)
        new_quant_weights, new_quant_inputs = self._get_quant_info_new(self.model_new)

        assert len(old_quant_weights) == len(new_quant_weights)
        assert len(old_quant_inputs) == len(new_quant_inputs)

    def test_quantization_matches(self):
        old_quant_weights, _ = self._get_quant_info_old(self.model_old)
        new_quant_weights, _ = self._get_quant_info_new(self.model_new)

        for name, (o_scale, o_zp, _) in old_quant_weights.items():
            if name.endswith(".module"):
                name = name[:-7]
            n_scale, n_zp, _ = new_quant_weights[name]
            if n_scale.ndim == 2:  # channelwise
                n_scale = n_scale[:, 0]
                n_zp = n_zp[:, 0]
            elif n_scale.ndim == 0:  # tensor
                n_scale = torch.unsqueeze(n_scale, 0)
                n_zp = torch.unsqueeze(n_zp, 0)

            assert torch.all(
                torch.isclose(o_scale.cpu(), n_scale.cpu(), atol=1e-3, rtol=1e-3)
            )
            assert torch.equal(o_zp.cpu(), n_zp.cpu())

    def test_quantization_reload(self):
        model_reloaded = SparseAutoModelForCausalLM.from_pretrained(
            os.path.join(self.test_dir, self.new_output)
        )

        og_weights, og_inputs = self._get_quant_info_new(self.model_new)
        reloaded_weights, reloaded_inputs = self._get_quant_info_new(model_reloaded)

        for name, (o_scale, o_zp, _) in og_weights.items():
            n_scale, n_zp, _ = reloaded_weights[name]
            assert torch.equal(o_scale.cpu(), n_scale.cpu())
            assert torch.equal(o_zp.cpu(), n_zp.cpu())

        for name, (o_scale, o_zp) in og_inputs.items():
            n_scale, n_zp = reloaded_inputs[name]
            assert torch.equal(o_scale.cpu(), n_scale.cpu())
            assert torch.equal(o_zp.cpu(), n_zp.cpu())

    def _get_dataloader(self, data_args, tokenizer):
        dataset_manager = TextGenerationDataset.load_from_registry(
            data_args.dataset,
            data_args=data_args,
            split="train",
            tokenizer=tokenizer,
        )
        calib_dataset = dataset_manager.tokenize_and_process(
            dataset_manager.get_raw_dataset()
        )
        data_loader = DataLoader(
            calib_dataset,
            batch_size=1,
            collate_fn=DefaultDataCollator(),
            sampler=torch.utils.data.RandomSampler(calib_dataset),
        )

        return data_loader

    @torch.no_grad()
    def test_perplexity(self):
        tokenizer = SparseAutoTokenizer.from_pretrained(self.model_stub)
        data_args = DataTrainingArguments(
            dataset="wikitext",
            dataset_config_name="wikitext-2-raw-v1",
            max_seq_length=self.max_seq_length,
            concatenate_data=True,
        )
        dataloader = self._get_dataloader(data_args, tokenizer)

        total_ppl_old = 0.0
        total_ppl_new = 0.0
        total_non_nan = 0
        for idx, sample in enumerate(dataloader):
            if idx >= self.num_comparisons:
                break
            output_new = self.model_new(**tensors_to_device(sample, "cuda:0"))
            output_old = self.model_old(**tensors_to_device(sample, "cuda:0"))
            if torch.isnan(output_old.loss) and torch.isnan(output_new.loss):
                continue
            total_ppl_old += torch.exp(output_old.loss).item()
            total_ppl_new += torch.exp(output_new.loss).item()
            total_non_nan += 1

        avg_ppl_ratio = (total_ppl_new / total_non_nan) / (
            total_ppl_old / total_non_nan
        )
        assert avg_ppl_ratio <= 1.02<|MERGE_RESOLUTION|>--- conflicted
+++ resolved
@@ -44,13 +44,7 @@
 class TestQuantizationMatches(unittest.TestCase):
     old_recipe = None
     new_recipe = None
-<<<<<<< HEAD
     model_stub = None
-=======
-    # TODO: use "TinyLlama/TinyLlama-1.1B-intermediate-step-1431k-3T" for nightly
-    # or weekly runs, but this smaller model is better for commit testing
-    model_stub = "Xenova/llama2.c-stories15M"
->>>>>>> c234638a
     dataset = "open_platypus"
     old_output = "tiny_llama_old"
     new_output = "tiny_llama_new"
