--- conflicted
+++ resolved
@@ -22,12 +22,7 @@
 import pytest
 import torch
 
-<<<<<<< HEAD
-import sparseml.core.session as session_manager
 from sparseml.transformers import SparseAutoTokenizer, apply, compress, oneshot, train
-=======
-from sparseml.transformers import apply, oneshot, train
->>>>>>> 1da8eb0a
 
 
 def test_oneshot_and_finetune(tmp_path: Path):
