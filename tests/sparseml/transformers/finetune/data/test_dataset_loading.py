--- conflicted
+++ resolved
@@ -238,38 +238,4 @@
 
     train_dataset = stage_runner.get_dataset_split("train")
     assert train_dataset is not None
-<<<<<<< HEAD
-    assert isinstance(train_dataset[0], dict)
-=======
-    assert isinstance(train_dataset[0], dict)
-
-
-@pytest.mark.usefixtures("tiny_llama_tokenizer")
-def test_padding_mask(tiny_llama_tokenizer):
-    data_args = DataTrainingArguments(
-        dataset="open_platypus",
-        splits={"calibration": "train[:10%]", "train": "train[10%:]"},
-    )
-    training_args = TrainingArguments(
-        do_oneshot=True, do_train=True, output_dir="dummy"
-    )
-    model_args = ModelArguments(model=None)
-    stage_runner = StageRunner(
-        model_args=model_args,
-        data_args=data_args,
-        training_args=training_args,
-        model=None,
-    )
-    stage_runner.populate_datasets(tokenizer=tiny_llama_tokenizer)
-
-    calib_dataset = stage_runner.get_dataset_split("calibration")
-    train_dataset = stage_runner.get_dataset_split("train")
-    assert calib_dataset is not None
-    assert train_dataset is not None
-
-    # padding mask should only be in calibration data
-    assert "padding_mask" not in train_dataset
-    for datapoint in calib_dataset:
-        assert "padding_mask" in datapoint
-        assert len(datapoint["padding_mask"]) == len(datapoint["input_ids"])
->>>>>>> ba507107
+    assert isinstance(train_dataset[0], dict)