# Copyright (c) 2021 - present / Neuralmagic, Inc. All Rights Reserved.
#
# Licensed under the Apache License, Version 2.0 (the "License");
# you may not use this file except in compliance with the License.
# You may obtain a copy of the License at
#
#    http://www.apache.org/licenses/LICENSE-2.0
#
# Unless required by applicable law or agreed to in writing,
# software distributed under the License is distributed on an "AS IS" BASIS,
# WITHOUT WARRANTIES OR CONDITIONS OF ANY KIND, either express or implied.
# See the License for the specific language governing permissions and
# limitations under the License.

from pathlib import Path
from typing import List, Optional, Tuple, Union

from pydantic import BaseModel, Field

from yolov5.utils.general import ROOT


class Yolov5TrainArgs(BaseModel):
    weights: Union[str, Path, None] = Field(
        default=None, description="initial weights path"
    )
    cfg: Union[str, Path, None] = Field(default=None, description="model.yaml path")
    data: Union[str, Path] = Field(
        default=ROOT / "data/coco128.yaml", description="dataset.yaml path"
    )
    hyp: Union[str, Path] = Field(
        default=ROOT / "data/hyps/hyp.scratch-low.yaml",
        description="hyperparameters path",
    )
    epochs: int = Field(default=300)
    max_train_steps: int = Field(
        default=-1,
        description="Set the maximum number of training steps per epoch. if negative,"
        "the entire training set will be used, default=-1",
    )
    max_eval_steps: int = Field(
        default=-1,
        description="Set the maximum number of eval steps per epoch. if negative,"
        "the entire validation set will be used, default=-1",
    )
    one_shot: bool = Field(default=False, description="Apply recipe in one shot manner")
    batch_size: int = Field(
        default=16, description="total batch size for all GPUs, -1 for autobatch"
    )
    imgsz: int = Field(default=640, description="train, val image size (pixels)")
    rect: bool = Field(default=False, description="rectangular training")
    resume: bool = Field(default=False, description="resume most recent training")
    nosave: bool = Field(default=False, description="only save final checkpoint")
    noval: bool = Field(default=False, description="only validate final epoch")
    noautoanchor: bool = Field(default=False, description="disable AutoAnchor")
    evolve: Tuple[bool, int] = Field(
        default=[False, 300], description="evolve hyperparameters for x generations"
    )
    bucket: Optional[str] = Field(default=None, description="gsutil bucket")
    cache: str = Field(
        default="ram", description='--cache images in "ram" (default) or "disk"'
    )
    image_weights: bool = Field(
        default=False, description="use weighted image selection for training"
    )
    device: Optional[str] = Field(
        default=None, description="cuda device, i.e. 0 or 0,1,2,3 or cpu"
    )
    multi_scale: bool = Field(default=False, description="vary img-size +/- 50%%")
    single_cls: bool = Field(
        default=False, description="train multi-class data as single-class"
    )
    optimizer: str = Field(default="SGD", description="optimizer")
    sync_bin: bool = Field(
        default=False, description="use SyncBatchNorm, only available in DDP mode"
    )
    workers: int = Field(
        default=8, description="max dataloader workers (per RANK in DDP mode)"
    )
    project: Union[str, Path] = Field(
        default=ROOT / "test_runs/train", description="save to project/name"
    )
    name: str = Field(default="exp", description="save to project/name")
    exist_ok: bool = Field(
        default=False, description="existing project/name ok, do not increment"
    )
    quad: bool = Field(default=False, description="quad dataloader")
    cost_lr: bool = Field(default=False, description="cosine LR scheduler")
    label_smoothing: float = Field(default=0.0, description="Label smoothing epsilon")
    patience: int = Field(
        default=100, description="EarlyStopping patience (epochs without improvement)"
    )
    freeze: str = Field(
        default="0", description="Freeze layers: backbone=10, first3=0 1 2"
    )
    save_period: int = Field(
        default=-1, description="Save checkpoint every x epochs (disabled if < 1)"
    )
    recipe: Union[str, Path, None] = Field(
        default=None,
        description="Path to a sparsification recipe, "
        "see https://github.com/neuralmagic/sparseml for more information",
    )
    upload_dataset: bool = Field(
        default=False, description='W&B: Upload data, "val" option'
    )
    disable_ema: bool = Field(
        default=False, description="Disable EMA model updates (enabled by default)"
    )

    def __init__(self, **data):
        super().__init__(**data)
        self.__post_init__()

    def __post_init__(self):
        if self.cache not in ["ram", "disk"]:
            raise ValueError(
                f"keyword --cache must be one of {['ram', 'disk']}. "
                f"Instead, received: {self.cache}"
            )
        if self.optimizer not in ["SGD", "Adam", "AdamW"]:
            raise ValueError(
                f"keyword --optimizer must be one of {['SGD', 'Adam', 'AdamW']}. "
                f"Instead, received: {self.optimizer}"
            )


class Yolov5ExportArgs(BaseModel):
    weights: Union[str, Path] = Field(
        default=ROOT / "yolov5s.pt", description="initial weights path"
    )
    imgsz: List[int] = Field(default=[640, 640], description="image (h, w)")
    batch_size: int = Field(default=16, description="batch size")
    device: str = Field(
        default="cpu", description="cuda device, i.e. 0 or 0,1,2,3 or cpu"
    )
    half: bool = Field(default=False, description="FP16 half-precision export")
    inplace: bool = Field(default=False, description="set YOLOv5 Detect() inplace=True")
    train: bool = Field(default=False, description="model.train() mode")
    optimize: bool = Field(
        default=False, description="TorchScript: optimize for mobile"
    )
    int8: bool = Field(default=False, description="CoreML/TF INT8 quantization")
    dynamic: bool = Field(default=False, description="ONNX/TF: dynamic axes")
    simplify: bool = Field(default=False, description="ONNX: simplify model")
    opset: int = Field(default=12, description="ONNX: opset version")
    verbose: bool = Field(default=False, description="TensorRT: verbose log")
    nms: bool = Field(default=False, description="TF: add NMS to model")
    agnostic_nms: bool = Field(
        default=False, description="TF: add agnostic NMS to model"
    )
    remove_grid: bool = Field(
        default=False, description="remove export of Detect() layer grid"
    )

<<<<<<< HEAD

=======
>>>>>>> 6f39a21a
class Yolov5DeployArgs(BaseModel):
    model_path: Optional[str] = Field(
        default=None,
        description=("Path to directory where model onnx file is stored"),
    )<|MERGE_RESOLUTION|>--- conflicted
+++ resolved
@@ -153,10 +153,6 @@
         default=False, description="remove export of Detect() layer grid"
     )
 
-<<<<<<< HEAD
-
-=======
->>>>>>> 6f39a21a
 class Yolov5DeployArgs(BaseModel):
     model_path: Optional[str] = Field(
         default=None,
