# Copyright (c) 2021 - present / Neuralmagic, Inc. All Rights Reserved.
#
# Licensed under the Apache License, Version 2.0 (the "License");
# you may not use this file except in compliance with the License.
# You may obtain a copy of the License at
#
#    http://www.apache.org/licenses/LICENSE-2.0
#
# Unless required by applicable law or agreed to in writing,
# software distributed under the License is distributed on an "AS IS" BASIS,
# WITHOUT WARRANTIES OR CONDITIONS OF ANY KIND, either express or implied.
# See the License for the specific language governing permissions and
# limitations under the License.


"""
To implement an integration-specific set of integrations tests 4 components are needed:

- {Integration_name}_args.py file containing pydantic classes for the args of each of
the commands (i.e. train, export, deploy).

- {Integration_name}_tester.py file containing integration manager and test classes
inherited from BaseIntegrationManager and BaseIntegrationTester, respectively

- Tests to run after commands are run. Tests should be implemented in the tester class
described in B and should be decorated by @skip_inactive_stage found in helpers.py

- .yaml file for each scenario to run
"""

import os
import subprocess
from ast import Import
from functools import wraps
from typing import Dict, Union

import pytest
import yaml
from pydantic import BaseModel

from tests.integrations.config import Config
from tests.integrations.helpers import get_configs_with_cadence


__all__ = [
    "BaseIntegrationManager",
    "BaseIntegrationTester",
]


class BaseIntegrationManager:
    """
    Base class for testing integrations through train, export, and deploy scripts.

    Each of train, export, and deploy are "command types" and can constitute a stage
    in a multi-stage run.

    Each integration will implement a subclass of this class, with the following
    fields and functions filled out:

    :field command_stubs: Mapping from command type to the respective CLI command.
        Note that the stubs can be modified via the get_root_commands() function
    :field config_classes: Mapping from command type to the pydnatic class
        which holds the CLI args for that command
    :function teardown: Perform the appropriate post-testing teardown, including
        file cleanup
    :function get_root_commands: [Optional] If the CLI root commands are dynamic
        (e.g. transformers commands are task-dependent), override this function to
        return the correct stubs
    :function capture_pre_run_state: [Optional] Used to save any information about
        the pre-run state which may be needed for testing post-run
    :function check_teardown: [Optional] Add checks for a successful environment
        cleanup
    :function save_stage_information [Optional] Save state information in between
        stage runs
    """

    command_stubs = {
        "train": "sparseml.foo_integration.train",
        "export": "sparseml.foo_integration.export",
        "deploy": "sparseml.foo_integration.deploy",
    }
    config_classes = {
        "train": BaseModel,
        "export": BaseModel,
        "deploy": BaseModel,
    }

    def __init__(self, config_path):
        with open(config_path) as f:
            raw_config = yaml.safe_load(f)

        # Remove cadence for easier processing. It's saved, but not utilized later
        self.cadence = raw_config.pop("cadence")

        # If abridged, the run parameters are modified to significantly shorten the run
<<<<<<< HEAD
        self.abridged = raw_config.pop("abridged", False)
=======
        self.abridged = raw_config.pop("abridged_mode", False)
>>>>>>> 6f39a21a

        # Command types present in this config
        self.command_types = [_type for _type in raw_config]

        # Final command stub
        self.command_stubs_final = self.get_root_commands(raw_config)

        # Compose commands into arg managers
        self.configs = {
            _type: Config(
                self.config_classes[_type],
                config,
                self.command_stubs_final[_type],
            )
            for _type, config in raw_config.items()
        }

        # Capture any pre-run information that may be needed for post-run testing
        self.capture_pre_run_state()

        # Shorten run to a standardized abridged format
        if self.abridged:
            self.add_abridged_configs()

        # Combine pre-args, command stubs, and args into complete CLI commands
        # If command stub is of type None, skip generating command
        self.commands = {
            _type: config.create_command_script()
            for _type, config in self.configs.items()
            if self.command_stubs[_type]
        }

        # All commands are run sequentially
        self.run_commands()

    def get_root_commands(self, configs: Dict[str, Union[str, BaseModel]]):
        """
        Returns the command stubs to use. e.g. "sparseml.yolov5.train".
        If the stub for the integration needs to be determined based on the configs
        (e.g. sparseml.transformers.{task}.train), override this function

        :param configs: unprocessed configs dict
        :return: dict mapping command type to the respective CLI root command
        """
        return self.command_stubs

    def capture_pre_run_state(self):
        """
        Store pre-run information which will be relevant for post-run testing
        """
        self._start_file_count = sum(len(files) for _, _, files in os.walk(r"."))

    def add_abridged_configs(self):
        """
        Update configs to shorten run. e.g. set small steps_per_epoch for training run
        """
        raise NotImplementedError()

    def run_commands(self, kwargs_dict: Union[Dict[str, Dict], None] = None):
        """
        Execute CLI commands in order

        :param kwargs_dict: dict mapping command type to subprocess.call() kwargs
            to be used with the command, if any
        """

        if not kwargs_dict:
            kwargs_dict = {key: {} for key in self.command_types}
        for _type in self.command_types:
            # Optionally, save intermediate state variables between stages
            self.save_stage_information(_type)
            if self.command_stubs[_type]:  # check if command is executable
                try:
                    subprocess.check_output(self.commands[_type], **kwargs_dict[_type])
                except subprocess.CalledProcessError as e:
                    raise RuntimeError(
                        "command '{}' return with error (code {}): {}".format(
                            e.cmd, e.returncode, e.output
                        )
                    )

    def save_stage_information(self, command_type):
        """
        Optional function for saving state information between stages.
        """
        pass

    def teardown(self):
        """
        Cleanup environment after test completion
        """
        raise NotImplementedError()

    def teardown_check(self):
        """
        Check for successful environment cleanup.
        """
        pass

    def check_file_creation(self, dir):
        """
        Check whether files have been created during the run.
        """
        self._end_file_count = sum(len(files) for _, _, files in os.walk(r"."))
        assert self._start_file_count >= self._end_file_count, (
            f"{self._end_file_count - self._start_file_count} files created during "
            "pytest run"
        )

    def _check_deploy_requirements(self, deepsparse_error):
        """
        If a deploy stage is present and deepsparse is not installed, throw an error.
        """
        if "deploy" in self.command_types and deepsparse_error:
            raise ImportError(
                "DeepSparse is required for integration tests with a deploy stage."
                f"DeepSparse import error: {deepsparse_error}"
            )


def skip_inactive_stage(test):
    """
    Check whether the this test's command type is active in this run. If not,
    skip test.

    :param test: test function which follows the name convention test_{command_type}_...
    """

    @wraps(test)
    def wrapped_test(self, *args, **kwargs):
        manager = [arg for arg in args if isinstance(arg, BaseIntegrationManager)] or [
            val
            for kwarg, val in kwargs.items()
            if isinstance(val, BaseIntegrationManager)
        ]
        if len(manager) != 1:
            raise KeyError(
                f"Expected function {test.__name__} to ingest a manager object of type "
                f"BaseIntegrationManager. Found {len(manager)} matching args."
            )
        manager = manager[0]
        command_type = test.__name__.split("_")[1]
        if command_type not in manager.command_stubs:
            raise ValueError(
                "Invalid test function definition. Test names must take the form "
                f"test_{{CommandType}}_... Found instead {command_type} for "
                "{Command_type}"
            )
        if command_type not in manager.command_types:
            pytest.skip(f"No {command_type} stage active. Skipping test")
        test(self, *args, **kwargs)

    return wrapped_test


class BaseIntegrationTester:
    """
    Class from which integration test-holding classes should inherit. Tests defined here
    need to be implemented for each integration on the integration level.

    All tests are expected to follow the name convention `test_{stage}_{name}` where
    stage is `train`, `export`, or `deploy` and name is a unique name to describe the
    test. This naming convention is used and enforced within the decorator
    `@skip_inactive_stage`
    """

    @pytest.fixture(
        params=get_configs_with_cadence(
            os.environ.get("NM_TEST_CADENCE", "pre-commit"), os.path.dirname(__file__)
        ),
        scope="class",
    )
    def integration_manager(request):
        """
        Fixture with a lifecycle of:
        - Create integration manager instance (child of BaseIntegrationManager)
        - Yield manager to test
        - Teardown

        Child implementations of fixture need to include the same fixture decorator
        """
        raise NotImplementedError()

    @skip_inactive_stage
    def test_train_complete(self, integration_manager):
        """
        Tests:
            - Run created a model file
            - Model file is loadable
            - The model epoch corresponds to the expected value
        """
        raise NotImplementedError()

    @skip_inactive_stage
    def test_train_metrics(self, integration_manager):
        """
        Tests:
            - Train metrics are within the expected range
        """
        raise NotImplementedError()

    @skip_inactive_stage
    def test_export_onnx_graph(self, integration_manager):
        """
        Test:
            - Export generated an onnx model which passes the onnx checker
        """
        raise NotImplementedError()

    @skip_inactive_stage
    def test_export_target_model(self, integration_manager):
        """
        If no target model provided in config file, skip test
        Tests:
            - Target model and generated model have equivalent graphs
            - Target model and generated model produce similar outputs when run through
            onnxruntime. Tolerance set via pytest.approx(abs=1e-5)
        """
        raise NotImplementedError()

    @skip_inactive_stage
    def test_deploy_model_compile(self, integration_manager):
        """
        Tests:
            - Exported onnx model can be loaded into a DeepSparse Pipeline
            - Generated Pipeline can process input
        """
        raise NotImplementedError()

    @skip_inactive_stage
    def test_deploy_model_compile(self, integration_manager):
        """
        Tests:
            - Exported onnx model can be loaded into a DeepSparse Pipeline
            - Generated Pipeline can process input
        """
        raise NotImplementedError()<|MERGE_RESOLUTION|>--- conflicted
+++ resolved
@@ -94,11 +94,7 @@
         self.cadence = raw_config.pop("cadence")
 
         # If abridged, the run parameters are modified to significantly shorten the run
-<<<<<<< HEAD
         self.abridged = raw_config.pop("abridged", False)
-=======
-        self.abridged = raw_config.pop("abridged_mode", False)
->>>>>>> 6f39a21a
 
         # Command types present in this config
         self.command_types = [_type for _type in raw_config]
