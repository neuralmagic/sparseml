--- conflicted
+++ resolved
@@ -37,22 +37,15 @@
 
 
 def is_gpu_available():
-<<<<<<< HEAD
     """
     Check for GPU and warn if not found
     """
-    is_torch_available()
-    import torch
-
-    return torch.cuda.is_available()
-=======
     try:
         import torch  # noqa: F401
 
         return torch.cuda.device_count() > 0
     except ImportError:
         return False
->>>>>>> f7cb678f
 
 
 def requires_torch(test_case):
