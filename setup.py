# Copyright (c) 2021 - present / Neuralmagic, Inc. All Rights Reserved.
#
# Licensed under the Apache License, Version 2.0 (the "License");
# you may not use this file except in compliance with the License.
# You may obtain a copy of the License at
#
#    http://www.apache.org/licenses/LICENSE-2.0
#
# Unless required by applicable law or agreed to in writing,
# software distributed under the License is distributed on an "AS IS" BASIS,
# WITHOUT WARRANTIES OR CONDITIONS OF ANY KIND, either express or implied.
# See the License for the specific language governing permissions and
# limitations under the License.

import os
from typing import Dict, List, Tuple

from setuptools import find_packages, setup


# default variables to be overwritten by the version.py file
is_release = None
version = "unknown"
version_major_minor = version

# load and overwrite version and release info from sparseml package
exec(open(os.path.join("src", "sparseml", "version.py")).read())
print(f"loaded version {version} from src/sparseml/version.py")
version_nm_deps = f"{version_major_minor}.0"

_PACKAGE_NAME = "sparseml" if is_release else "sparseml-nightly"

_deps = [
    "setuptools<=59.5.0",
    "jupyter>=1.0.0",
    "ipywidgets>=7.0.0",
    "pyyaml>=5.0.0",
    "progressbar2>=3.0.0",
    "numpy>=1.0.0",
    "matplotlib>=3.0.0",
    "merge-args>=0.1.0",
    "onnx>=1.5.0,<=1.12.0",
    "pandas>=0.25.0",
    "packaging>=20.0",
    "psutil>=5.0.0",
    "pydantic>=1.5.0",
    "requests>=2.0.0",
    "scikit-image>=0.15.0",
    "scikit-learn>=0.24.2",
    "scipy>=1.0.0",
    "tqdm>=4.0.0",
    "toposort>=1.0",
    "GPUtil>=1.4.0",
    "protobuf>=3.12.2,<=3.20.1",
    "click~=8.0.0",
]
_nm_deps = [f"{'sparsezoo' if is_release else 'sparsezoo-nightly'}~={version_nm_deps}"]
_deepsparse_deps = [
    f"{'deepsparse' if is_release else 'deepsparse-nightly'}~={version_nm_deps}"
]
_deepsparse_ent_deps = [f"deepsparse-ent~={version_nm_deps}"]

_onnxruntime_deps = ["onnxruntime>=1.0.0"]
_pytorch_deps = [
    "torch>=1.1.0,<=1.12.1,!=1.10.*,!=1.11.*",
    "tensorboard>=1.0,<2.9",
    "tensorboardX>=1.0",
    "gputils",
]
_pytorch_vision_deps = _pytorch_deps + ["torchvision>=0.3.0,<=0.13.0"]
_tensorflow_v1_deps = ["tensorflow<2.0.0", "tensorboard<2.0.0", "tf2onnx>=1.0.0,<1.6"]
_tensorflow_v1_gpu_deps = [
    "tensorflow-gpu<2.0.0",
    "tensorboard<2.0.0",
    "tf2onnx>=1.0.0,<1.6",
]
_keras_deps = ["tensorflow~=2.2.0", "keras2onnx>=1.0.0"]

_dev_deps = [
    "beautifulsoup4==4.9.3",
    "black==21.5b2",
    "flake8==3.9.2",
    "isort==5.8.0",
    "m2r2~=0.2.7",
    "mistune==0.8.4",
    "myst-parser~=0.14.0",
    "rinohtype~=0.4.2",
    "sphinx~=3.5.0",
    "sphinx-copybutton~=0.3.0",
    "sphinx-markdown-tables~=0.0.15",
    "sphinx-multiversion~=0.2.4",
    "sphinx-pydantic~=0.1.0",
    "sphinx-rtd-theme~=0.5.0",
    "wheel>=0.36.2",
    "pytest~=6.2.0",
    "pytest-mock~=3.6.0",
    "flaky~=3.7.0",
    "sphinx-rtd-theme",
    "docutils<0.17",
]


def _setup_packages() -> List:
    return find_packages(
        "src", include=["sparseml", "sparseml.*"], exclude=["*.__pycache__.*"]
    )


def _setup_package_dir() -> Dict:
    return {"": "src"}


def _setup_install_requires() -> List:
    return _nm_deps + _deps


def _setup_extras() -> Dict:
    return {
        "dev": _dev_deps,
        "deepsparse": _deepsparse_deps,
        "deepsparse-ent": _deepsparse_ent_deps,
        "onnxruntime": _onnxruntime_deps,
        "torch": _pytorch_deps,
        "torchvision": _pytorch_vision_deps,
        "tf_v1": _tensorflow_v1_deps,
        "tf_v1_gpu": _tensorflow_v1_gpu_deps,
        "tf_keras": _keras_deps,
    }


def _setup_entry_points() -> Dict:
    entry_points = {
        "console_scripts": [
            # sparsification
            "sparseml.benchmark=sparseml.benchmark.info:_main",
            "sparseml.framework=sparseml.framework.info:_main",
            "sparseml.sparsification=sparseml.sparsification.info:_main",
        ]
    }

    # transformers integration
    for task in [
        "masked_language_modeling",
        "question_answering",
        "text_classification",
        "token_classification",
    ]:
        entry_points["console_scripts"].extend(
            [
                f"sparseml.transformers.{task}=sparseml.transformers.{task}:main",
                f"sparseml.transformers.train.{task}=sparseml.transformers.{task}:main",
            ]
        )

    entry_points["console_scripts"].append(
        "sparseml.transformers.export_onnx=sparseml.transformers.export:main"
    )

    # image classification integration

    entry_points["console_scripts"].extend(
        [
            "sparseml.image_classification.export_onnx="
            "sparseml.pytorch.image_classification.export:main",
            "sparseml.image_classification.train="
            "sparseml.pytorch.image_classification.train:main",
            "sparseml.image_classification.lr_analysis="
            "sparseml.pytorch.image_classification.lr_analysis:main",
            "sparseml.image_classification.pr_sensitivity="
            "sparseml.pytorch.image_classification.pr_sensitivity:main",
        ]
    )

    # object detection integration

    entry_points["console_scripts"].extend(
        [
            "sparseml.yolov5.export_onnx=sparseml.yolov5.scripts:export",
            "sparseml.yolov5.train=sparseml.yolov5.scripts:train",
            "sparseml.yolov5.validation=sparseml.yolov5.scripts:val",
            "sparseml.yolov5.val_onnx=sparseml.yolov5.scripts:val_onnx",
        ]
    )

    # instance segmentation integration

    yolact_top_level_callable = "sparseml.yolact"
    yolact_scripts_path = "sparseml.yolact.scripts"

    entry_points["console_scripts"].extend(
        [
            f"{yolact_top_level_callable}.export_onnx={yolact_scripts_path}:export",
            f"{yolact_top_level_callable}.train={yolact_scripts_path}:train",
            f"{yolact_top_level_callable}.validation={yolact_scripts_path}:val",
            f"{yolact_top_level_callable}.download={yolact_scripts_path}:download",
        ]
    )

    return entry_points


def _setup_long_description() -> Tuple[str, str]:
    return open("README.md", "r", encoding="utf-8").read(), "text/markdown"


setup(
    name=_PACKAGE_NAME,
    version=version,
    author="Neuralmagic, Inc.",
    author_email="support@neuralmagic.com",
    description=(
        "Libraries for applying sparsification recipes to neural networks with a "
        "few lines of code, enabling faster and smaller models"
    ),
    long_description=_setup_long_description()[0],
    long_description_content_type=_setup_long_description()[1],
    keywords=(
        "inference, machine learning, neural network, computer vision, nlp, cv, "
        "deep learning, torch, pytorch, tensorflow, keras, sparsity, pruning, "
        "deep learning libraries, onnx, quantization, automl"
    ),
    license="Apache",
    url="https://github.com/neuralmagic/sparseml",
    include_package_data=True,
    package_dir=_setup_package_dir(),
    packages=_setup_packages(),
    install_requires=_setup_install_requires(),
    extras_require=_setup_extras(),
    entry_points=_setup_entry_points(),
<<<<<<< HEAD
    python_requires=">=3.6.0,<3.11",
=======
    python_requires=">=3.7.0,<3.10",
>>>>>>> 0f5f3a8a
    classifiers=[
        "Development Status :: 5 - Production/Stable",
        "Programming Language :: Python :: 3",
        "Programming Language :: Python :: 3 :: Only",
        "Intended Audience :: Developers",
        "Intended Audience :: Education",
        "Intended Audience :: Information Technology",
        "Intended Audience :: Science/Research",
        "License :: OSI Approved :: Apache Software License",
        "Operating System :: POSIX :: Linux",
        "Topic :: Scientific/Engineering",
        "Topic :: Scientific/Engineering :: Artificial Intelligence",
        "Topic :: Scientific/Engineering :: Mathematics",
        "Topic :: Software Development",
        "Topic :: Software Development :: Libraries :: Python Modules",
    ],
)<|MERGE_RESOLUTION|>--- conflicted
+++ resolved
@@ -227,11 +227,7 @@
     install_requires=_setup_install_requires(),
     extras_require=_setup_extras(),
     entry_points=_setup_entry_points(),
-<<<<<<< HEAD
-    python_requires=">=3.6.0,<3.11",
-=======
-    python_requires=">=3.7.0,<3.10",
->>>>>>> 0f5f3a8a
+    python_requires=">=3.7.0,<3.11",
     classifiers=[
         "Development Status :: 5 - Production/Stable",
         "Programming Language :: Python :: 3",
