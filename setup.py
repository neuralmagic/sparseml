--- conflicted
+++ resolved
@@ -59,12 +59,7 @@
 ]
 _nm_deps = [
     f"{'sparsezoo' if is_release else 'sparsezoo-nightly'}~={version_nm_deps}",
-<<<<<<< HEAD
-    f"{'compressed-tensors' if is_release else 'compress-tensors-nightly'}"
-    f"~={version_nm_deps}",
-=======
     f"{'compressed-tensors' if is_release else 'compress-tensors-nightly'}~={version_nm_deps}",  # noqa E501
->>>>>>> c0d6cb97
 ]
 _deepsparse_deps = [
     f"{'deepsparse' if is_release else 'deepsparse-nightly'}~={version_nm_deps}"
