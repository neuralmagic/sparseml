# Copyright (c) 2021 - present / Neuralmagic, Inc. All Rights Reserved.
#
# Licensed under the Apache License, Version 2.0 (the "License");
# you may not use this file except in compliance with the License.
# You may obtain a copy of the License at
#
#    http://www.apache.org/licenses/LICENSE-2.0
#
# Unless required by applicable law or agreed to in writing,
# software distributed under the License is distributed on an "AS IS" BASIS,
# WITHOUT WARRANTIES OR CONDITIONS OF ANY KIND, either express or implied.
# See the License for the specific language governing permissions and
# limitations under the License.

import os
from typing import Dict, List, Tuple

from setuptools import find_packages, setup


# default variables to be overwritten by the version.py file
is_release = None
is_dev = None
version = "unknown"
version_major_minor = version

# load and overwrite version and release info from sparseml package
exec(open(os.path.join("src", "sparseml", "version.py")).read())
print(f"loaded version {version} from src/sparseml/version.py")
version_nm_deps = f"{version_major_minor}.0"

if is_release:
    _PACKAGE_NAME = "sparseml"
elif is_dev:
    _PACKAGE_NAME = "sparseml-dev"
else:
    _PACKAGE_NAME = "sparseml-nightly"

_deps = [
    "pyyaml>=5.0.0",
    "numpy>=1.17.0",
    "matplotlib>=3.0.0",
    "merge-args>=0.1.0",
    "onnx>=1.5.0,<1.15.0",
    "pandas>=0.25.0",
    "packaging>=20.0",
    "psutil>=5.0.0",
    "pydantic>=1.8.2,<2.0.0",
    "requests>=2.0.0",
    "scikit-learn>=0.24.2",
    "scipy<1.9.2,>=1.8; python_version <= '3.9'",
    "scipy>=1.0.0; python_version > '3.9'",
    "tqdm>=4.0.0",
    "toposort>=1.0",
    "GPUtil>=1.4.0",
    "protobuf>=3.12.2,<=3.20.3",
    "click>=7.1.2,!=8.0.0",  # latest version < 8.0 + blocked version with reported bug
<<<<<<< HEAD
    "sparsetensors @ git+ssh://git@github.com/neuralmagic/sparsetensors.git",
=======
    "clearml==1.14.4",
>>>>>>> a7778bbb
]
_nm_deps = [f"{'sparsezoo' if is_release else 'sparsezoo-nightly'}~={version_nm_deps}"]
_deepsparse_deps = [
    f"{'deepsparse' if is_release else 'deepsparse-nightly'}~={version_nm_deps}"
]
_deepsparse_ent_deps = [f"deepsparse-ent~={version_nm_deps}"]

_onnxruntime_deps = ["onnxruntime>=1.0.0"]
_clip_deps = ["open_clip_torch==2.20.0"]
supported_torch_version = "torch>=1.7.0,<2.2"
_pytorch_deps = [
    supported_torch_version,
    "gputils",
]
_pytorch_all_deps = _pytorch_deps + [
    "torchvision>=0.3.0,<0.17",
    "torchaudio<=2.0.1",
]
_pytorch_vision_deps = _pytorch_deps + [
    "torchvision>=0.3.0,<0.17",
    "opencv-python<=4.6.0.66",
]
_transformers_deps = _pytorch_deps + [
    "transformers<4.40",
    "datasets<2.19",
    "dvc",
    "scikit-learn",
    "seqeval",
    "einops",
    "evaluate>=0.4.1",
    "accelerate>=0.20.3",
    "safetensors>=0.4.1",
]
_llm_deps = _transformers_deps + ["sentencepiece"]
_yolov5_deps = _pytorch_vision_deps + [
    f"{'nm-yolov5' if is_release else 'nm-yolov5-nightly'}<={version_nm_deps}"
]
_notebook_deps = [
    "jupyter>=1.0.0",
    "ipywidgets>=7.0.0",
]
_tensorflow_v1_deps = ["tensorflow<2.0.0", "tensorboard<2.0.0", "tf2onnx>=1.0.0,<1.6"]
_tensorflow_v1_gpu_deps = [
    "tensorflow-gpu<2.0.0",
    "tensorboard<2.0.0",
    "tf2onnx>=1.0.0,<1.6",
]
_keras_deps = ["tensorflow~=2.2.0", "keras2onnx>=1.0.0"]

_open_pif_paf_deps = ["openpifpaf==0.13.6"]

_dev_deps = [
    "beautifulsoup4==4.9.3",
    "black==22.12.0",
    "flake8==3.9.2",
    "isort==5.8.0",
    "wheel>=0.36.2",
    "pytest>=6.0.0",
    "pytest-mock>=3.6.0",
    "pytest-rerunfailures>=13.0",
    "tensorboard>=1.0,<2.9",
    "tensorboardX>=1.0",
    "evaluate>=0.4.1",
    "parameterized",
]

_docs_deps = [
    "m2r2>=0.2.7",
    "mistune<3,>=2.0.3",
    "myst-parser>=0.14.0",
    "rinohtype~=0.4.2",
    "sphinx~=3.5.0",
    "sphinx-copybutton~=0.3.0",
    "sphinx-markdown-tables~=0.0.15",
    "sphinx-multiversion~=0.2.4",
    "sphinx-pydantic~=0.1.0",
    "sphinx-rtd-theme~=0.5.0",
    "docutils<0.17",
]


_ultralytics_deps = [
    "ultralytics==8.0.124",
    supported_torch_version,
]


def _setup_packages() -> List:
    return find_packages(
        "src", include=["sparseml", "sparseml.*"], exclude=["*.__pycache__.*"]
    )


def _setup_package_dir() -> Dict:
    return {"": "src"}


def _setup_install_requires() -> List:
    return _nm_deps + _deps


def _setup_extras() -> Dict:
    return {
        "clip": _clip_deps,
        "dev": _dev_deps,
        "docs": _docs_deps,
        "deepsparse": _deepsparse_deps,
        "deepsparse-ent": _deepsparse_ent_deps,
        "openpifpaf": _open_pif_paf_deps,
        "onnxruntime": _onnxruntime_deps,
        "torch": _pytorch_deps,
        "torch_all": _pytorch_all_deps,
        "torchvision": _pytorch_vision_deps,
        "transformers": _transformers_deps,
        "llm": _llm_deps,
        "notebook": _notebook_deps,
        "tf_v1": _tensorflow_v1_deps,
        "tf_v1_gpu": _tensorflow_v1_gpu_deps,
        "tf_keras": _keras_deps,
        "ultralytics": _ultralytics_deps,
        "yolov5": _yolov5_deps,
    }


def _setup_entry_points() -> Dict:
    entry_points = {
        "console_scripts": [
            # export
            "sparseml.export=sparseml.export.export:main",
            # sparsification
            "sparseml.framework=sparseml.framework.info:_main",
            "sparseml.sparsification=sparseml.sparsification.info:_main",
        ]
    }

    # transformers integration
    for task in [
        "masked_language_modeling",
        "question_answering",
        "text_classification",
        "token_classification",
    ]:
        entry_points["console_scripts"].extend(
            [
                f"sparseml.transformers.{task}=sparseml.transformers.{task}:main",
                f"sparseml.transformers.train.{task}=sparseml.transformers.{task}:main",
            ]
        )

    entry_points["console_scripts"].extend(
        [
            "sparseml.transformers.export_onnx=sparseml.transformers.export:main",
            "sparseml.transformers.export_onnx_refactor=sparseml.transformers.sparsification.obcq.export:main",  # noqa 501
        ]
    )

    entry_points["console_scripts"].extend(
        [
            "sparseml.transformers.text_generation.apply=sparseml.transformers.finetune.text_generation:apply",  # noqa 501
            "sparseml.transformers.text_generation.compress=sparseml.transformers.finetune.text_generation:apply",  # noqa 501
            "sparseml.transformers.text_generation.train=sparseml.transformers.finetune.text_generation:train",  # noqa 501
            "sparseml.transformers.text_generation.finetune=sparseml.transformers.finetune.text_generation:train",  # noqa 501
            "sparseml.transformers.text_generation.eval=sparseml.transformers.finetune.text_generation:eval",  # noqa 501
            "sparseml.transformers.text_generation.oneshot=sparseml.transformers.finetune.text_generation:oneshot",  # noqa 501
        ]
    )

    # image classification integration

    entry_points["console_scripts"].extend(
        [
            "sparseml.image_classification.export_onnx="
            "sparseml.pytorch.torchvision.export_onnx:main",
            "sparseml.image_classification.train="
            "sparseml.pytorch.torchvision.train:cli",
        ]
    )

    entry_points["console_scripts"].extend(
        [
            "sparseml.pytorch.image_classification.export_onnx="
            "sparseml.pytorch.image_classification.export:main",
            "sparseml.pytorch.image_classification.train="
            "sparseml.pytorch.image_classification.train:main",
            "sparseml.pytorch.image_classification.lr_analysis="
            "sparseml.pytorch.image_classification.lr_analysis:main",
            "sparseml.pytorch.image_classification.pr_sensitivity="
            "sparseml.pytorch.image_classification.pr_sensitivity:main",
        ]
    )

    # object detection integration

    entry_points["console_scripts"].extend(
        [
            "sparseml.yolov5.export_onnx=sparseml.yolov5.scripts:export",
            "sparseml.yolov5.train=sparseml.yolov5.scripts:train",
            "sparseml.yolov5.validation=sparseml.yolov5.scripts:val",
        ]
    )

    # instance segmentation integration

    yolact_top_level_callable = "sparseml.yolact"
    yolact_scripts_path = "sparseml.yolact.scripts"

    entry_points["console_scripts"].extend(
        [
            f"{yolact_top_level_callable}.export_onnx={yolact_scripts_path}:export",
            f"{yolact_top_level_callable}.train={yolact_scripts_path}:train",
            f"{yolact_top_level_callable}.validation={yolact_scripts_path}:val",
            f"{yolact_top_level_callable}.download={yolact_scripts_path}:download",
        ]
    )

    # recipe_template entrypoint

    entry_points["console_scripts"].append(
        "sparseml.recipe_template=sparseml.pytorch.recipe_template.cli:main"
    )

    # pose detection entrypoint

    entry_points["console_scripts"].extend(
        [
            "sparseml.openpifpaf.train=sparseml.openpifpaf.train:main",
            "sparseml.openpifpaf.export_onnx=sparseml.openpifpaf.export:main",
        ]
    )

    entry_points["console_scripts"].extend(
        [
            "sparseml.ultralytics.train=sparseml.yolov8.train:main",
            "sparseml.ultralytics.val=sparseml.yolov8.val:main",
            "sparseml.ultralytics.export_onnx=sparseml.yolov8.export:main",
        ]
    )

    # eval entrypoint
    entry_points["console_scripts"].append(
        "sparseml.evaluate=sparseml.evaluation.cli:main"
    )

    return entry_points


def _setup_long_description() -> Tuple[str, str]:
    return open("README.md", "r", encoding="utf-8").read(), "text/markdown"


setup(
    name=_PACKAGE_NAME,
    version=version,
    author="Neuralmagic, Inc.",
    author_email="support@neuralmagic.com",
    description=(
        "Libraries for applying sparsification recipes to neural networks with a "
        "few lines of code, enabling faster and smaller models"
    ),
    long_description=_setup_long_description()[0],
    long_description_content_type=_setup_long_description()[1],
    keywords=(
        "inference, machine learning, neural network, computer vision, nlp, cv, "
        "deep learning, torch, pytorch, tensorflow, keras, sparsity, pruning, "
        "deep learning libraries, onnx, quantization, automl"
    ),
    license="Apache",
    url="https://github.com/neuralmagic/sparseml",
    include_package_data=True,
    package_dir=_setup_package_dir(),
    packages=_setup_packages(),
    install_requires=_setup_install_requires(),
    extras_require=_setup_extras(),
    entry_points=_setup_entry_points(),
    python_requires=">=3.8.0,<3.12",
    classifiers=[
        "Development Status :: 5 - Production/Stable",
        "Programming Language :: Python :: 3",
        "Programming Language :: Python :: 3 :: Only",
        "Intended Audience :: Developers",
        "Intended Audience :: Education",
        "Intended Audience :: Information Technology",
        "Intended Audience :: Science/Research",
        "License :: OSI Approved :: Apache Software License",
        "Operating System :: POSIX :: Linux",
        "Topic :: Scientific/Engineering",
        "Topic :: Scientific/Engineering :: Artificial Intelligence",
        "Topic :: Scientific/Engineering :: Mathematics",
        "Topic :: Software Development",
        "Topic :: Software Development :: Libraries :: Python Modules",
    ],
)<|MERGE_RESOLUTION|>--- conflicted
+++ resolved
@@ -55,11 +55,8 @@
     "GPUtil>=1.4.0",
     "protobuf>=3.12.2,<=3.20.3",
     "click>=7.1.2,!=8.0.0",  # latest version < 8.0 + blocked version with reported bug
-<<<<<<< HEAD
     "sparsetensors @ git+ssh://git@github.com/neuralmagic/sparsetensors.git",
-=======
     "clearml==1.14.4",
->>>>>>> a7778bbb
 ]
 _nm_deps = [f"{'sparsezoo' if is_release else 'sparsezoo-nightly'}~={version_nm_deps}"]
 _deepsparse_deps = [
