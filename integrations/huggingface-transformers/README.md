--- conflicted
+++ resolved
@@ -14,19 +14,6 @@
 limitations under the License.
 -->
 
-<<<<<<< HEAD
-# SparseML Hugging Face Integration
-
-By integrating with robust training flows in the Transformers repository, SparseML enables you to train inference-optimized sparse versions of NLP models like BERT on your dataset.
-
-There are two pathways:
-- **Sparse Transfer Learning** - fine-tune a pre-sparsified NLP checkpoint on your own dataset **[RECOMMENDED]**
-- **Sparsification from Scratch** - apply pruning and quantization to sparsify `transformer` models from scratch.
-
-Once trained, SparseML enables you to export models to the ONNX format, such that they can be deployed with DeepSparse.
-
-## Installation
-=======
 # **SparseML Hugging Face Integration**
 
 This directory explains how to use SparseML's `transformers` integration to train inference-optimized sparse NLP models on your dataset.
@@ -41,9 +28,6 @@
 ## **Installation**
 
 Install with `pip`:
->>>>>>> 92ff434c
-
-Install with `pip`:
 
 ```bash
 pip install sparseml[torch]
@@ -51,14 +35,6 @@
 
 **Note**: Transformers will not immediately install with this command. Instead, a sparsification-compatible version of Transformers will install on the first invocation of the Transformers code in SparseML.
 
-<<<<<<< HEAD
-## Tutorials
-
-- [Sparse Transfer Learning](sparse-transfer-learning-bert.md) [**RECOMMENDED**]
-- Sparsification from Scratch (example coming soon!)
-
-### Use Case Examples - CLI
-=======
 ## **Tutorials**
 
 - [Sparse Transfer Learning with the Python API](tutorials/sparse-transfer-learning-bert-python.md) [**RECOMMENDED**]
@@ -66,58 +42,20 @@
 - Sparsification from Scratch (example coming soon!)
 
 ### **Use Case Examples - CLI**
->>>>>>> 92ff434c
 - [Sparse Transfer Learning for Sentiment Analysis](tutorials/sentiment-analysis/sentiment-analysis-cli.md)
 - [Sparse Transfer Learning for Text Classification](tutorials/text-classification/text-classification-cli.md)
 - [Sparse Transfer Learning for Token Classification](tutorials/token-classification/token-classification-cli.md)
 - [Sparse Transfer Learning for Question Answering](tutorials/question-answering/question-answering-cli.md)
 - Sparsifying from Scratch (example coming soon!)
 
-<<<<<<< HEAD
-### Use Case Examples - Python
-
-#### Sentiment Analysis (Single Input Binary Text Classification)
+### **Use Case Examples - Python**
+
 - [Sparse Transfer with GLUE Datasets (SST2) for sentiment analysis](tutorials/sentiment-analysis/docs-sentiment-analysis-python-sst2.ipynb)
 - [Sparse Transfer with Custom Datasets (RottenTomatoes) and Custom Teacher from HF Hub for sentiment analysis](tutorials/sentiment-analysis/docs-sentiment-analysis-python-custom-teacher-rottentomatoes)
-
-#### Text Classification (Single / Multi Input Text Classification)
-=======
-### **Use Case Examples - Python**
-
-- [Sparse Transfer with GLUE Datasets (SST2) for sentiment analysis](tutorials/sentiment-analysis/docs-sentiment-analysis-python-sst2.ipynb)
-- [Sparse Transfer with Custom Datasets (RottenTomatoes) and Custom Teacher from HF Hub for sentiment analysis](tutorials/sentiment-analysis/docs-sentiment-analysis-python-custom-teacher-rottentomatoes)
->>>>>>> 92ff434c
 - [Sparse Transfer with GLUE Datasets (QQP) for multi-input text classification](tutorials/text-classification/docs-text-classification-python-qqp.ipynb)
 - [Sparse Transfer with Custom Datasets (SICK) for multi-input text classification](tutorials/text-classification/docs-text-classification-python-sick.ipynb)
 - [Sparse Transfer with Custom Datasets (TweetEval) and Custom Teacher for single input text classificaiton](tutorials/text-classification/docs-text-classification-python-custom-teacher-tweeteval.ipynb)
 - [Sparse Transfer with Custom Datasets (GoEmotions) for multi-label text classification](tutorials/text-classification/docs-text-classification-python-multi-label-go_emotions.ipynb)
-<<<<<<< HEAD
-
-#### Token Classification 
-- [Sparse Transfer with Conll2003 for named entity recognition](tutorials/token-classification/docs-token-classification-python-conll2003.ipynb)
-- [Sparse Transfer with Custom Datasets (WNUT) and Custom Teacher for named entity recognition](tutorials/token-classification/docs-token-classification-custom-teacher-wnut.ipynb)
-
-#### Question Answering
-
-- Sparse Transfer with SQuAD (Example coming soon!)
-- Sparse Transfer with Squadshifts Amazon (Example coming soon!)
-
-## Quick Tour
-
-### SparseZoo
-
-Neural Magic has pre-sparsified many common models, including BERT-base, BERT-large, DistillBERT, and RoBERTa. These models and associated sparsification recipes can be deployed directly or can be fine-tuned onto custom dataset via sparse transfer learning. This makes it easy to create a sparse version of model trained on your dataset.
-
-Check out the model cards in the [SparseZoo](https://sparsezoo.neuralmagic.com/?repo=huggingface&page=1).
-
-### Recipes
-
-SparseML Recipes are YAML files that encode the instructions for sparsifying a model or sparse transfer learning. The SparseML CLI and Python API accept the recipes as inputs, parse the instructions, and apply the specified algorithms and hyperparameters during the training process.
-
-### SparseML CLI
-
-SparseML's CLI enables you to kick-off sparsification workflows with various utilities like creating training pipelines, dataset loading, checkpoint saving, metric reporting, and logging handled for you. Appending the `--help` argument will provide a full list of options for training in SparseML:
-=======
 - [Sparse Transfer with Conll2003 for named entity recognition](tutorials/token-classification/docs-token-classification-python-conll2003.ipynb)
 - [Sparse Transfer with Custom Datasets (WNUT) and Custom Teacher for named entity recognition](tutorials/token-classification/docs-token-classification-custom-teacher-wnut.ipynb)
 - Sparse Transfer with SQuAD (example coming soon!)
@@ -177,7 +115,6 @@
 In addition to the code-level API, SparseML offers pre-made training pipelines for common NLP tasks via the CLI interface.
 
 The CLI enables you to kick-off training runs with various utilities like dataset loading and pre-processing, checkpoint saving, metric reporting, and logging handled for you. Appending the `--help` argument will provide a full list of options for training in SparseML:
->>>>>>> 92ff434c
 
 ```bash
 sparseml.transformers.[task] --help
@@ -197,82 +134,27 @@
 - `text_classification`
 - `token_classification`
 - `question_answering`
-<<<<<<< HEAD
-
-### SparseML Python API
-
-For additional flexibility, SparseML also offers a `Trainer` class that inherits from the familiar [Transformers's Trainer](https://huggingface.co/docs/transformers/main_classes/trainer). 
-
-SparseML's `Trainer` inherits all of the functionality from the Transformers repository, but also accepts a `recipe`, which allows you to specify sparsity-related algorithms and hyperparameters. The `Trainer` parses the recipe and adjusts the training loop to apply sparsification algorithms or sparse transfer learning. As such, you can leverage Hugging Face's friendly utilities such as the Model Hub, `AutoTokenizers`, `AutoModels`, and `datasets` in concert with SparseML's sparsity-related algorithms!
-
-We create the `Trainer` and kick of a run like this:
-
-```python
-from sparseml.transformers.sparsification import Trainer, TrainingArguments
-
-def run_training(model, model_path, recipe_path, teacher, training_args, dataset, tokenizer, compute_metrics):
-    # setup training loop based on recipe passed
-    trainer = Trainer(
-        recipe=recipe_path,
-        model=model,
-        model_state_path=model_path,
-        distill_teacher=teacher,
-        metadata_args=["per_device_train_batch_size","per_device_eval_batch_size","fp16"],
-        args=training_args,
-        train_dataset=dataset["train"],
-        eval_dataset=dataset["validation"],
-        tokenizer=tokenizer,
-        compute_metrics=compute_metrics
-    )
-
-    # run training
-    trainer.train(resume_from_checkpoint=False)
-```
-
-Check out the tutorials for actual working examples using the `Trainer` class.
-
-## Quick Start: Sparse Transfer Learning
-
-### Overview
-
-Sparse Transfer is quite similiar to the typical transfer learing process used to train NLP models, where we fine-tune a pretrained checkpoint onto a smaller downstream dataset. With Sparse Transfer Learning, we simply start the fine-tuning process from a pre-sparsified checkpoint and maintain sparsity while the training process occurs.
-
-In this example, we will fine-tune a [90% pruned version of BERT](https://sparsezoo.neuralmagic.com/models/nlp%2Fmasked_language_modeling%2Fobert-base%2Fpytorch%2Fhuggingface%2Fwikipedia_bookcorpus%2Fpruned90-none) onto SST2.
-
-### Dense Teacher Creation
-
-To support the transfer learning process, we can (optionally) apply model distillation. To enable distillation, we first create a dense teacher model. If you already have a Transformers-compatible model, you can use this as the dense teacher in place of training one from scratch.
-
-Run the following to fine-tune a dense BERT model from the SparseZoo on the SST2 dataset:
-```bash
-sparseml.transformers.text_classification \
-  --output_dir dense_obert-text_classification_sst2 \
-  --model_name_or_path zoo:nlp/masked_language_modeling/obert-base/pytorch/huggingface/wikipedia_bookcorpus/base-none \
-  --recipe zoo:nlp/sentiment_analysis/obert-base/pytorch/huggingface/sst2/base-none \
-  --task_name sst2 --max_seq_length 128 --per_device_train_batch_size 32 --per_device_eval_batch_size 32 --preprocessing_num_workers 6 \
-  --do_train --do_eval --evaluation_strategy epoch --fp16 --seed 20811 \
-  --save_strategy epoch --save_total_limit 1
-```
-
-The resulting model achieves 92.9% validation accuracy.
-
-### Kick off Training
-
-We can start the Sparse Transfer Learning by passing a starting checkpoint  and recipe to the training script. For Sparse Transfer, we will use a recipe that instructs SparseML to maintain sparsity during training and to quantize the model. For the SST2 dataset, there is a [transfer learning recipe available in SparseZoo](https://sparsezoo.neuralmagic.com/models/nlp%2Fsentiment_analysis%2Fobert-base%2Fpytorch%2Fhuggingface%2Fsst2%2Fpruned90_quant-none), identified by the following SparseZoo stub:
+
+## **Quick Start: Sparse Transfer Learning with the CLI**
+
+### **Sparse Transfer Learning Overview**
+
+Sparse Transfer is very similiar to the typical transfer learing process used to train NLP models, where we fine-tune a checkpoint pretrained on a large upstream dataset using masked language modeling onto a smaller downstream dataset. With Sparse Transfer Learning, however, we simply start the fine-tuning process from a pre-sparsified checkpoint and maintain sparsity while the training process occurs.
+
+Here, we will fine-tune a [90% pruned version of BERT](https://sparsezoo.neuralmagic.com/models/nlp%2Fmasked_language_modeling%2Fobert-base%2Fpytorch%2Fhuggingface%2Fwikipedia_bookcorpus%2Fpruned90-none) from the SparseZoo onto SST2.
+
+### **Kick off Training**
+
+We will use SparseML's `sparseml.transformers.text_classification` training script.
+
+To run sparse transfer learning, we first need to create/select a sparsification recipe. For sparse transfer, we need a recipe that instructs SparseML to maintain sparsity during training and to quantize the model. 
+
+For the SST2 dataset, there is a [transfer learning recipe available in SparseZoo](https://sparsezoo.neuralmagic.com/models/nlp%2Fsentiment_analysis%2Fobert-base%2Fpytorch%2Fhuggingface%2Fsst2%2Fpruned90_quant-none), identified by the following SparseZoo stub:
 ```
 zoo:nlp/sentiment_analysis/obert-base/pytorch/huggingface/sst2/pruned90_quant-none
 ```
 
-<details>
-   <summary>Click to see the recipe</summary>
-</br>
-
-SparseML parses the `Modifers` in the recipe and updates the training loop with logic encoded therein.
-   
-The key `Modifiers` for sparse transfer learning are the following:
-- `ConstantPruningModifier` instructs SparseML to maintain the sparsity structure of the network during the fine-tuning process
-- `QuantizationModifier` instructs SparseML to apply quantization aware training to quantize the weights over the final epochs
-- `DistillationModifier` instructs SparseML to apply model distillation at the logit layer
+Here is what the recipe looks like:
    
 ```yaml
 version: 1.1.0
@@ -334,10 +216,13 @@
       weight_decay: eval(weight_decay)
 ```
 
-
-</details>
-
-Run the following to sparse transfer learn the 90% pruned BERT model on the SST2 dataset:
+The key `Modifiers` for sparse transfer learning are the following:
+- `ConstantPruningModifier` instructs SparseML to maintain the sparsity structure of the network during the fine-tuning process
+- `QuantizationModifier` instructs SparseML to apply quantization aware training to quantize the weights over the final epochs
+- `DistillationModifier` instructs SparseML to apply model distillation at the logit layer
+
+Run the following to fine-tune the 90% pruned BERT model on the SST2 dataset:
+
 ```bash
 sparseml.transformers.text_classification \
   --output_dir pruned_quantized_obert-text_classification_sst2 \
@@ -349,133 +234,10 @@
   --save_strategy epoch --save_total_limit 1
 ```
 
-The script uses the SparseZoo stubs to identify and download the starting checkpoint and YAML-based recipe file from the SparseZoo. SparseML parses the transfer learning recipe and adjusts the trainign process to maintain sparsity during the fine-tuning process.
-
-The resulting model is 90% pruned and quantized, and achieves 92% validation accuracy on SST2!
-
-Keep in mind that the `--distill_teacher` argument is set to pull a dense SST2 model from the SparseZoo. If you trained a dense teacher with the command from above, update the script to use `--distill_teacher ./dense_obert-text_classification_sst2`.
-
-### Export to ONNX
-
-The SparseML installation provides a `sparseml.transformers.export_onnx` command that you can use to export the model to ONNX. Be sure the `--model_path` argument points to your trained model:
-
-```bash
-sparseml.transformers.export_onnx \
-    --model_path ./pruned_quantized_obert-text_classification_sst2 \
-    --task text_classification
-```
-
-The command creates a `./deployment` folder in your local directory, which contains the ONNX file and necessary Hugging Face tokenizer and configuration files.
-
-### DeepSparse Deployment
-
-Now that the model is in an ONNX format, it is ready for deployment with the DeepSparse. 
-=======
-
-## **Quick Start: Sparse Transfer Learning with the CLI**
-
-### **Sparse Transfer Learning Overview**
-
-Sparse Transfer is very similiar to the typical transfer learing process used to train NLP models, where we fine-tune a checkpoint pretrained on a large upstream dataset using masked language modeling onto a smaller downstream dataset. With Sparse Transfer Learning, however, we simply start the fine-tuning process from a pre-sparsified checkpoint and maintain sparsity while the training process occurs.
-
-Here, we will fine-tune a [90% pruned version of BERT](https://sparsezoo.neuralmagic.com/models/nlp%2Fmasked_language_modeling%2Fobert-base%2Fpytorch%2Fhuggingface%2Fwikipedia_bookcorpus%2Fpruned90-none) from the SparseZoo onto SST2.
-
-### **Kick off Training**
-
-We will use SparseML's `sparseml.transformers.text_classification` training script.
-
-To run sparse transfer learning, we first need to create/select a sparsification recipe. For sparse transfer, we need a recipe that instructs SparseML to maintain sparsity during training and to quantize the model. 
-
-For the SST2 dataset, there is a [transfer learning recipe available in SparseZoo](https://sparsezoo.neuralmagic.com/models/nlp%2Fsentiment_analysis%2Fobert-base%2Fpytorch%2Fhuggingface%2Fsst2%2Fpruned90_quant-none), identified by the following SparseZoo stub:
-```
-zoo:nlp/sentiment_analysis/obert-base/pytorch/huggingface/sst2/pruned90_quant-none
-```
-
-Here is what the recipe looks like:
-   
-```yaml
-version: 1.1.0
-
-# General Variables
-num_epochs: &num_epochs 13
-init_lr: 1.5e-4
-final_lr: 0
-
-qat_start_epoch: &qat_start_epoch 8.0
-observer_epoch: &observer_epoch 12.0
-quantize_embeddings: &quantize_embeddings 1
-
-distill_hardness: &distill_hardness 1.0
-distill_temperature: &distill_temperature 2.0
-
-weight_decay: 0.01
-
-# Modifiers:
-training_modifiers:
-  - !EpochRangeModifier
-      end_epoch: eval(num_epochs)
-      start_epoch: 0.0
-  - !LearningRateFunctionModifier
-      start_epoch: 0
-      end_epoch: eval(num_epochs)
-      lr_func: linear
-      init_lr: eval(init_lr)
-      final_lr: eval(final_lr)
-
-quantization_modifiers:
-  - !QuantizationModifier
-      start_epoch: eval(qat_start_epoch)
-      disable_quantization_observer_epoch: eval(observer_epoch)
-      freeze_bn_stats_epoch: eval(observer_epoch)
-      quantize_embeddings: eval(quantize_embeddings)
-      quantize_linear_activations: 0
-      exclude_module_types: ['LayerNorm', 'Tanh']
-      submodules:
-        - bert.embeddings
-        - bert.encoder
-        - bert.pooler
-        - classifier
-
-distillation_modifiers:
-  - !DistillationModifier
-     hardness: eval(distill_hardness)
-     temperature: eval(distill_temperature)
-     distill_output_keys: [logits]
-
-constant_modifiers:
-  - !ConstantPruningModifier
-      start_epoch: 0.0
-      params: __ALL_PRUNABLE__
-
-regularization_modifiers:
-  - !SetWeightDecayModifier
-      start_epoch: 0.0
-      weight_decay: eval(weight_decay)
-```
-
-The key `Modifiers` for sparse transfer learning are the following:
-- `ConstantPruningModifier` instructs SparseML to maintain the sparsity structure of the network during the fine-tuning process
-- `QuantizationModifier` instructs SparseML to apply quantization aware training to quantize the weights over the final epochs
-- `DistillationModifier` instructs SparseML to apply model distillation at the logit layer
-
-Run the following to fine-tune the 90% pruned BERT model on the SST2 dataset:
-
-```bash
-sparseml.transformers.text_classification \
-  --output_dir pruned_quantized_obert-text_classification_sst2 \
-  --model_name_or_path zoo:nlp/masked_language_modeling/obert-base/pytorch/huggingface/wikipedia_bookcorpus/pruned90-none \
-  --recipe zoo:nlp/sentiment_analysis/obert-base/pytorch/huggingface/sst2/pruned90_quant-none \
-  --distill_teacher zoo:nlp/sentiment_analysis/obert-base/pytorch/huggingface/sst2/base-none \
-  --task_name sst2 --max_seq_length 128 --per_device_train_batch_size 32 --per_device_eval_batch_size 32 --preprocessing_num_workers 6 \
-  --do_train --do_eval --evaluation_strategy epoch --fp16  \
-  --save_strategy epoch --save_total_limit 1
-```
-
 Let's discuss the key arguments:
 - `--task sst2` specifies the dataset to train on (in this case SST2). You can pass any GLUE task to the `--task` command. Check out the use case pages for passing a custom dataset.
 
 - `--model_name_or_path zoo:nlp/masked_language_modeling/obert-base/pytorch/huggingface/wikipedia_bookcorpus/pruned90-none` specifies the starting checkpoint for the training process. Here, we passed a SparseZoo stub, which identifies the 90% pruned BERT model in the SparseZoo. The script downloads the PyTorch model to begin training. In addition to SparseZoo stubs, you can also pass a local path to a PyTorch checkpoint.
->>>>>>> 92ff434c
 
 - `--recipe zoo:nlp/sentiment_analysis/obert-base/pytorch/huggingface/sst2/pruned90_quant-none` specifies the transfer learning recipe. In this case, we passed a SparseZoo stub, which instructs SparseML to download a premade SST2 transfer learning recipe. In addition to SparseZoo stubs, you can also pass a local path to a YAML recipe.
 
@@ -501,28 +263,6 @@
   --save_strategy epoch --save_total_limit 1
 ```
 
-<<<<<<< HEAD
-#### DeepSparse Pipelines
-
-The Python code below gives an example for using the DeepSparse Pipeline API with sentiment analysis. Be sure to change out the `model_path` argument for the model folder of your trained model:
-
-```python
-from deepsparse import Pipeline
-
-# create pipeline, compile model
-model_path = "./deployment"
-sa_pipeline = Pipeline.create(task="sentiment-analysis", model_path=model_path)
-
-# run inference with deepsparse making the predictions on the CPU!
-inference = sa_pipeline("I love using DeepSparse to speed up my inferences")
-print(inference)
-# >> labels=['positive'] scores=[0.9972139000892639]
-```
-
-#### Other Deployment Options
-
-Checkout the DeepSparse GitHub repository for more details.
-=======
 The resulting model achieves 92.9% validation accuracy.
 
 To use the locally trained dense teacher, update the sparse transfer command to use `--distill_teacher ./dense_obert-text_classification_sst2`.
@@ -593,5 +333,4 @@
 inference = sa_pipeline("I love using DeepSparse to speed up my inferences")
 print(inference)
 # >> labels=['positive'] scores=[0.9972139000892639]
-```
->>>>>>> 92ff434c
+```