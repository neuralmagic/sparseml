--- conflicted
+++ resolved
@@ -58,16 +58,12 @@
     -h, --help            show this help message and exit
     --teacher_model_name_or_path    The name or path of model which will be used for distilation.
                                     Note, this model needs to be trained for QA task already.
-<<<<<<< HEAD
     --student_model_name_or_path    The path to the transformers model you wish to train
-=======
-    --student_model_name_or_path    The name or path of the model wich will be trained using distilation.
+                                    or the name of the pretrained language model you wish
+                                    to use. ex: bert-base-uncased.
     --temperature                   Hyperparameter which controls model distilation
     --distill_hardness              Hyperparameter which controls how much of the loss comes from teacher vs training labels
     --model_name_or_path            The path to the transformers model you wish to train
->>>>>>> df56ce38
-                                    or the name of the pretrained language model you wish
-                                    to use. ex: bert-base-uncased.
     --temperature                   Hyperparameter which controls model distilation 
     --distill_hardness              Hyperparameter which controls how much of the loss comes from teacher vs training labels
     --dataset_name                  The name of which dataset you want to use to train or
@@ -701,15 +697,7 @@
 
     student_model_parameters = filter(lambda p: p.requires_grad, student_model.parameters())
     params = sum([np.prod(p.size()) for p in student_model_parameters])
-<<<<<<< HEAD
-    logger.info("Student Model has %s parameters", params) 
-
-=======
     logger.info("Student Model has %s parameters", params)
-    teacher_model_parameters = filter(lambda p: p.requires_grad, teacher_model.parameters())
-    params = sum([np.prod(p.size()) for p in teacher_model_parameters])
-    logger.info("Teacher Model has %s parameters", params)
->>>>>>> df56ce38
     # Tokenizer check: this script requires a fast tokenizer.
     if not isinstance(tokenizer, PreTrainedTokenizerFast):
         raise ValueError(
@@ -760,22 +748,13 @@
         )
     ####################################################################################
     # Start SparseML Integration
-<<<<<<< HEAD
-    #################################################################################### 
-    optim = load_optimizer(student_model, training_args)
-    steps_per_epoch = math.ceil(len(datasets["train"]) / (training_args.per_device_train_batch_size*training_args._n_gpu))
-    manager = ScheduledModifierManager.from_yaml(data_args.nm_prune_config)
-    training_args.num_train_epochs = float(manager.modifiers[0].end_epoch)
-    optim = ScheduledOptimizer(optim, student_model, manager, steps_per_epoch=steps_per_epoch, loggers=None)
-=======
     ####################################################################################
     if training_args.do_train:
-        optim = load_optimizer(student_model, TrainingArguments)
-        steps_per_epoch = math.ceil(len(train_dataset) / (training_args.per_device_train_batch_size * training_args._n_gpu))
+        optim = load_optimizer(student_model, training_args)
+        steps_per_epoch = math.ceil(len(datasets["train"]) / (training_args.per_device_train_batch_size*training_args._n_gpu))
         manager = ScheduledModifierManager.from_yaml(data_args.nm_prune_config)
         training_args.num_train_epochs = float(manager.modifiers[0].end_epoch)
         optim = ScheduledOptimizer(optim, student_model, manager, steps_per_epoch=steps_per_epoch, loggers=None)
->>>>>>> df56ce38
     ####################################################################################
     # End SparseML Integration
     ####################################################################################
