--- conflicted
+++ resolved
@@ -41,7 +41,6 @@
     event_called: bool = False
 
     def reset(self):
-<<<<<<< HEAD
         for stage_modifiers in self.modifiers:
             for mod in stage_modifiers.modifiers:
                 if not mod.initialized_ or mod.finalized_:
@@ -51,20 +50,11 @@
                     mod.finalize(self.state)
                 except Exception:
                     pass
-=======
-        for mod in self.modifiers:
-            if not mod.initialized_ or mod.finalized:
-                continue
-
-            try:
-                mod.finalize(self.state)
-            except Exception:
-                pass
->>>>>>> b3cfbf4c
 
         if self.state and self.state.data:
             # reset data if it exists
             self.state.data.reset()
+            
         self.state = None
         self.recipe_container = RecipeContainer()
         self.modifiers = []
