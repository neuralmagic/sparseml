# Copyright (c) 2021 - present / Neuralmagic, Inc. All Rights Reserved.
#
# Licensed under the Apache License, Version 2.0 (the "License");
# you may not use this file except in compliance with the License.
# You may obtain a copy of the License at
#
#    http://www.apache.org/licenses/LICENSE-2.0
#
# Unless required by applicable law or agreed to in writing,
# software distributed under the License is distributed on an "AS IS" BASIS,
# WITHOUT WARRANTIES OR CONDITIONS OF ANY KIND, either express or implied.
# See the License for the specific language governing permissions and
# limitations under the License.


from enum import Enum
<<<<<<< HEAD

from pydantic import ValidationError
=======
>>>>>>> 7236de71


__all__ = ["Framework"]


class Framework(Enum):
    general = "general"
    pytorch = "pytorch"
    tensorflow = "tensorflow"
    onnx = "onnx"
    keras = "keras"
    jax = "jax"

    @classmethod
    def from_str(cls, framework: str) -> "Framework":
        framework = framework.lower().strip()
        if framework == "general":
            return cls.general
        if framework == "pytorch":
            return cls.pytorch
        if framework == "tensorflow":
            return cls.tensorflow
        if framework == "onnx":
            return cls.onnx
        if framework == "keras":
            return cls.keras
        if framework == "jax":
            return cls.jax
        raise ValueError(f"Unknown framework: {framework}")

    def __str__(self):
        return self.value

    def formatted(self) -> str:
        if self == self.general:
            return "General"
        if self == self.pytorch:
            return "PyTorch"
        if self == self.tensorflow:
            return "TensorFlow"
        if self == self.onnx:
            return "ONNX"
        if self == self.keras:
            return "Keras"
        if self == self.jax:
            return "JAX"
        raise ValueError(f"Unknown framework: {self}")

    def class_name(self) -> str:
        return self.formatted() if self != self.general else ""<|MERGE_RESOLUTION|>--- conflicted
+++ resolved
@@ -14,11 +14,6 @@
 
 
 from enum import Enum
-<<<<<<< HEAD
-
-from pydantic import ValidationError
-=======
->>>>>>> 7236de71
 
 
 __all__ = ["Framework"]
