# Copyright (c) 2021 - present / Neuralmagic, Inc. All Rights Reserved.
#
# Licensed under the Apache License, Version 2.0 (the "License");
# you may not use this file except in compliance with the License.
# You may obtain a copy of the License at
#
#    http://www.apache.org/licenses/LICENSE-2.0
#
# Unless required by applicable law or agreed to in writing,
# software distributed under the License is distributed on an "AS IS" BASIS,
# WITHOUT WARRANTIES OR CONDITIONS OF ANY KIND, either express or implied.
# See the License for the specific language governing permissions and
# limitations under the License.

from dataclasses import dataclass
from typing import Any, Generic, List, TypeVar, Union

from sparseml.core.framework_object import MultiFrameworkObject


__all__ = ["ModifiableOptimizer"]


OT = TypeVar("OT")
PGT = TypeVar("PGT")


@dataclass
class ModifiableOptimizer(Generic[OT, PGT], MultiFrameworkObject):
    optimizer: OT = None
<<<<<<< HEAD

    def __init__(self, optimizer=None, attach_optim_callbacks=False, framework=None):
        self.optimizer = optimizer
=======
>>>>>>> 7236de71

    def __init__(self, optimizer=None, attach_optim_callbacks=False, framework=None):
        self.optimizer = optimizer

    def get_param_groups(self) -> List[PGT]:
        raise NotImplementedError()

    def set_param_groups(self, param_groups: List[PGT]):
        raise NotImplementedError()

    def get_learning_rate(
        self, group_index: Union[int, None] = None
    ) -> Union[float, List[float]]:
        raise NotImplementedError()

    def set_learning_rate(self, lr: float, group_index: Union[int, None] = None):
        raise NotImplementedError()

    def get_attribute(
        self, name: str, group_index: Union[int, None] = None
    ) -> Union[Any, List[Any]]:
        raise NotImplementedError()

    def set_attribute(
        self, name: str, value: Any, group_index: Union[int, None] = None
    ):
        raise NotImplementedError()<|MERGE_RESOLUTION|>--- conflicted
+++ resolved
@@ -28,12 +28,6 @@
 @dataclass
 class ModifiableOptimizer(Generic[OT, PGT], MultiFrameworkObject):
     optimizer: OT = None
-<<<<<<< HEAD
-
-    def __init__(self, optimizer=None, attach_optim_callbacks=False, framework=None):
-        self.optimizer = optimizer
-=======
->>>>>>> 7236de71
 
     def __init__(self, optimizer=None, attach_optim_callbacks=False, framework=None):
         self.optimizer = optimizer
