# Copyright (c) 2021 - present / Neuralmagic, Inc. All Rights Reserved.
#
# Licensed under the Apache License, Version 2.0 (the "License");
# you may not use this file except in compliance with the License.
# You may obtain a copy of the License at
#
#    http://www.apache.org/licenses/LICENSE-2.0
#
# Unless required by applicable law or agreed to in writing,
# software distributed under the License is distributed on an "AS IS" BASIS,
# WITHOUT WARRANTIES OR CONDITIONS OF ANY KIND, either express or implied.
# See the License for the specific language governing permissions and
# limitations under the License.

from typing import Any, Dict

from pydantic import root_validator

from sparseml.core.factory import ModifierFactory
from sparseml.core.framework import Framework
<<<<<<< HEAD
from sparseml.core.modifier import ModifierFactory
=======
from sparseml.core.modifier import Modifier
>>>>>>> 6b83b027
from sparseml.core.recipe.args import RecipeArgs
from sparseml.core.recipe.base import RecipeBase


__all__ = ["RecipeModifier"]


class RecipeModifier(RecipeBase):
    type: str
    group: str = None
    args: Dict[str, Any] = None
    args_evaluated: Dict[str, Any] = None

    def calculate_start(self) -> int:
        if not self.args_evaluated:
            raise ValueError("args must be evaluated before calculating start")

        return self.args_evaluated.get("start", -1)

    def calculate_end(self) -> int:
        if not self.args_evaluated:
            raise ValueError("args must be evaluated before calculating end")

        return self.args_evaluated.get("end", -1)

    def evaluate(self, args: RecipeArgs = None, shift: int = None):
        if not self.args:
            raise ValueError("args must be set before evaluating")

        comb_args = args or RecipeArgs()
        self.args_evaluated = comb_args.evaluate_ext(self.args)

        if shift is not None and "start" in self.args_evaluated:
            self.args_evaluated["start"] += shift

        if shift is not None and "end" in self.args_evaluated:
            self.args_evaluated["end"] += shift

    def create_modifier(self, framework: Framework) -> "Modifier":
<<<<<<< HEAD
        return ModifierFactory.create(self.type, framework, **self.args_evaluated)
=======
        return ModifierFactory.create(
            self.type,
            framework=framework,
            allow_registered=True,
            allow_experimental=True,
            **self._args_evaluated,
        )
>>>>>>> 6b83b027

    @root_validator(pre=True)
    def extract_modifier_type(cls, values: Dict[str, Any]) -> Dict[str, Any]:
        modifier = {"group": values.pop("group")}
        assert len(values) == 1, "multiple key pairs found for modifier"
        modifier_type, args = list(values.items())[0]

        modifier["type"] = modifier_type
        modifier["args"] = args
        return modifier

    def dict(self, *args, **kwargs) -> Dict[str, Any]:
        return {self.type: self.args}<|MERGE_RESOLUTION|>--- conflicted
+++ resolved
@@ -18,11 +18,7 @@
 
 from sparseml.core.factory import ModifierFactory
 from sparseml.core.framework import Framework
-<<<<<<< HEAD
-from sparseml.core.modifier import ModifierFactory
-=======
 from sparseml.core.modifier import Modifier
->>>>>>> 6b83b027
 from sparseml.core.recipe.args import RecipeArgs
 from sparseml.core.recipe.base import RecipeBase
 
@@ -62,17 +58,15 @@
             self.args_evaluated["end"] += shift
 
     def create_modifier(self, framework: Framework) -> "Modifier":
-<<<<<<< HEAD
-        return ModifierFactory.create(self.type, framework, **self.args_evaluated)
-=======
+        if not ModifierFactory._loaded:
+            ModifierFactory.refresh()
         return ModifierFactory.create(
             self.type,
             framework=framework,
             allow_registered=True,
             allow_experimental=True,
-            **self._args_evaluated,
+            **self.args_evaluated,
         )
->>>>>>> 6b83b027
 
     @root_validator(pre=True)
     def extract_modifier_type(cls, values: Dict[str, Any]) -> Dict[str, Any]:
