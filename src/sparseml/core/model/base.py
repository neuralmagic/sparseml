# Copyright (c) 2021 - present / Neuralmagic, Inc. All Rights Reserved.
#
# Licensed under the Apache License, Version 2.0 (the "License");
# you may not use this file except in compliance with the License.
# You may obtain a copy of the License at
#
#    http://www.apache.org/licenses/LICENSE-2.0
#
# Unless required by applicable law or agreed to in writing,
# software distributed under the License is distributed on an "AS IS" BASIS,
# WITHOUT WARRANTIES OR CONDITIONS OF ANY KIND, either express or implied.
# See the License for the specific language governing permissions and
# limitations under the License.

from dataclasses import dataclass
from typing import Any, Dict, Generator, Generic, List, Optional, Tuple, TypeVar, Union

from sparseml.core.framework import Framework
from sparseml.core.framework_object import MultiFrameworkObject


__all__ = ["ModifiableModel", "ModelParameterizedLayer"]


MT = TypeVar("MT")
LT = TypeVar("LT")
PT = TypeVar("PT")


@dataclass
class ModelParameterizedLayer(Generic[LT, PT]):
    """
    A dataclass for holding a parameter and its layer

    :param layer_name: the name of the layer
    :param layer: the layer object
    :param param_name: the name of the parameter
    :param param: the parameter object
    """

    layer_name: str
    layer: LT
    param_name: str
    param: PT


@dataclass
class ModifiableModel(Generic[MT, LT, PT], MultiFrameworkObject):
    """
    A MultiFrameWorkObject for holding a model. Also defines the
    contract that must be followed for framework specific implementations.

    Automatically instantiates the correct subclass object based on the
    specified framework if it exists. If the framework is not specified,
    the default "general" framework will be used. The inheritors of this class
    must be named in the following format: ModifiableModel{framework.class_name()}
    to be searchable by the MultiFrameworkObject factory method.

    :param framework: the framework the model is in
    :param model: the model object
    """

    model: MT = None

    def __init__(self, framework: Optional[Framework] = None, model=None):
        self.model = model

    def get_layers_params(
        self, targets: Union[str, List[str]]
    ) -> Dict[str, ModelParameterizedLayer[LT, PT]]:
        """
        :param targets: the targets to get the layers and params for
        :return: a dictionary of the layer name to ModelParameterizedLayer instance
            for that layer
        """
        raise NotImplementedError()

    def get_layers(self, targets: Union[str, List[str]]) -> Dict[str, LT]:
        """
        :param targets: the targets to get the layers for
        :return: a dictionary of the layer name to layer instance for that layer
        """
        raise NotImplementedError()

    def get_layer(self, target: str) -> LT:
        """
        :param target: the target to get the layer for
        :return: the layer instance corresponding to the target
        """
        raise NotImplementedError()

    def set_layer(self, target: str, layer: LT):
        """
        :param target: the target to set the layer for
        :param layer: the layer instance to set
        """
        raise NotImplementedError()

    def get_params(self, targets: Union[str, List[str]]) -> Dict[str, PT]:
        """
        :param targets: the targets to get the params for
        :return: a dictionary of the param name to param instance for that param
        """
        raise NotImplementedError()

    def get_param(self, target: str) -> PT:
        """
        :param target: the target to get the param for
        :return: the param instance corresponding to the target
        """
        raise NotImplementedError()

    def set_param(self, target: str, param: PT):
        """
        :param target: the target to set the param for
        :param param: the param instance to set
        """
        raise NotImplementedError()

<<<<<<< HEAD
    def loggable_items(self) -> Generator[Tuple[str, Any], None, None]:
        """
        Model level information to be logged for the model

        :return a generator that yields a tuple of:
            - the name of the loggable item
            - the value of the loggable item
=======
    def qat_active(self) -> bool:
        """
        Checks if quantization aware training is set up in the model

        :return: True if QAT is active in any layer, False otherwise
>>>>>>> e20927f3
        """
        raise NotImplementedError()<|MERGE_RESOLUTION|>--- conflicted
+++ resolved
@@ -117,7 +117,6 @@
         """
         raise NotImplementedError()
 
-<<<<<<< HEAD
     def loggable_items(self) -> Generator[Tuple[str, Any], None, None]:
         """
         Model level information to be logged for the model
@@ -125,12 +124,12 @@
         :return a generator that yields a tuple of:
             - the name of the loggable item
             - the value of the loggable item
-=======
+        """
+
     def qat_active(self) -> bool:
         """
         Checks if quantization aware training is set up in the model
 
         :return: True if QAT is active in any layer, False otherwise
->>>>>>> e20927f3
         """
         raise NotImplementedError()