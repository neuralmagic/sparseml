--- conflicted
+++ resolved
@@ -105,7 +105,6 @@
         """
         return set_param(target, param, self.model)
 
-<<<<<<< HEAD
     def loggable_items(self) -> Generator[Tuple[str, Any], None, None]:
         """
         PyTorch specific logging info for the model.
@@ -129,7 +128,7 @@
             non_zero_only=True,
             enabled_only=True,
         )
-=======
+
     def get_matching_layer(
         self, target: str, name_to_match: str, model: Module
     ) -> Optional[Tuple[str, Module]]:
@@ -139,7 +138,7 @@
         :param model: model to search for targets
         """
         return get_matching_layer(target, name_to_match, model)
->>>>>>> 1c3240c4
+
 
     def qat_active(self) -> bool:
         """
