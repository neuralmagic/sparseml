--- conflicted
+++ resolved
@@ -97,7 +97,6 @@
         """
         return set_param(target, param, self.model)
 
-<<<<<<< HEAD
     def get_matching_layer(
         self, target: str, name_to_match: str, model: Module
     ) -> Optional[Tuple[str, Module]]:
@@ -107,12 +106,11 @@
         :param model: model to search for targets
         """
         return get_matching_layer(target, name_to_match, model)
-=======
+    
     def qat_active(self) -> bool:
         """
         Checks if quantization aware training is set up in the model
 
         :return: True if QAT is active in any layer, False otherwise
         """
-        return qat_active(self.model)
->>>>>>> b622bba6
+        return qat_active(self.model)