# Copyright (c) 2021 - present / Neuralmagic, Inc. All Rights Reserved.
#
# Licensed under the Apache License, Version 2.0 (the "License");
# you may not use this file except in compliance with the License.
# You may obtain a copy of the License at
#
#    http://www.apache.org/licenses/LICENSE-2.0
#
# Unless required by applicable law or agreed to in writing,
# software distributed under the License is distributed on an "AS IS" BASIS,
# WITHOUT WARRANTIES OR CONDITIONS OF ANY KIND, either express or implied.
# See the License for the specific language governing permissions and
# limitations under the License.


from typing import Optional

from pydantic import BaseModel

from sparseml.core.event import Event, EventType
from sparseml.core.framework_object import MultiFrameworkObject
from sparseml.core.modifier.base import ModifierInterface
from sparseml.core.state import State


__all__ = ["Modifier"]


class Modifier(BaseModel, ModifierInterface, MultiFrameworkObject):
    """
    A base class for all modifiers to inherit from.
    Modifiers are used to modify the training process for a model.
    Defines base attributes and methods available to all modifiers

    :param index: The index of the modifier in the list of modifiers
        for the model
    :param group: The group name for the modifier
    :param start: The start step for the modifier
    :param end: The end step for the modifier
    :param update: The update step for the modifier
    """

    index: int = None
    group: str = None
    start: float = None
    end: Optional[float] = None
    update: Optional[float] = None

    initialized_structure_: bool = False
    initialized_: bool = False
    finalized_: bool = False
    started_: bool = False
    ended_: bool = False

    @property
    def initialized_structure(self) -> bool:
        """
        :return: True if the modifier structure has been
            applied to the model
        """
        return self._initialized_structure

    @property
    def initialized(self) -> bool:
        """
        :return: True if the modifier has been initialized
        """
        return self.initialized_

    @property
    def finalized(self) -> bool:
        """
        :return: True if the modifier has been finalized
        """
        return self.finalized_

    def check_initialized(self):
        """
        :raises RuntimeError: if the modifier has not been initialized
        """
        if not self.initialized_:
            raise RuntimeError("modifier has not been initialized")

    def calculate_start(self) -> float:
        """
        Calculate and return the start epoch for the modifier.

        :return: the start epoch for the modifier if set, else -1
        """
        return self.start if self.start is not None else -1

    def calculate_end(self) -> float:
        """
        :return: the end epoch for the modifier if set, else -1
        """
        return self.end if self.end is not None else -1

    def pre_initialize_structure(self, state: State, **kwargs):
        """
        :param state: The current state of the model
        :param kwargs: Additional arguments for initializing the structure
            of the model in question
        """
        self.on_initialize_structure(state, **kwargs)
        self.initialized_structure_ = True

    def initialize(self, state: State, **kwargs):
        """
        Initialize the modifier for the given model and state.

        :raises RuntimeError: if the modifier has already been finalized
        :param state: The current state of the model
        :param kwargs: Additional arguments for initializing the modifier
        """
        if self.initialized_:
            return

        if self.finalized_:
            raise RuntimeError("cannot initialize a finalized modifier")

        if state.start_event is None:
            return

        initialized = self.on_initialize(state=state, **kwargs)

        if not isinstance(initialized, bool):
            raise ValueError(
                "on_initialize must return a boolean value; "
                "True for success, False for not initialized"
            )

        self.initialized_ = initialized

        if self.should_start(state.start_event):
            self.on_start(state, state.start_event, **kwargs)
            self.started_ = True

    def finalize(self, state: State, **kwargs):
        """
        Finalize the modifier for the given model and state.

        :raises RuntimeError: if the modifier has not been initialized
        :param state: The current state of the model
        :param kwargs: Additional arguments for finalizing the modifier
        """
        if self.finalized_:
            return

        if not self.initialized_:
            raise RuntimeError("cannot finalize an uninitialized modifier")

        finalized = self.on_finalize(state=state, **kwargs)

        if not isinstance(finalized, bool):
            raise ValueError(
                "on_finalize must return a boolean value; "
                "True for success, False for not finalized"
            )

        self.finalized_ = finalized

    def update_event(self, state: State, event: Event, **kwargs):
        """
        Update modifier based on the given event. In turn calls
        on_start, on_update, and on_end based on the event and
        modifier settings.

        :raises RuntimeError: if the modifier has not been initialized
        :raises RuntimeError: if the modifier has been finalized
        :param state: The current state of sparsification
        :param event: The event to update the modifier with
        :param kwargs: Additional arguments for updating the modifier
        """
        if not self.initialized_:
            raise RuntimeError("cannot update an uninitialized modifier")

        if self.finalized_:
            raise RuntimeError("cannot update a finalized modifier")

        self.on_event(state, event, **kwargs)

        # handle starting the modifier if needed
        if (
            event.type_ == EventType.BATCH_START
            and not self.started_
            and self.should_start(event)
        ):
            self.on_start(state, event, **kwargs)
            self.started_ = True
            self.on_update(state, event, **kwargs)

            return

        # handle ending the modifier if needed
        if (
            event.type_ == EventType.BATCH_END
            and not self.ended_
            and self.should_end(event)
        ):
            self.on_end(state, event, **kwargs)
            self.ended_ = True
            self.on_update(state, event, **kwargs)

            return

        if self.started_ and not self.ended_:
            self.on_update(state, event, **kwargs)

<<<<<<< HEAD
    def should_start(self, event: Event) -> bool:
        """
        :param event: The event to check if the modifier should start
        :return: True if the modifier should start based on the given event
        """
        if not self.start:
=======
    def should_start(self, event: Event):
        if self.start is None:
>>>>>>> 528289bd
            return False

        current = event.current_index

        return self.start <= current and (self.end is None or current < self.end)

    def should_end(self, event: Event):
        """
        :param event: The event to check if the modifier should end
        :return: True if the modifier should end based on the given event
        """
        current = event.current_index

        return self.end is not None and current >= self.end

    def on_initialize_structure(self, state: State, **kwargs):
        """
        on_initialize_structure is called before the model is initialized
        with the modifier structure. Must be implemented by the inheriting
        modifier.

        :param state: The current state of the model
        :param kwargs: Additional arguments for initializing the structure
            of the model in question
        """
        raise NotImplementedError()

    def on_initialize(self, state: State, **kwargs) -> bool:
        """
        on_initialize is called on modifier initialization and
        must be implemented by the inheriting modifier.

        :param state: The current state of the model
        :param kwargs: Additional arguments for initializing the modifier
        :return: True if the modifier was initialized successfully,
            False otherwise
        """
        raise NotImplementedError()

    def on_finalize(self, state: State, **kwargs) -> bool:
        """
        on_finalize is called on modifier finalization and
        must be implemented by the inheriting modifier.

        :param state: The current state of the model
        :param kwargs: Additional arguments for finalizing the modifier
        :return: True if the modifier was finalized successfully,
            False otherwise
        """
        raise NotImplementedError()

    def on_start(self, state: State, event: Event, **kwargs):
        """
        on_start is called when the modifier starts and
        must be implemented by the inheriting modifier.

        :param state: The current state of the model
        :param event: The event that triggered the start
        :param kwargs: Additional arguments for starting the modifier
        """
        raise NotImplementedError()

    def on_update(self, state: State, event: Event, **kwargs):
        """
        on_update is called when the model in question must be
        updated based on passed in event. Must be implemented by the
        inheriting modifier.

        :param state: The current state of the model
        :param event: The event that triggered the update
        :param kwargs: Additional arguments for updating the model
        """
        raise NotImplementedError()

    def on_end(self, state: State, event: Event, **kwargs):
        """
        on_end is called when the modifier ends and must be implemented
        by the inheriting modifier.

        :param state: The current state of the model
        :param event: The event that triggered the end
        :param kwargs: Additional arguments for ending the modifier
        """
        raise NotImplementedError()

    def on_event(self, state: State, event: Event, **kwargs):
        """
        on_event is called whenever an event is triggered

        :param state: The current state of the model
        :param event: The event that triggered the update
        :param kwargs: Additional arguments for updating the model
        """
        pass<|MERGE_RESOLUTION|>--- conflicted
+++ resolved
@@ -206,17 +206,12 @@
         if self.started_ and not self.ended_:
             self.on_update(state, event, **kwargs)
 
-<<<<<<< HEAD
     def should_start(self, event: Event) -> bool:
         """
         :param event: The event to check if the modifier should start
         :return: True if the modifier should start based on the given event
         """
-        if not self.start:
-=======
-    def should_start(self, event: Event):
         if self.start is None:
->>>>>>> 528289bd
             return False
 
         current = event.current_index
