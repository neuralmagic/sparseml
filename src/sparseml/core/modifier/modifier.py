--- conflicted
+++ resolved
@@ -121,9 +121,6 @@
         if state.start_event is None:
             return
 
-<<<<<<< HEAD
-        if self.calculate_start() < state.start_event.current_index:
-=======
         # ignore modifier structure initialized from one-shot
         if state.start_event.current_index >= 0 and self.calculate_start() < 0:
             return
@@ -133,7 +130,6 @@
             self.calculate_end() >= 0
             and state.start_event.current_index >= self.calculate_end()
         ):
->>>>>>> b8030b1a
             return
 
         initialized = self.on_initialize(state=state, **kwargs)
