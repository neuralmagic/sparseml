--- conflicted
+++ resolved
@@ -44,10 +44,7 @@
     load_sparsification_info,
 )
 from .analytics import sparseml_analytics as _analytics
-<<<<<<< HEAD
-=======
 from .evaluation.evaluator import evaluate
->>>>>>> 9790ec2d
 from .export.export import export
 
 _analytics.send_event("python__init")