--- conflicted
+++ resolved
@@ -44,12 +44,7 @@
     load_sparsification_info,
 )
 from .analytics import sparseml_analytics as _analytics
-<<<<<<< HEAD
-
+from .evaluation.evaluator import evaluate
 from .export.export import export
-from .evaluation.evaluator import evaluate
-=======
-from .export.export import export
->>>>>>> 07e7614a
 
 _analytics.send_event("python__init")