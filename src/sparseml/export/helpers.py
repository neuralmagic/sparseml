--- conflicted
+++ resolved
@@ -29,11 +29,8 @@
     "AVAILABLE_DEPLOYMENT_TARGETS",
     "ONNX_MODEL_NAME",
     "create_export_kwargs",
-<<<<<<< HEAD
     "save_model_with_external_data",
-=======
     "format_source_path",
->>>>>>> cd55db10
 ]
 
 AVAILABLE_DEPLOYMENT_TARGETS = [target.value for target in ExportTargets]
