# Copyright (c) 2021 - present / Neuralmagic, Inc. All Rights Reserved.
#
# Licensed under the Apache License, Version 2.0 (the "License");
# you may not use this file except in compliance with the License.
# You may obtain a copy of the License at
#
#    http://www.apache.org/licenses/LICENSE-2.0
#
# Unless required by applicable law or agreed to in writing,
# software distributed under the License is distributed on an "AS IS" BASIS,
# WITHOUT WARRANTIES OR CONDITIONS OF ANY KIND, either express or implied.
# See the License for the specific language governing permissions and
# limitations under the License.

import logging
import operator
from typing import Dict

import torch
from torch.nn import Module

from sparseml.modifiers.utils.compression_wrapper import ModuleCompressionWrapper
from sparseml.utils.fsdp.context import fix_fsdp_module_name, summon_full_params_context
from sparseml.utils.pytorch import set_layer
from sparseml.utils.pytorch.module import get_prunable_layers


__all__ = ["LayerCompressor"]

_LOGGER = logging.getLogger(__name__)


class LayerCompressor:
    """
    Runs weight sparisification on a single layer using calibration data inputs. The
    layer may contain submodules. The specific sparsification algorithm is determined
    by module_compressor_class.

    Lifecycle:
        - pre_compress()
            - compressible_modules()
            - module_compressor_class.register_forward_hook()
        - compress()
            - module_compressor_class.fasterprune()
        - post_compress()
        - revert_layer_wrappers()

    :param module_compressor_class: wrapper class to use for root modules
    :param model: model containing the layer we are running compression on
    :param layer: layer to run compression on
    :param layer_index: index of layer in the model
    :param args: additional keyword arguments
    """

    def __init__(
        self,
        module_compressor_class: ModuleCompressionWrapper,
        model: Module,
        layer: Module,
        layer_index: int,
        name: str,
        args: Dict,
    ):
        self.module_compressor_class = module_compressor_class
        self.model = model
        self.layer = layer
        self.layer_index = layer_index
        self.name = name
        self.args = args
        self.handles = None
        self.modules = {}

    def compressible_modules(self) -> Dict:
        """
        Get the list of modules in the layer that can be compressed

        :return: dictionary of compressible modules
        """
        compressible_layers = get_prunable_layers(self.layer)
        return compressible_layers

    def pre_compress(self):
        """
        Sets up the SparseGPT objects for each compressible module, computes the Hessian
        for each using the calibration data.
        """
        subset = self.compressible_modules()

        for name in subset:
            layer = subset[name]
<<<<<<< HEAD
            with summon_full_params_context(self.layer):
                wrapper = self.module_compressor_class(name, layer)
            full_name = self._get_full_submodule_name(name)
=======
            full_name = self._get_full_submodule_name(name)
            with summon_full_params_context(self.layer):
                wrapper = self.module_compressor_class(full_name, layer)
>>>>>>> d2f8656c
            set_layer(full_name, wrapper, self.model)
            self.modules[name] = wrapper

        self.layer = operator.attrgetter(self.name)(self.model)

        def add_batch(name):
            def tmp(_, inp, out):
                self.modules[name].add_batch(inp[0].data, out.data)

            return tmp

        self.handles = []
        for name in self.modules:
            self.handles.append(subset[name].register_forward_hook(add_batch(name)))

    def post_compress(self):
        """
        remove the add_batch forward hooks after compression is complete
        """
        for handle in self.handles:
            handle.remove()

    def revert_layer_wrappers(self):
        """
        Reverts wrapped root modules back to their original structure
        """
        for name, module_wrapper in self.modules.items():
            full_name = self._get_full_submodule_name(name)
            set_layer(full_name, module_wrapper.layer, self.model)
            module_wrapper.free()
        self.modules = None

    def compress(self):
        """
        Apply compression to each wrapped submodule in the layer
        """

        @torch.no_grad()
        def prune(module):
            if isinstance(module, self.module_compressor_class):
                full_name = self._get_full_submodule_name(module.name)
                _LOGGER.info(f"Compressing {full_name}...")
                module.fasterprune(**self.args)

        self.layer.apply(prune)

    def _get_full_submodule_name(self, name):
        full_name = ".".join(x for x in [self.name, name] if len(x) > 0)
        full_name = fix_fsdp_module_name(full_name)
        return full_name<|MERGE_RESOLUTION|>--- conflicted
+++ resolved
@@ -88,15 +88,9 @@
 
         for name in subset:
             layer = subset[name]
-<<<<<<< HEAD
-            with summon_full_params_context(self.layer):
-                wrapper = self.module_compressor_class(name, layer)
-            full_name = self._get_full_submodule_name(name)
-=======
             full_name = self._get_full_submodule_name(name)
             with summon_full_params_context(self.layer):
                 wrapper = self.module_compressor_class(full_name, layer)
->>>>>>> d2f8656c
             set_layer(full_name, wrapper, self.model)
             self.modules[name] = wrapper
 
