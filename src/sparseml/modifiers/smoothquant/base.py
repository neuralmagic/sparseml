--- conflicted
+++ resolved
@@ -96,13 +96,8 @@
     ignore: Optional[List[str]] = None
     num_calibration_steps: Optional[int] = None
 
-<<<<<<< HEAD
-    resolved_mappings_: List = None
-    scales_: Dict = None
-=======
-    resolved_mappings_: Optional[Dict] = None
+    resolved_mappings_: Optional[List] = None
     scales_: Optional[Dict] = None
->>>>>>> 06b7f7d9
 
     def on_initialize_structure(self, state: State, **kwargs):
         pass  # nothing needed for this modifier
