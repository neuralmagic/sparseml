--- conflicted
+++ resolved
@@ -89,15 +89,10 @@
             args = self._pruning_arguments(layer_sparsity)
             comp_cls = self._compression_class()
             compressor = LayerCompressor(comp_cls, self.model, layer, idx, name, args)
-<<<<<<< HEAD
             if not self.sequential_update:
                 # add all batch processing hooks before the forward pass
                 compressor.pre_compress()
-            self.layer_compressors.append(compressor)
-=======
-            compressor.pre_compress()
             self.layer_compressors_.append(compressor)
->>>>>>> e2505725
 
     @torch.no_grad()
     def apply_compression(
@@ -124,7 +119,6 @@
                 f"to sparsity {layer_sparsity} ====="
             )
 
-<<<<<<< HEAD
             # Prune/quantize using SparseGPT
             if self.sequential_update:
                 # in sequential mode we run one forward pass for each module we
@@ -133,9 +127,6 @@
                 layer_compressor.pre_compress()
                 _LOGGER.info(f"Calibrating {layer_compressor.name}...")
                 run_calibration_forward(self.model, dataloader)
-=======
-            # Prune/quantize using WANDA
->>>>>>> e2505725
             layer_compressor.compress()
             layer_compressor.post_compress()
 
