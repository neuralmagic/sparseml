# Copyright (c) 2021 - present / Neuralmagic, Inc. All Rights Reserved.
#
# Licensed under the Apache License, Version 2.0 (the "License");
# you may not use this file except in compliance with the License.
# You may obtain a copy of the License at
#
#    http://www.apache.org/licenses/LICENSE-2.0
#
# Unless required by applicable law or agreed to in writing,
# software distributed under the License is distributed on an "AS IS" BASIS,
# WITHOUT WARRANTIES OR CONDITIONS OF ANY KIND, either express or implied.
# See the License for the specific language governing permissions and
# limitations under the License.


from typing import Dict, List, Optional, Union

from sparseml.core import Modifier
from sparseml.core.model.base import ModifiableModel
from sparseml.core.state import State
from sparseml.utils import ALL_TOKEN


__all__ = ["WandaPruningModifier"]


class WandaPruningModifier(Modifier):
    """
    Modifier for applying the one-shot WANDA algorithm to a model
    from the paper: https://arxiv.org/abs/2306.11695

    Lifecycle:
        - on_initialize
            - initialize_compression()
                - compressible_layers()
                - LayerCompressor.pre_compress()
            - apply_compression()
                - run_calibration_forward()
                - LayerCompressor.compress()
                - LayerCompressor.post_compress()
        - on_finalize
            - LayerCompressor.revert_layer_wrappers()

    :param sparsity: Sparsity to compress model to
    :param mask_structure: String to define the structure of the mask to apply.
        Must be of the form N:M where N, M are integers that define a custom block
        shape. Defaults to 0:0 which represents an unstructured mask.
    :param sequential_update: Whether or not to update weights sequentially by layer,
        True saves on GPU memory
    :param targets: list of layer names to compress during OBCQ, or '__ALL__'
        to compress every layer in the model
    """

<<<<<<< HEAD
    sparsity: Union[float, List[float]]
    sparsity_profile: Optional[str] = None
    owl_m: Optional[int] = None
    owl_lmbda: Optional[float] = None
=======
    sparsity: Union[float, List[float]] = 0.0
>>>>>>> deef4c4a
    mask_structure: str = "0:0"
    sequential_update: Optional[bool] = False
    targets: Union[str, List[str], None] = ALL_TOKEN
    compressible_layers_: Optional[List] = None
    prunen_: Optional[int] = None
    prunem_: Optional[int] = None

    def on_initialize_structure(self, state: State, **kwargs):
        """
        This modifier does not alter the model structure.
        This method is a no-op.

        :param state: Unused, kept to conform to the parent method signature
        :param kwargs: Unused, kept to conform to the parent method signature
        """

    def compressible_layers(self) -> Dict:
        """
        Retrieves the modules corresponding to a list of
        compressible layer names

        :precondition: self.model is set and is a `ModifiableModel`
        :precondition: The `ModifiableModel` implements a `get_layers`
            method
        :return: dictionary of modules to compress
        """
        if not isinstance(self.model, ModifiableModel):
            raise ValueError(
                "`self.model` must be a ModifiableModel to use "
                f"the {self.__class__.__qualname__} modifier but got "
                f"{type(self.model)} instead"
            )

        return self.model.get_layers(self.targets)

    def _validate_layerwise_sparsity(self):
        if isinstance(self.sparsity, float):
            # single sparsity will be applied to all layers
            return

        if not isinstance(self.targets, List):
            raise ValueError(
                "Layer targets must be a list when specifying layer-wise"
                f" sparsity. Got {type(self.targets)}"
            )

        if len(self.targets) != len(self.sparsity):
            raise ValueError(
                "Number of layer targets must match the number of "
                f"sparsities. Got {len(self.targets)} layers and "
                f"{len(self.sparsity)} sparsities"
            )

        for layer_name in self.targets:
            if layer_name.startswith("re:"):
                raise ValueError(
                    "Using regular expressions for layer-wise sparsity "
                    f"profiles is not permitted. Found {layer_name}"
                )<|MERGE_RESOLUTION|>--- conflicted
+++ resolved
@@ -51,14 +51,10 @@
         to compress every layer in the model
     """
 
-<<<<<<< HEAD
-    sparsity: Union[float, List[float]]
+    sparsity: Union[float, List[float]] = 0.0
     sparsity_profile: Optional[str] = None
     owl_m: Optional[int] = None
     owl_lmbda: Optional[float] = None
-=======
-    sparsity: Union[float, List[float]] = 0.0
->>>>>>> deef4c4a
     mask_structure: str = "0:0"
     sequential_update: Optional[bool] = False
     targets: Union[str, List[str], None] = ALL_TOKEN
