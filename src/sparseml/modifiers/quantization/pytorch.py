# Copyright (c) 2021 - present / Neuralmagic, Inc. All Rights Reserved.
#
# Licensed under the Apache License, Version 2.0 (the "License");
# you may not use this file except in compliance with the License.
# You may obtain a copy of the License at
#
#    http://www.apache.org/licenses/LICENSE-2.0
#
# Unless required by applicable law or agreed to in writing,
# software distributed under the License is distributed on an "AS IS" BASIS,
# WITHOUT WARRANTIES OR CONDITIONS OF ANY KIND, either express or implied.
# See the License for the specific language governing permissions and
# limitations under the License.

import logging
<<<<<<< HEAD
from typing import Any
=======
from itertools import cycle
from typing import Any, Callable, Dict, Optional
>>>>>>> cae298c1

import torch
from torch.nn import Module

from sparseml.core import Event, EventType, State
from sparseml.modifiers.quantization.base import QuantizationModifier
from sparseml.modifiers.quantization.utils.helpers import (
    configure_module_bn_wrappers,
    freeze_bn_stats,
    fuse_module_conv_bn_relus,
)
from sparseml.modifiers.quantization.utils.quantization_scheme import (
    QuantizationScheme,
    QuantizationSchemeLoadable,
)
from sparseml.modifiers.quantization.utils.quantize import (
    convert_module_qat_from_schemes,
    raise_if_torch_quantization_not_available,
    set_quantization_schemes,
)
from sparseml.modifiers.utils.pytorch_helpers import run_calibration_forward


_LOGGER = logging.getLogger(__name__)


class QuantizationModifierPyTorch(QuantizationModifier):
    """
    Pytorch-specific implementation of quantization modifier

    :param scheme: Default QuantizationScheme to use when enabling quantization
        in a module. May also be a dictionary to be loaded into the QuantizationScheme
        class. A string alias may also be used, supported aliases:
        ['default', 'deepsparse', 'tensorrt'].
        If None, the default scheme (`QuantizationScheme()`) will be used.
        Default is None
    :param scheme_overrides: optional mapping of module type names or submodule type
        names to quantization schemes to override them with. If a scheme is mapped to
        'default', then it will use the scheme set in the modifier scheme property
    """

    scheme: Optional[QuantizationSchemeLoadable] = None
    scheme_overrides: Optional[Dict[str, QuantizationSchemeLoadable]] = None
    calibration_dataloader_: Any = None
    calibration_function_: Any = None
    qat_enabled_: bool = False
    quantization_observer_disabled_: bool = False
    bn_stats_frozen_: bool = False

    def __init__(self, **kwargs):
        super().__init__(**kwargs)
        self.scheme = QuantizationScheme.load(self.scheme)
        self.scheme_overrides = _load_quantization_schemes_dict(
            self.scheme_overrides, self.scheme
        )

    def on_initialize(self, state: State, **kwargs) -> bool:
        raise_if_torch_quantization_not_available()
        if self.end and self.end != -1:
            raise ValueError(
                "end_epoch is disabled for QuantizationModifier and can only be set to"
                " -1 or None. Given {}".format(self.end)
            )

        self.calibration_dataloader_ = state.data.calib
        module = state.model.model

        if self.calculate_start() == -1:  # one-shot
            self._enable_module_qat(module)
            self._disable_quantization_observer(module)

        return True

    def on_finalize(self, state: State, **kwargs) -> bool:
        if self.post_oneshot_calibration:
            state.model.model.to(state.hardware.device)
            state.model.model.apply(torch.quantization.enable_observer)
            self._calibrate_if_possible(state.model.model)
        self._disable_quantization_observer(state.model.model)
        return True

    def on_start(self, state: State, event: Event, **kwargs):
        if not self.qat_enabled_:
            self._enable_module_qat(state.model.model)

    def on_update(self, state: State, event: Event, **kwargs):
        if event.type_ == EventType.BATCH_START:
            if self.check_should_freeze_bn_stats(event):
                self._freeze_bn_stats(state.model.model)
            if self.check_should_disable_observer(event):
                self._disable_quantization_observer(state.model.model)

    def on_end(self, state: State, event: Event, **kwargs):
        self._disable_quantization_observer(state.model.model)

    def on_event(self, state: State, event: Event, **kwargs):
        pass

    def _freeze_bn_stats(self, model: Module):
        model.apply(freeze_bn_stats)
        self.bn_stats_frozen_ = True

    def _disable_quantization_observer(self, model: Module):
        model.apply(torch.quantization.disable_observer)
        self.quantization_observer_disabled_ = True

    def _enable_module_qat(self, module: Module):
        # fuse conv-bn-relu blocks prior to quantization emulation
        self._fuse(module)

        # add quantization_schemes to target submodules
        set_quantization_schemes(
            module,
            scheme=self.scheme,
            scheme_overrides=self.scheme_overrides,
            ignore=self.ignore,
            strict=self.strict,
        )

        # fix for freezing batchnorm statistics when not fusing BN with convs.
        # pytorch only supports freezing batchnorm statistics for fused modules.
        # this fix wraps BN modules adding with a new module class that supports
        # methods related to freezing/unfreezing BN statistics.
        configure_module_bn_wrappers(module)

        # convert target qconfig layers to QAT modules with FakeQuantize
        convert_module_qat_from_schemes(module)

        self.qat_enabled_ = True

        self._calibrate_if_possible(module)

    def _fuse(self, module: Module):
        if self.model_fuse_fn_name in [None, "conv_bn_relus"]:
            self.model_fuse_fn_kwargs["inplace"] = True
            fuse_module_conv_bn_relus(module, **self.model_fuse_fn_kwargs)
        elif self.model_fuse_fn_name != "no_fuse":
            module_fuse_fn = getattr(module, self.model_fuse_fn_name, None)
            if module_fuse_fn is None or not callable(module_fuse_fn):
                raise ValueError(
                    "Invalid model_fuse_fn_name. "
                    "Module has no callable function {}".format(self.model_fuse_fn_name)
                )
            module_fuse_fn(**self.model_fuse_fn_kwargs)

    def _calibrate_if_possible(self, module: Module):
        if self.num_calibration_steps == 0 and self.calibration_dataloader_:
            _LOGGER.warning(
                f"num_calibration_steps is {self.num_calibration_steps}."
                f"Calibration data loader will not be used."
            )
        elif self.num_calibration_steps and not self.calibration_dataloader_:
            raise ValueError(
                f"num_calibration_steps is {self.num_calibration_steps}. "
                "Calibration data loader is not set. Pass a "
                "calibration_data_loader with initialize(...) method."
            )

        elif not self.calibration_dataloader_:
            return

        self._calibrate(module)

    def _calibrate(self, module: Module):
        _LOGGER.info("Running quantization calibration using calibration_dataloader")

        module_training = module.training
        module.eval()

        run_calibration_forward(
            module,
            self.calibration_dataloader_,
            self.num_calibration_steps,
            self.calibration_function_,
        )

        if module_training:
            module.train()
        else:
            self._disable_quantization_observer(module)


class _QuantizationSchemesDict(dict):
    # wrapper class for dict to override the __str__ method for yaml serialization

    def __str__(self):
        return str({submodule: scheme.dict() for submodule, scheme in self.items()})


def _load_quantization_schemes_dict(
    schemes_dict: Optional[Dict[str, QuantizationSchemeLoadable]],
    default_scheme: QuantizationScheme,
) -> Dict[str, QuantizationScheme]:
    if schemes_dict is None:
        return {}
    return _QuantizationSchemesDict(
        {
            submodule: QuantizationScheme.load(scheme, default=default_scheme)
            for submodule, scheme in schemes_dict.items()
        }
    )<|MERGE_RESOLUTION|>--- conflicted
+++ resolved
@@ -13,12 +13,7 @@
 # limitations under the License.
 
 import logging
-<<<<<<< HEAD
-from typing import Any
-=======
-from itertools import cycle
-from typing import Any, Callable, Dict, Optional
->>>>>>> cae298c1
+from typing import Any, Dict, Optional
 
 import torch
 from torch.nn import Module
