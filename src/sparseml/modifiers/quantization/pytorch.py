# Copyright (c) 2021 - present / Neuralmagic, Inc. All Rights Reserved.
#
# Licensed under the Apache License, Version 2.0 (the "License");
# you may not use this file except in compliance with the License.
# You may obtain a copy of the License at
#
#    http://www.apache.org/licenses/LICENSE-2.0
#
# Unless required by applicable law or agreed to in writing,
# software distributed under the License is distributed on an "AS IS" BASIS,
# WITHOUT WARRANTIES OR CONDITIONS OF ANY KIND, either express or implied.
# See the License for the specific language governing permissions and
# limitations under the License.

import logging
from itertools import cycle
from typing import Any, Callable

import torch
from torch.nn import Module

from sparseml.core import Event, EventType, State
from sparseml.modifiers.quantization.base import QuantizationModifier
from sparseml.modifiers.quantization.utils.helpers import (
    configure_module_bn_wrappers,
    freeze_bn_stats,
    fuse_module_conv_bn_relus,
)
from sparseml.modifiers.quantization.utils.quantize import (
    convert_module_qat_from_schemes,
    raise_if_torch_quantization_not_available,
    set_quantization_schemes,
)
from sparseml.pytorch.utils import tensors_module_forward, tensors_to_device


_LOGGER = logging.getLogger(__name__)


class QuantizationModifierPyTorch(QuantizationModifier):
    calibration_dataloader_: Any = None
    calibration_function_: Any = None
    qat_enabled_: bool = False
    quantization_observer_disabled_: bool = False
    bn_stats_frozen_: bool = False

    def on_initialize_structure(self, state: State, **kwargs):
        module = state.model.model
        self._enable_module_qat(module)
        state.model.model.apply(torch.quantization.disable_observer)

    def on_initialize(self, state: State, **kwargs) -> bool:
        raise_if_torch_quantization_not_available()
        if self.end and self.end != -1:
            raise ValueError(
                "end_epoch is disabled for QuantizationModifier and can only be set to"
                " -1 or None. Given {}".format(self.end)
            )

        self.calibration_dataloader_ = state.data.calib
        module = state.model.model
<<<<<<< HEAD
        device = state.hardware.device
        state.model.model.to(device)
        module = state.model.model
        self._enable_module_qat(module)
        self._calibrate_if_possible(module)
=======

        if self.calculate_start() == -1:  # one-shot
            self._enable_module_qat(module)
            self._disable_quantization_observer(module)
>>>>>>> f889bb84

        return True

    def on_finalize(self, state: State, **kwargs) -> bool:
        if self.post_oneshot_calibration:
            state.model.model.to(state.hardware.device)
            state.model.model.apply(torch.quantization.enable_observer)
            self._calibrate_if_possible(state.model.model)
        self._disable_quantization_observer(state.model.model)
        return True

    def on_start(self, state: State, event: Event, **kwargs):
        if not self.qat_enabled_:
            self._enable_module_qat(state.model.model)

    def on_update(self, state: State, event: Event, **kwargs):
        if event.type_ == EventType.BATCH_START:
            if self.check_should_freeze_bn_stats(event):
                self._freeze_bn_stats(state.model.model)
            if self.check_should_disable_observer(event):
                self._disable_quantization_observer(state.model.model)

    def on_end(self, state: State, event: Event, **kwargs):
        self._disable_quantization_observer(state.model.model)

    def on_event(self, state: State, event: Event, **kwargs):
        pass

    def _freeze_bn_stats(self, model: Module):
        model.apply(freeze_bn_stats)
        self.bn_stats_frozen_ = True

    def _disable_quantization_observer(self, model: Module):
        model.apply(torch.quantization.disable_observer)
        self.quantization_observer_disabled_ = True

    def _enable_module_qat(self, module: Module):
        module.apply(torch.quantization.enable_observer)

        if not self.qat_enabled_:
            # fuse conv-bn-relu blocks prior to quantization emulation
            self._fuse(module)

            # add quantization_schemes to target submodules
            set_quantization_schemes(
                module,
                scheme=self.scheme,
                scheme_overrides=self.scheme_overrides,
                ignore=self.ignore,
                strict=self.strict,
            )

            # fix for freezing batchnorm statistics when not fusing BN with convs.
            # pytorch only supports freezing batchnorm statistics for fused modules.
            # this fix wraps BN modules adding with a new module class that supports
            # methods related to freezing/unfreezing BN statistics.
            configure_module_bn_wrappers(module)

            # convert target qconfig layers to QAT modules with FakeQuantize
            convert_module_qat_from_schemes(module)

        self.qat_enabled_ = True

    def _fuse(self, module: Module):
        if self.model_fuse_fn_name in [None, "conv_bn_relus"]:
            self.model_fuse_fn_kwargs["inplace"] = True
            fuse_module_conv_bn_relus(module, **self.model_fuse_fn_kwargs)
        elif self.model_fuse_fn_name != "no_fuse":
            module_fuse_fn = getattr(module, self.model_fuse_fn_name, None)
            if module_fuse_fn is None or not callable(module_fuse_fn):
                raise ValueError(
                    "Invalid model_fuse_fn_name. "
                    "Module has no callable function {}".format(self.model_fuse_fn_name)
                )
            module_fuse_fn(**self.model_fuse_fn_kwargs)

    def _calibrate_if_possible(self, module: Module):
        if self.num_calibration_steps == 0 and self.calibration_dataloader_:
            _LOGGER.warning(
                f"num_calibration_steps is {self.num_calibration_steps}."
                f"Calibration data loader will not be used."
            )
        elif self.num_calibration_steps and not self.calibration_dataloader_:
            raise ValueError(
                f"num_calibration_steps is {self.num_calibration_steps}. "
                "Calibration data loader is not set. Pass a "
                "calibration_data_loader with initialize(...) method."
            )

        elif not self.calibration_dataloader_:
            return

        self._calibrate(module)

    def _calibrate(self, module: Module):
        _LOGGER.info("Running quantization calibration using calibration_dataloader")

        module_training = module.training
        module.eval()

        forward_fn: Callable = (
            self.calibration_function_
            if self.calibration_function_
            else tensors_module_forward
        )

        model_device = next(module.parameters()).device
        _dataloader = (
            self.calibration_dataloader_
            if self.num_calibration_steps is None
            else cycle(self.calibration_dataloader_)
        )

        for batch_idx, batch in enumerate(_dataloader):
            if self.num_calibration_steps and batch_idx >= self.num_calibration_steps:
                break
            batch = tensors_to_device(batch, model_device)
            with torch.no_grad():
                forward_fn(batch, module=module)

        if module_training:
            module.train()
        else:
            self._disable_quantization_observer(module)<|MERGE_RESOLUTION|>--- conflicted
+++ resolved
@@ -59,18 +59,11 @@
 
         self.calibration_dataloader_ = state.data.calib
         module = state.model.model
-<<<<<<< HEAD
-        device = state.hardware.device
-        state.model.model.to(device)
-        module = state.model.model
-        self._enable_module_qat(module)
-        self._calibrate_if_possible(module)
-=======
 
         if self.calculate_start() == -1:  # one-shot
             self._enable_module_qat(module)
+            self._calibrate_if_possible(module)
             self._disable_quantization_observer(module)
->>>>>>> f889bb84
 
         return True
 
