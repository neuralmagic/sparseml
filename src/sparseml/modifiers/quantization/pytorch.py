# Copyright (c) 2021 - present / Neuralmagic, Inc. All Rights Reserved.
#
# Licensed under the Apache License, Version 2.0 (the "License");
# you may not use this file except in compliance with the License.
# You may obtain a copy of the License at
#
#    http://www.apache.org/licenses/LICENSE-2.0
#
# Unless required by applicable law or agreed to in writing,
# software distributed under the License is distributed on an "AS IS" BASIS,
# WITHOUT WARRANTIES OR CONDITIONS OF ANY KIND, either express or implied.
# See the License for the specific language governing permissions and
# limitations under the License.

import logging
from itertools import cycle
from typing import Any, Callable, Dict, Optional

import torch
from torch.nn import Module

from sparseml.core import Event, EventType, State
from sparseml.modifiers.quantization.base import QuantizationModifier
from sparseml.modifiers.quantization.utils.helpers import (
    configure_module_bn_wrappers,
    freeze_bn_stats,
    fuse_module_conv_bn_relus,
)
from sparseml.modifiers.quantization.utils.quantization_scheme import (
    QuantizationScheme,
    QuantizationSchemeLoadable,
)
from sparseml.modifiers.quantization.utils.quantize import (
    convert_module_qat_from_schemes,
    raise_if_torch_quantization_not_available,
    set_quantization_schemes,
)
from sparseml.pytorch.utils import tensors_module_forward, tensors_to_device


_LOGGER = logging.getLogger(__name__)


class QuantizationModifierPyTorch(QuantizationModifier):
    """
    Pytorch-specific implementation of quantization modifier

    :param scheme: Default QuantizationScheme to use when enabling quantization
        in a module. May also be a dictionary to be loaded into the QuantizationScheme
        class. A string alias may also be used, supported aliases:
        ['default', 'deepsparse', 'tensorrt'].
        If None, the default scheme (`QuantizationScheme()`) will be used.
        Default is None
    :param scheme_overrides: optional mapping of module type names or submodule type
        names to quantization schemes to override them with. If a scheme is mapped to
        'default', then it will use the scheme set in the modifier scheme property
    """

    scheme: Optional[QuantizationSchemeLoadable] = None
    scheme_overrides: Optional[Dict[str, QuantizationSchemeLoadable]] = None
    calibration_dataloader_: Any = None
    calibration_function_: Any = None
    qat_enabled_: bool = False
    quantization_observer_disabled_: bool = False
    bn_stats_frozen_: bool = False

<<<<<<< HEAD
    def on_initialize_structure(self, state: State, **kwargs):
        module = state.model.model
        self._enable_module_qat(module)
        state.model.model.apply(torch.quantization.disable_observer)
=======
    def __init__(self, **kwargs):
        super().__init__(**kwargs)
        self.scheme = QuantizationScheme.load(self.scheme)
        self.scheme_overrides = _load_quantization_schemes_dict(
            self.scheme_overrides, self.scheme
        )
>>>>>>> cae298c1

    def on_initialize(self, state: State, **kwargs) -> bool:
        raise_if_torch_quantization_not_available()
        if self.end and self.end != -1:
            raise ValueError(
                "end_epoch is disabled for QuantizationModifier and can only be set to"
                " -1 or None. Given {}".format(self.end)
            )

        self.calibration_dataloader_ = state.data.calib
        module = state.model.model

        if self.calculate_start() == -1:  # one-shot
            self._enable_module_qat(module)
            self._calibrate_if_possible(module)
            self._disable_quantization_observer(module)

        return True

    def on_finalize(self, state: State, **kwargs) -> bool:
        if self.post_oneshot_calibration:
            state.model.model.to(state.hardware.device)
            state.model.model.apply(torch.quantization.enable_observer)
            self._calibrate_if_possible(state.model.model)
        self._disable_quantization_observer(state.model.model)
        return True

    def on_start(self, state: State, event: Event, **kwargs):
        if not self.qat_enabled_:
            self._enable_module_qat(state.model.model)

    def on_update(self, state: State, event: Event, **kwargs):
        if event.type_ == EventType.BATCH_START:
            if self.check_should_freeze_bn_stats(event):
                self._freeze_bn_stats(state.model.model)
            if self.check_should_disable_observer(event):
                self._disable_quantization_observer(state.model.model)

    def on_end(self, state: State, event: Event, **kwargs):
        self._disable_quantization_observer(state.model.model)

    def on_event(self, state: State, event: Event, **kwargs):
        pass

    def _freeze_bn_stats(self, model: Module):
        model.apply(freeze_bn_stats)
        self.bn_stats_frozen_ = True

    def _disable_quantization_observer(self, model: Module):
        model.apply(torch.quantization.disable_observer)
        self.quantization_observer_disabled_ = True

    def _enable_module_qat(self, module: Module):
        module.apply(torch.quantization.enable_observer)

        if not self.qat_enabled_:
            # fuse conv-bn-relu blocks prior to quantization emulation
            self._fuse(module)

            # add quantization_schemes to target submodules
            set_quantization_schemes(
                module,
                scheme=self.scheme,
                scheme_overrides=self.scheme_overrides,
                ignore=self.ignore,
                strict=self.strict,
            )

            # fix for freezing batchnorm statistics when not fusing BN with convs.
            # pytorch only supports freezing batchnorm statistics for fused modules.
            # this fix wraps BN modules adding with a new module class that supports
            # methods related to freezing/unfreezing BN statistics.
            configure_module_bn_wrappers(module)

            # convert target qconfig layers to QAT modules with FakeQuantize
            convert_module_qat_from_schemes(module)

        self.qat_enabled_ = True

    def _fuse(self, module: Module):
        if self.model_fuse_fn_name in [None, "conv_bn_relus"]:
            self.model_fuse_fn_kwargs["inplace"] = True
            fuse_module_conv_bn_relus(module, **self.model_fuse_fn_kwargs)
        elif self.model_fuse_fn_name != "no_fuse":
            module_fuse_fn = getattr(module, self.model_fuse_fn_name, None)
            if module_fuse_fn is None or not callable(module_fuse_fn):
                raise ValueError(
                    "Invalid model_fuse_fn_name. "
                    "Module has no callable function {}".format(self.model_fuse_fn_name)
                )
            module_fuse_fn(**self.model_fuse_fn_kwargs)

    def _calibrate_if_possible(self, module: Module):
        if self.num_calibration_steps == 0 and self.calibration_dataloader_:
            _LOGGER.warning(
                f"num_calibration_steps is {self.num_calibration_steps}."
                f"Calibration data loader will not be used."
            )
        elif self.num_calibration_steps and not self.calibration_dataloader_:
            raise ValueError(
                f"num_calibration_steps is {self.num_calibration_steps}. "
                "Calibration data loader is not set. Pass a "
                "calibration_data_loader with initialize(...) method."
            )

        elif not self.calibration_dataloader_:
            return

        self._calibrate(module)

    def _calibrate(self, module: Module):
        _LOGGER.info("Running quantization calibration using calibration_dataloader")

        module_training = module.training
        module.eval()

        forward_fn: Callable = (
            self.calibration_function_
            if self.calibration_function_
            else tensors_module_forward
        )

        model_device = next(module.parameters()).device
        _dataloader = (
            self.calibration_dataloader_
            if self.num_calibration_steps is None
            else cycle(self.calibration_dataloader_)
        )

        for batch_idx, batch in enumerate(_dataloader):
            if self.num_calibration_steps and batch_idx >= self.num_calibration_steps:
                break
            batch = tensors_to_device(batch, model_device)
            with torch.no_grad():
                forward_fn(batch, module=module)

        if module_training:
            module.train()
        else:
            self._disable_quantization_observer(module)


class _QuantizationSchemesDict(dict):
    # wrapper class for dict to override the __str__ method for yaml serialization

    def __str__(self):
        return str({submodule: scheme.dict() for submodule, scheme in self.items()})


def _load_quantization_schemes_dict(
    schemes_dict: Optional[Dict[str, QuantizationSchemeLoadable]],
    default_scheme: QuantizationScheme,
) -> Dict[str, QuantizationScheme]:
    if schemes_dict is None:
        return {}
    return _QuantizationSchemesDict(
        {
            submodule: QuantizationScheme.load(scheme, default=default_scheme)
            for submodule, scheme in schemes_dict.items()
        }
    )<|MERGE_RESOLUTION|>--- conflicted
+++ resolved
@@ -64,19 +64,17 @@
     quantization_observer_disabled_: bool = False
     bn_stats_frozen_: bool = False
 
-<<<<<<< HEAD
-    def on_initialize_structure(self, state: State, **kwargs):
-        module = state.model.model
-        self._enable_module_qat(module)
-        state.model.model.apply(torch.quantization.disable_observer)
-=======
     def __init__(self, **kwargs):
         super().__init__(**kwargs)
         self.scheme = QuantizationScheme.load(self.scheme)
         self.scheme_overrides = _load_quantization_schemes_dict(
             self.scheme_overrides, self.scheme
         )
->>>>>>> cae298c1
+
+    def on_initialize_structure(self, state: State, **kwargs):
+        module = state.model.model
+        self._enable_module_qat(module)
+        state.model.model.apply(torch.quantization.disable_observer)
 
     def on_initialize(self, state: State, **kwargs) -> bool:
         raise_if_torch_quantization_not_available()
