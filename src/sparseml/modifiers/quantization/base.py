# Copyright (c) 2021 - present / Neuralmagic, Inc. All Rights Reserved.
#
# Licensed under the Apache License, Version 2.0 (the "License");
# you may not use this file except in compliance with the License.
# You may obtain a copy of the License at
#
#    http://www.apache.org/licenses/LICENSE-2.0
#
# Unless required by applicable law or agreed to in writing,
# software distributed under the License is distributed on an "AS IS" BASIS,
# WITHOUT WARRANTIES OR CONDITIONS OF ANY KIND, either express or implied.
# See the License for the specific language governing permissions and
# limitations under the License.

from typing import Any, Dict, List, Optional

<<<<<<< HEAD
from sparseml.core import Event, Modifier
from sparseml.modifiers.quantization.utils.quantization_scheme import (
    QuantizationScheme,
    QuantizationSchemeLoadable,
)
=======
from sparseml.core import Event, Modifier, State
>>>>>>> cae298c1


__all__ = ["QuantizationModifier"]


class QuantizationModifier(Modifier):
    """
    Enables quantization aware training (QAT) for a given module or its submodules
    After the start epoch, the specified module(s) forward pass will emulate
    quantized execution and the modifier will be enabled until training is completed.

    | Sample yaml:
    |   QuantizationModifier:
    |       start: 0.0
    |       scheme:
    |           input_activations:
    |               num_bits: 8
    |               symmetric: False
    |           weights:
    |               num_bits: 8
    |               symmetric: True
    |       scheme_overrides:
    |           feature_extractor: "default"
    |           classifier:
    |               input_activations:
    |                   num_bits: 8
    |                   symmetric: False
    |               weights: null
    |           Conv2d:
    |               input_activations:
    |                   num_bits: 8
    |                   symmetric: True
    |       ignore: ["ReLU", "input"]
    |       disable_quantization_observer_epoch: 2.0
    |       freeze_bn_stats_epoch: 3.0
    |       model_fuse_fn_name: 'fuse_module'
    |       strict: True

    :param ignore: optional list of module class names or submodule names
        to not quantize. Default is None
    :param disable_quantization_observer_epoch: Epoch to disable updates to the module
        quantization observers. At this point, quantized weights and zero points will
        not be updated. Leave None to not disable observers during QAT. Default is None
    :param freeze_bn_stats_epoch: Epoch to stop the tracking of batch norm stats. Leave
        None to not stop tracking batch norm stats during QAT. Default is None
    :param model_fuse_fn_name: Name of model function to fuse the model in place prior
        to performing QAT.  Set as None or 'no_fuse' to skip module fusing. Set as
         'conv_bv_relus' to use `sparseml.pytorch.utils.fuse_module_conv_bn_relus`.
        Default is None
    :param model_fuse_fn_kwargs: dictionary of keyword argument values to be passed
        to the model fusing function
    :param num_calibration_steps: Number of steps to run post training calibration for.
        When None, the entire calibration_dataloader is used
    :param strict: if True, will raise an error if any module types or submodules in
        scheme_overrides or ignore are not found in a given module. Default True
    """

    ignore: Optional[List[str]] = None
    disable_quantization_observer_epoch: Optional[float] = None
    freeze_bn_stats_epoch: Optional[float] = None
    model_fuse_fn_name: Optional[str] = None
    model_fuse_fn_kwargs: Optional[Dict[str, Any]] = None
    num_calibration_steps: Optional[int] = None
    post_oneshot_calibration: Optional[bool] = False
    strict: bool = True

    def __init__(self, **kwargs):
        super().__init__(**kwargs)
        if self.model_fuse_fn_kwargs is None:
            self.model_fuse_fn_kwargs = {}
        if self.ignore is None:
            self.ignore = []

    def calculate_freeze_bn_stats_epoch(self) -> float:
        """
        Get the epoch at which we want to stop updating batch normalization stats

        :return: freeze_bn_stats_epoch if set, else -1
        """
        return (
            self.freeze_bn_stats_epoch if self.freeze_bn_stats_epoch is not None else -1
        )

    def check_should_freeze_bn_stats(self, event: Event) -> bool:
        """
        Given the current index, determine if we should freeze batch normalization stats

        :param event: Event to get index from
        :return: True if stats should be frozen, False otherwise
        """
        freeze_epoch = self.calculate_freeze_bn_stats_epoch()
        if freeze_epoch == -1:
            return False
        if event.current_index >= freeze_epoch:
            return True
        return False

    def calculate_disable_observer_epoch(self) -> float:
        """
        Get the epoch at which we want to disable to quantization observer
        :return epoch to disable at, or -1 if it is not set
        """
        return (
            self.disable_quantization_observer_epoch
            if self.disable_quantization_observer_epoch is not None
            else -1
        )

    def check_should_disable_observer(self, event: Event) -> bool:
        """
        Given the current index, determine if we should disable the observer

        :param event: Event to get index from
        :return: True if observer should be disabled, False otherwise
        """
        disable_epoch = self.calculate_disable_observer_epoch()
        if disable_epoch == -1:
            return False
        if event.current_index >= disable_epoch:
            return True
        return False

<<<<<<< HEAD

class _QuantizationSchemesDict(dict):
    # wrapper class for dict to override the __str__ method for yaml serialization

    def __str__(self):
        return str({submodule: scheme.dict() for submodule, scheme in self.items()})


def _load_quantization_schemes_dict(
    schemes_dict: Optional[Dict[str, QuantizationSchemeLoadable]],
    default_scheme: QuantizationScheme,
) -> Dict[str, QuantizationScheme]:
    if schemes_dict is None:
        return {}
    return _QuantizationSchemesDict(
        {
            submodule: QuantizationScheme.load(scheme, default=default_scheme)
            for submodule, scheme in schemes_dict.items()
        }
    )
=======
    def on_initialize_structure(self, state: State, **kwargs):
        pass  # nothing needed for this modifier
>>>>>>> cae298c1
<|MERGE_RESOLUTION|>--- conflicted
+++ resolved
@@ -14,15 +14,7 @@
 
 from typing import Any, Dict, List, Optional
 
-<<<<<<< HEAD
 from sparseml.core import Event, Modifier
-from sparseml.modifiers.quantization.utils.quantization_scheme import (
-    QuantizationScheme,
-    QuantizationSchemeLoadable,
-)
-=======
-from sparseml.core import Event, Modifier, State
->>>>>>> cae298c1
 
 
 __all__ = ["QuantizationModifier"]
@@ -143,30 +135,4 @@
             return False
         if event.current_index >= disable_epoch:
             return True
-        return False
-
-<<<<<<< HEAD
-
-class _QuantizationSchemesDict(dict):
-    # wrapper class for dict to override the __str__ method for yaml serialization
-
-    def __str__(self):
-        return str({submodule: scheme.dict() for submodule, scheme in self.items()})
-
-
-def _load_quantization_schemes_dict(
-    schemes_dict: Optional[Dict[str, QuantizationSchemeLoadable]],
-    default_scheme: QuantizationScheme,
-) -> Dict[str, QuantizationScheme]:
-    if schemes_dict is None:
-        return {}
-    return _QuantizationSchemesDict(
-        {
-            submodule: QuantizationScheme.load(scheme, default=default_scheme)
-            for submodule, scheme in schemes_dict.items()
-        }
-    )
-=======
-    def on_initialize_structure(self, state: State, **kwargs):
-        pass  # nothing needed for this modifier
->>>>>>> cae298c1
+        return False