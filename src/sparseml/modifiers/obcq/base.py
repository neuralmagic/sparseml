# Copyright (c) 2021 - present / Neuralmagic, Inc. All Rights Reserved.
#
# Licensed under the Apache License, Version 2.0 (the "License");
# you may not use this file except in compliance with the License.
# You may obtain a copy of the License at
#
#    http://www.apache.org/licenses/LICENSE-2.0
#
# Unless required by applicable law or agreed to in writing,
# software distributed under the License is distributed on an "AS IS" BASIS,
# WITHOUT WARRANTIES OR CONDITIONS OF ANY KIND, either express or implied.
# See the License for the specific language governing permissions and
# limitations under the License.

import logging
from typing import Any, Dict, List, Optional, Union

from sparseml.core import Modifier
from sparseml.core.factory import ModifierFactory
from sparseml.core.state import State
from sparseml.utils import ALL_TOKEN


__all__ = ["SparseGPTModifier"]

_LOGGER = logging.getLogger(__name__)


class SparseGPTModifier(Modifier):
    """
    Modifier for applying the one-shot OBCQ algorithm to a model

    Life-cycle:
        - initialze
            - compress
        - finalize

    :param sparsity: Sparsity to compress model to
    :param block_size: Used to determine number of columns to compress in one pass
    :param quantize: Whether or not to quantize weights during SparseGPT. Set to True
    to quantize using an existing quantization modifier, or pass in the configuration
    for a quantization modifier if one does not already exist in the recipe
    :param dampening_frac: Amount of dampening to apply to H, as a fraction of the
        diagonal norm
    :param sequential_update: Whether or not to update weights sequentially by layer,
        True saves on GPU memory
    :param prunen: N for N:M pruning
    :param prunem: M for N:M pruning
    :param targets: list of layer names to compress during OBCQ, or '__ALL__'
        to compress every layer in the model
    :param target_ids: list of keys in model output to cache
    :param layer_prefix: name of model attribute that contains the list of layers, i.e.
        model.decoder for OPT or just model for Llama
    """

    sparsity: Union[float, List[float]]
    block_size: int
    quantize: Union[bool, Dict]
    dampening_frac: Optional[float] = 0.01
    sequential_update: Optional[bool] = True
    prunen: Optional[int] = 0
    prunem: Optional[int] = 0
    targets: Union[str, List[str], None] = ALL_TOKEN
    target_ids: Optional[List[str]] = None
    layer_prefix: Optional[str] = None

<<<<<<< HEAD
    def on_initialize_structure(self, state: "State", **kwargs):
        pass  # nothing needed for this modifier

    def _validate_layerwise_sparisity(self):
        if isinstance(self.sparsity, float):
            return  # single sparsity will be applied to all layers

        if not isinstance(self.targets, List):
            raise ValueError(
                "Layer targets must be a list when specifying layer-wise"
                f" sparsity. Got {self.targets}"
            )

        if len(self.targets) != len(self.sparsity):
            raise ValueError(
                "Number of layer targets must match the number of "
                f"sparsities. Got {len(self.targets)} layers and "
                f"{len(self.sparsity)} sparsities"
            )

        for layer_name in self.targets:
            if layer_name.startswith("re:"):
                raise ValueError(
                    "Using regular expressions for layer-wise sparsity "
                    f"profiles is not permitted. Found {layer_name}"
                )
=======
    compressible_layers_: List = None
    quantization_modifier_: Any = None

    def compressible_layers(self) -> List:
        """
        Retrieves the modules corresponding to a list of compressible layer names

        :return: list of Pytorch modules to compress
        """
        compressible_dict = self.model.get_layers(self.targets)
        return [v for _, v in compressible_dict.items()]

    def pre_initialize_structure(self, state: State, **kwargs):
        quantization_already_active = state.model.qat_active()
        if isinstance(self.quantize, bool):
            if not self.quantize and quantization_already_active:
                _LOGGER.warning(
                    "SparseGPT quantization is set to False, but a "
                    "quantization modifier is already active on the model "
                    "resetting quantize to True"
                )
                self.quantize = True
            elif self.quantize and not quantization_already_active:
                _LOGGER.warning(
                    "SparseGPT quantization is set to True without an "
                    "active quantization modifier. Creating a default "
                    "8-bit quantization modifier"
                )
                default_quant_config = {"QuantizationModifier": {}}
                self._build_quant_modifier_from_dict(
                    default_quant_config, state.framework
                )
            return  # use existing quantization modifier if there is one
        else:
            if not isinstance(self.quantize, Dict):
                raise ValueError(
                    "SparseGPTModifier.quantize accepts only a single "
                    "quantization modifier or a boolean. Found "
                    f"type {type(self.quantize)}"
                )
            if len(self.quantize) != 1:
                raise ValueError(
                    "SparseGPTModifier.quantize accepts only a single "
                    "quantization modifier or a boolean. Found "
                    f"{len(self.quantize)} modifiers"
                )
            if quantization_already_active:
                _LOGGER.warning(
                    "Attempting to initialize quantization for SparseGPT "
                    "but a quantization modifier has already been applied. "
                    "The quantization configuration defined under the "
                    "SparseGPT modifier will be ignored."
                )
                self.quantize = True
                return
            self._build_quant_modifier_from_dict(self.quantize, state.framework)
            self.quantize = True

        if self.quantization_modifier_:
            self.quantization_modifier_.pre_initialize_structure(state, **kwargs)

    def _build_quant_modifier_from_dict(self, quant_config, framework):
        modifier_type = list(quant_config.keys())[0]
        modifier_args = quant_config[modifier_type]
        self.quantization_modifier_ = ModifierFactory.create(
            modifier_type,
            framework=framework,
            allow_registered=True,
            allow_experimental=True,
            **modifier_args,
        )
>>>>>>> 972529c9
<|MERGE_RESOLUTION|>--- conflicted
+++ resolved
@@ -63,35 +63,6 @@
     targets: Union[str, List[str], None] = ALL_TOKEN
     target_ids: Optional[List[str]] = None
     layer_prefix: Optional[str] = None
-
-<<<<<<< HEAD
-    def on_initialize_structure(self, state: "State", **kwargs):
-        pass  # nothing needed for this modifier
-
-    def _validate_layerwise_sparisity(self):
-        if isinstance(self.sparsity, float):
-            return  # single sparsity will be applied to all layers
-
-        if not isinstance(self.targets, List):
-            raise ValueError(
-                "Layer targets must be a list when specifying layer-wise"
-                f" sparsity. Got {self.targets}"
-            )
-
-        if len(self.targets) != len(self.sparsity):
-            raise ValueError(
-                "Number of layer targets must match the number of "
-                f"sparsities. Got {len(self.targets)} layers and "
-                f"{len(self.sparsity)} sparsities"
-            )
-
-        for layer_name in self.targets:
-            if layer_name.startswith("re:"):
-                raise ValueError(
-                    "Using regular expressions for layer-wise sparsity "
-                    f"profiles is not permitted. Found {layer_name}"
-                )
-=======
     compressible_layers_: List = None
     quantization_modifier_: Any = None
 
@@ -104,7 +75,7 @@
         compressible_dict = self.model.get_layers(self.targets)
         return [v for _, v in compressible_dict.items()]
 
-    def pre_initialize_structure(self, state: State, **kwargs):
+    def on_intialize_structure(self, state: State, **kwargs):
         quantization_already_active = state.model.qat_active()
         if isinstance(self.quantize, bool):
             if not self.quantize and quantization_already_active:
@@ -151,7 +122,7 @@
             self.quantize = True
 
         if self.quantization_modifier_:
-            self.quantization_modifier_.pre_initialize_structure(state, **kwargs)
+            self.quantization_modifier_.on_intialize_structure(state, **kwargs)
 
     def _build_quant_modifier_from_dict(self, quant_config, framework):
         modifier_type = list(quant_config.keys())[0]
@@ -163,4 +134,27 @@
             allow_experimental=True,
             **modifier_args,
         )
->>>>>>> 972529c9
+
+    def _validate_layerwise_sparisity(self):
+        if isinstance(self.sparsity, float):
+            return  # single sparsity will be applied to all layers
+
+        if not isinstance(self.targets, List):
+            raise ValueError(
+                "Layer targets must be a list when specifying layer-wise"
+                f" sparsity. Got {self.targets}"
+            )
+
+        if len(self.targets) != len(self.sparsity):
+            raise ValueError(
+                "Number of layer targets must match the number of "
+                f"sparsities. Got {len(self.targets)} layers and "
+                f"{len(self.sparsity)} sparsities"
+            )
+
+        for layer_name in self.targets:
+            if layer_name.startswith("re:"):
+                raise ValueError(
+                    "Using regular expressions for layer-wise sparsity "
+                    f"profiles is not permitted. Found {layer_name}"
+                )