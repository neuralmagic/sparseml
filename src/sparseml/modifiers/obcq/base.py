# Copyright (c) 2021 - present / Neuralmagic, Inc. All Rights Reserved.
#
# Licensed under the Apache License, Version 2.0 (the "License");
# you may not use this file except in compliance with the License.
# You may obtain a copy of the License at
#
#    http://www.apache.org/licenses/LICENSE-2.0
#
# Unless required by applicable law or agreed to in writing,
# software distributed under the License is distributed on an "AS IS" BASIS,
# WITHOUT WARRANTIES OR CONDITIONS OF ANY KIND, either express or implied.
# See the License for the specific language governing permissions and
# limitations under the License.

import logging
from typing import Any, Dict, Optional, Union

from sparseml.core.factory import ModifierFactory
from sparseml.core.state import State
from sparseml.modifiers.pruning.wanda.base import WandaPruningModifier


__all__ = ["SparseGPTModifier"]

_LOGGER = logging.getLogger(__name__)


class SparseGPTModifier(WandaPruningModifier):
    """
    Modifier for applying the one-shot OBCQ algorithm to a model

    Lifecycle:
        - on_initialize
            - initialize_compression()
                - compressible_layers()
                - LayerCompressor.pre_compress()
            - apply_compression()
                - run_calibration_forward()
                - LayerCompressor.compress()
                - LayerCompressor.post_compress()
        - on_finalize
            - LayerCompressor.revert_layer_wrappers()

    :param block_size: Used to determine number of columns to compress in one pass
    :param quantize: Whether or not to quantize weights during SparseGPT. Set to
        True to quantize using an existing quantization modifier, or pass in the
        configuration for a quantization modifier if one does not already exist
        in the recipe
    :param dampening_frac: Amount of dampening to apply to H, as a fraction of the
        diagonal norm
<<<<<<< HEAD
    :param sequential_update: Whether or not to update weights sequentially by layer,
        True saves on GPU memory (NOTE: deprecated)
=======
>>>>>>> d2f8656c
    """

    block_size: int
    quantize: Union[bool, Dict]
    dampening_frac: Optional[float] = 0.01
<<<<<<< HEAD
    sequential_update: Optional[bool] = False  # deprecated
=======
>>>>>>> d2f8656c
    quantization_modifier_: Any = None

    def on_initialize_structure(self, state: State, **kwargs):
        """
        Check the model's quantization state matches that expected by this modifier,
        adding a default quantization scheme if needed

        :param state: session state storing input model and calibration data
        """
        quantization_already_active = state.model.qat_active()
        if isinstance(self.quantize, bool):
            if not self.quantize and quantization_already_active:
                _LOGGER.warning(
                    "SparseGPT quantization is set to False, but a "
                    "quantization modifier is already active on the model "
                    "resetting quantize to True"
                )
                self.quantize = True
            elif self.quantize and not quantization_already_active:
                _LOGGER.warning(
                    "SparseGPT quantization is set to True without an "
                    "active quantization modifier. Creating a default "
                    "8-bit quantization modifier"
                )
                default_quant_config = {"QuantizationModifier": {}}
                self._build_quant_modifier_from_dict(
                    default_quant_config, state.framework
                )
            return  # use existing quantization modifier if there is one
        else:
            if not isinstance(self.quantize, Dict):
                raise ValueError(
                    "SparseGPTModifier.quantize accepts only a single "
                    "quantization modifier or a boolean. Found "
                    f"type {type(self.quantize)}"
                )
            if len(self.quantize) != 1:
                raise ValueError(
                    "SparseGPTModifier.quantize accepts only a single "
                    "quantization modifier or a boolean. Found "
                    f"{len(self.quantize)} modifiers"
                )
            if quantization_already_active:
                _LOGGER.warning(
                    "Attempting to initialize quantization for SparseGPT "
                    "but a quantization modifier has already been applied. "
                    "The quantization configuration defined under the "
                    "SparseGPT modifier will be ignored."
                )
                self.quantize = True
                return
            self._build_quant_modifier_from_dict(self.quantize, state.framework)
            self.quantize = True

        if self.quantization_modifier_:
            self.quantization_modifier_.on_initialize_structure(state, **kwargs)

    def _build_quant_modifier_from_dict(self, quant_config, framework):
        modifier_type = list(quant_config.keys())[0]
        modifier_args = quant_config[modifier_type]
        self.quantization_modifier_ = ModifierFactory.create(
            modifier_type,
            framework=framework,
            allow_registered=True,
            allow_experimental=True,
            **modifier_args,
        )<|MERGE_RESOLUTION|>--- conflicted
+++ resolved
@@ -48,20 +48,13 @@
         in the recipe
     :param dampening_frac: Amount of dampening to apply to H, as a fraction of the
         diagonal norm
-<<<<<<< HEAD
     :param sequential_update: Whether or not to update weights sequentially by layer,
         True saves on GPU memory (NOTE: deprecated)
-=======
->>>>>>> d2f8656c
     """
 
     block_size: int
     quantize: Union[bool, Dict]
     dampening_frac: Optional[float] = 0.01
-<<<<<<< HEAD
-    sequential_update: Optional[bool] = False  # deprecated
-=======
->>>>>>> d2f8656c
     quantization_modifier_: Any = None
 
     def on_initialize_structure(self, state: State, **kwargs):
