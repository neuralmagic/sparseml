--- conflicted
+++ resolved
@@ -60,8 +60,6 @@
     prunem: Optional[int] = 0
     targets: Union[str, List[str], None] = ALL_TOKEN
     target_ids: Optional[List[str]] = None
-<<<<<<< HEAD
-=======
     layer_prefix: Optional[str] = None
     compressible_layers_: List = None
     quantization_modifier_: Any = None
@@ -151,7 +149,6 @@
                 f"sparsities. Got {len(self.targets)} layers and "
                 f"{len(self.sparsity)} sparsities"
             )
->>>>>>> e20927f3
 
         for layer_name in self.targets:
             if layer_name.startswith("re:"):
