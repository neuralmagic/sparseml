--- conflicted
+++ resolved
@@ -42,8 +42,6 @@
         in the recipe
     :param dampening_frac: Amount of dampening to apply to H, as a fraction of the
         diagonal norm
-    :param sequential_update: Whether or not to update weights sequentially by layer,
-        True saves on GPU memory
     :param mask_structure: String to define the structure of the mask to apply.
         Must be of the form N:M where N, M are integers that define a custom block
         shape. Defaults to 0:0 which represents an unstructured mask.
@@ -57,10 +55,7 @@
     quantize: Union[bool, Dict]
     dampening_frac: Optional[float] = 0.01
     sequential_update: Optional[bool] = True
-    prunen_: Optional[int] = None
-    prunem_: Optional[int] = None
     target_ids: Optional[List[str]] = None
-    layer_prefix: Optional[str] = None
     quantization_modifier_: Any = None
 
     def __post_init__(self):
@@ -70,18 +65,6 @@
                 "removed in a future release"
             )
 
-<<<<<<< HEAD
-    def compressible_layers(self) -> List:
-        """
-        Retrieves the modules corresponding to a list of compressible layer names
-
-        :return: list of Pytorch modules to compress
-        """
-        return self.model.get_layers(self.targets)
-        # return [v for _, v in compressible_dict.items()]
-
-=======
->>>>>>> 9ef0d4cf
     def on_initialize_structure(self, state: State, **kwargs):
         quantization_already_active = state.model.qat_active()
         if isinstance(self.quantize, bool):
