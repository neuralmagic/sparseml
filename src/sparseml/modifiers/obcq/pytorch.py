--- conflicted
+++ resolved
@@ -56,8 +56,7 @@
 
         :return: list of Pytorch modules to compress
         """
-<<<<<<< HEAD
-        compressible_dict = self.model.get_layers(self.compress_layers)
+        compressible_dict = self.model.get_layers(self.targets)
 
         # Compare length to sparsities again in case one of the provided layers was
         # invalid or not compressible
@@ -70,9 +69,6 @@
                 f"{len(self.sparsity)} sparsities"
             )
 
-=======
-        compressible_dict = self.model.get_layers(self.targets)
->>>>>>> cae298c1
         return [v for _, v in compressible_dict.items()]
 
     def on_initialize(self, state: "State", **kwargs) -> bool:
