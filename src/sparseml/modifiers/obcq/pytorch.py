# Copyright (c) 2021 - present / Neuralmagic, Inc. All Rights Reserved.
#
# Licensed under the Apache License, Version 2.0 (the "License");
# you may not use this file except in compliance with the License.
# You may obtain a copy of the License at
#
#    http://www.apache.org/licenses/LICENSE-2.0
#
# Unless required by applicable law or agreed to in writing,
# software distributed under the License is distributed on an "AS IS" BASIS,
# WITHOUT WARRANTIES OR CONDITIONS OF ANY KIND, either express or implied.
# See the License for the specific language governing permissions and
# limitations under the License.


import logging
from typing import Any, Dict, Iterable, List, Optional, Tuple

import torch

from sparseml.core.model import ModifiableModel
from sparseml.core.state import State
from sparseml.modifiers.obcq.base import SparseGPTModifier
from sparseml.modifiers.obcq.utils.helpers import cache_attention_inputs
from sparseml.modifiers.obcq.utils.layer_compressor import LayerCompressor


_LOGGER = logging.getLogger(__name__)


class SparseGPTModifierPyTorch(SparseGPTModifier):
    """
    Pytorch implementation of SparseGPT

    Lifecycle:
        - on_initialize
            - initialize_obcq
                - compressible_layers
            - apply_obcq
                - compress_bottom
                - LayerCompressor.compress
        - on_finalize

    :param model: Pytorch model to perform OBCQ on, in-place
    """

    model: Any = None
    device_: str = "cuda:0"
    finalization_kwargs_: Dict = None

<<<<<<< HEAD
    def compressible_layers(self) -> List[Module]:
        """
        Retrieves the modules corresponding to a list of compressible layer names

        :return: list of Pytorch modules to compress
        """
        compressible_dict = self.model.get_layers(self.targets)

        # Compare length to sparsities again in case one of the provided layers was
        # invalid or not compressible
        if isinstance(self.sparsity, List) and len(self.sparsity) != len(
            compressible_dict
        ):
            raise ValueError(
                "Number of compressible layers must match the number of "
                f"sparsities. Got {len(compressible_dict)} layers and "
                f"{len(self.sparsity)} sparsities"
            )

        return [v for _, v in compressible_dict.items()]

=======
>>>>>>> 972529c9
    def on_initialize(self, state: "State", **kwargs) -> bool:
        """
        Initialize and run the OBCQ algorithm on the current state

        :param state: session state storing input model and calibration data
        """
<<<<<<< HEAD
        self._validate_layerwise_sparisity()

=======
        if not self.initialized_structure_:
            self.pre_initialize_structure(state, **kwargs)
        if self.quantization_modifier_:
            self.quantization_modifier_.initialize(state, **kwargs)
>>>>>>> 972529c9
        self.finalization_kwargs_ = {}
        modifiable_model = state.model
        calibration_dataloader = state.data.calib
        device = state.hardware.device

        self.initialize_obcq(modifiable_model, device)
        extras = self.apply_obcq(calibration_dataloader)
        self.finalization_kwargs_.update(extras)

        return True

    def initialize_obcq(
        self,
        model: "ModifiableModel",
        device: Optional[str] = "cuda:0",
    ):
        """
        Setup for SparseGPT, initialize the the compressible layers of model, and set
        the device

        :param model: PyTorch model to sparsify
        :param device: device to run sparsification on, preferably a GPU
        """
        self.model = model
        self.compressible_layers_ = self.compressible_layers()
        self.model = self.model.model
        self._set_device(device)

    @torch.no_grad()
    def apply_obcq(
        self, dataloader: Optional[Iterable[Tuple[List, Dict[str, Any]]]] = None
    ) -> Dict:
        """
        Run OBCQ on the loaded model, using dataloader as calibration data

        :param dataloader: calibration data for OBCQ
        :return: compression outputs used for finalization
        """
        accum_kwargs = {"dataloader": dataloader}

        # Step 0: Pass the calibration data through the (compressed) bottom part of the
        # network, capturing the outputs which will become the inputs to the first
        # decoder layer. Also return attention_mask as part of kwargs
        extras = self.compress_bottom(
            dev=self.device_,
            target_ids=self.target_ids,
            layer_prefix=self.layer_prefix,
            **accum_kwargs,
        )
        accum_kwargs.update(extras)

        # Step 1: Sequentially prune/quantize decoder layers
        inputs = None
        num_layers = len(self.compressible_layers_)
        for idx, layer in enumerate(self.compressible_layers_):
            if "outputs" not in accum_kwargs:
                raise RuntimeError(
                    "The 'outputs' key is expected but not found from the "
                    "return of the bottom compressor"
                )

            inputs = accum_kwargs["outputs"]
            layer_sparsity = (
                self.sparsity[idx] if isinstance(self.sparsity, List) else self.sparsity
            )
            _LOGGER.info(
                f"\n===== Compressing layer {idx+1}/{num_layers} "
                f"to sparsity {layer_sparsity} ====="
            )
            args = {
                "sparsity": layer_sparsity,
                "prunen": self.prunen,
                "prunem": self.prunem,
                "blocksize": self.block_size,
                "percdamp": self.dampening_frac,
                "sequential_update": self.sequential_update,
                "quantize": self.quantize,
            }
            layer_compressor = LayerCompressor(self.model, layer, idx, inputs, args)

            # Prune/quantize using SparseGPT
            layer_kwargs = layer_compressor.compress(dev=self.device_, **accum_kwargs)
            accum_kwargs.update(layer_kwargs)

        return extras

    def on_finalize(self, state: "State", **kwargs) -> bool:
        """
        disable the observers used by the OBCQ algorithm and set kv-cache configuration

        :param state: un-used, for matching spec of Modifier base class
        """
        use_cache = self.finalization_kwargs_.get("use_cache", False)
        self.model.config.use_cache = use_cache

        if self.quantization_modifier_:
            self.quantization_modifier_.finalize(state, **kwargs)

        return True

    def compress_bottom(
        self,
        dataloader: List = None,
        nsamples: int = None,
        dev: str = "cuda:0",
        target_ids: List[str] = None,
        layer_prefix: str = None,
    ) -> Dict:
        """
        Runs calibration data through the bottom part of the network (everything up
        to the first decoder layer) and return the captured outputs

        :param dataloader: calibration data to pass through the model
        :nsamples: number of samples to use for calibration, or None to use it all
        :dev: device to use
        :return: outputs from bottom part of network, attention mask, and kv-cache state
        """
        cached_inputs = cache_attention_inputs(
            self.model, dataloader, dev, nsamples, target_ids, layer_prefix
        )

        outputs = cached_inputs.pop("inputs")
        outputs = [o[0] for o in outputs]
        cached_inputs.update({"outputs": outputs})
        return cached_inputs

    def _set_device(self, device: str):
        if "cuda" in device and not torch.cuda.is_available():
            self.device_ = "cpu"
        else:
            self.device_ = device<|MERGE_RESOLUTION|>--- conflicted
+++ resolved
@@ -48,45 +48,18 @@
     device_: str = "cuda:0"
     finalization_kwargs_: Dict = None
 
-<<<<<<< HEAD
-    def compressible_layers(self) -> List[Module]:
-        """
-        Retrieves the modules corresponding to a list of compressible layer names
-
-        :return: list of Pytorch modules to compress
-        """
-        compressible_dict = self.model.get_layers(self.targets)
-
-        # Compare length to sparsities again in case one of the provided layers was
-        # invalid or not compressible
-        if isinstance(self.sparsity, List) and len(self.sparsity) != len(
-            compressible_dict
-        ):
-            raise ValueError(
-                "Number of compressible layers must match the number of "
-                f"sparsities. Got {len(compressible_dict)} layers and "
-                f"{len(self.sparsity)} sparsities"
-            )
-
-        return [v for _, v in compressible_dict.items()]
-
-=======
->>>>>>> 972529c9
     def on_initialize(self, state: "State", **kwargs) -> bool:
         """
         Initialize and run the OBCQ algorithm on the current state
 
         :param state: session state storing input model and calibration data
         """
-<<<<<<< HEAD
         self._validate_layerwise_sparisity()
 
-=======
         if not self.initialized_structure_:
-            self.pre_initialize_structure(state, **kwargs)
+            self.on_intialize_structure(state, **kwargs)
         if self.quantization_modifier_:
             self.quantization_modifier_.initialize(state, **kwargs)
->>>>>>> 972529c9
         self.finalization_kwargs_ = {}
         modifiable_model = state.model
         calibration_dataloader = state.data.calib
