# Copyright (c) 2021 - present / Neuralmagic, Inc. All Rights Reserved.
#
# Licensed under the Apache License, Version 2.0 (the "License");
# you may not use this file except in compliance with the License.
# You may obtain a copy of the License at
#
#    http://www.apache.org/licenses/LICENSE-2.0
#
# Unless required by applicable law or agreed to in writing,
# software distributed under the License is distributed on an "AS IS" BASIS,
# WITHOUT WARRANTIES OR CONDITIONS OF ANY KIND, either express or implied.
# See the License for the specific language governing permissions and
# limitations under the License.


import logging
from typing import Any, Dict, Iterable, List, Optional, Tuple

import torch

from sparseml.core.model import ModifiableModel
from sparseml.core.state import State
from sparseml.modifiers.obcq.base import SparseGPTModifier
from sparseml.modifiers.obcq.utils.helpers import cache_attention_inputs
from sparseml.modifiers.obcq.utils.layer_compressor import LayerCompressor


_LOGGER = logging.getLogger(__name__)


class SparseGPTModifierPyTorch(SparseGPTModifier):
    """
    Pytorch implementation of SparseGPT

    Lifecycle:
        - on_initialize
            - initialize_obcq
                - compressible_layers
            - apply_obcq
                - compress_bottom
                - LayerCompressor.compress
        - on_finalize

    :param model: Pytorch model to perform OBCQ on, in-place
    """

    model: Any = None
    device_: str = "cuda:0"
<<<<<<< HEAD
    finalization_kwargs_: Optional[Dict] = None
=======
    finalization_kwargs_: Dict = None
    layer_prefix_: Optional[str] = None
>>>>>>> a0298c8b

    def on_initialize(self, state: "State", **kwargs) -> bool:
        """
        Initialize and run the OBCQ algorithm on the current state

        :param state: session state storing input model and calibration data
        """
        self._validate_layerwise_sparsity()

        if not self.initialized_structure_:
            self.on_initialize_structure(state, **kwargs)
        if self.quantization_modifier_:
            self.quantization_modifier_.initialize(state, **kwargs)
        self.finalization_kwargs_ = {}
        modifiable_model = state.model
        calibration_dataloader = state.data.calib
        device = state.hardware.device

        self.initialize_obcq(modifiable_model, device)
        extras = self.apply_obcq(calibration_dataloader)
        self.finalization_kwargs_.update(extras)

        return True

    def initialize_obcq(
        self,
        model: "ModifiableModel",
        device: Optional[str] = "cuda:0",
    ):
        """
        Setup for SparseGPT, initialize the the compressible layers of model, and set
        the device

        :param model: PyTorch model to sparsify
        :param device: device to run sparsification on, preferably a GPU
        """
        self.model = model
        self.compressible_layers_ = self.compressible_layers()
        self.layer_prefix_ = model.layer_prefix
        self.model = self.model.model
        self._set_device(device)
        self._infer_mask_block_size()

    @torch.no_grad()
    def apply_obcq(
        self, dataloader: Optional[Iterable[Tuple[List, Dict[str, Any]]]] = None
    ) -> Dict:
        """
        Run OBCQ on the loaded model, using dataloader as calibration data

        :param dataloader: calibration data for OBCQ
        :return: compression outputs used for finalization
        """
        accum_kwargs = {"dataloader": dataloader}

        # Step 0: Pass the calibration data through the (compressed) bottom part of the
        # network, capturing the outputs which will become the inputs to the first
        # decoder layer. Also return attention_mask as part of kwargs
        extras = self.compress_bottom(
            dev=self.device_,
            target_ids=self.target_ids,
            layer_prefix=self.layer_prefix_,
            **accum_kwargs,
        )
        accum_kwargs.update(extras)

        # Step 1: Sequentially prune/quantize decoder layers
        inputs = None
        num_layers = len(self.compressible_layers_)
        for idx, layer in enumerate(self.compressible_layers_):
            if "outputs" not in accum_kwargs:
                raise RuntimeError(
                    "The 'outputs' key is expected but not found from the "
                    "return of the bottom compressor"
                )

            inputs = accum_kwargs["outputs"]
            layer_sparsity = (
                self.sparsity[idx] if isinstance(self.sparsity, List) else self.sparsity
            )
            _LOGGER.info(
                f"\n===== Compressing layer {idx+1}/{num_layers} "
                f"to sparsity {layer_sparsity} ====="
            )
            args = {
                "sparsity": layer_sparsity,
                "prunen": self.prunen_,
                "prunem": self.prunem_,
                "blocksize": self.block_size,
                "percdamp": self.dampening_frac,
                "sequential_update": self.sequential_update,
                "quantize": self.quantize,
            }
            layer_compressor = LayerCompressor(self.model, layer, idx, inputs, args)

            # Prune/quantize using SparseGPT
            layer_kwargs = layer_compressor.compress(dev=self.device_, **accum_kwargs)
            accum_kwargs.update(layer_kwargs)

        return extras

    def on_finalize(self, state: "State", **kwargs) -> bool:
        """
        disable the observers used by the OBCQ algorithm and set kv-cache configuration

        :param state: un-used, for matching spec of Modifier base class
        """
        use_cache = self.finalization_kwargs_.get("use_cache", False)
        self.model.config.use_cache = use_cache

        if self.quantization_modifier_:
            self.quantization_modifier_.finalize(state, **kwargs)

        return True

    def compress_bottom(
        self,
        dataloader: List = None,
        nsamples: int = None,
        dev: str = "cuda:0",
        target_ids: List[str] = None,
        layer_prefix: Optional[str] = None,
    ) -> Dict:
        """
        Runs calibration data through the bottom part of the network (everything up
        to the first decoder layer) and return the captured outputs

        :param dataloader: calibration data to pass through the model
        :param nsamples: number of samples to use for calibration, or None to use it all
        :param dev: device to use
        :param layer_prefix: name of model attribute that contains the list of layers,
            i.e. model.decoder for OPT or just model for Llama
        :return: outputs from bottom part of network, attention mask, and kv-cache state
        """
        layer_prefix = layer_prefix or self.layer_prefix_
        cached_inputs = cache_attention_inputs(
            self.model, dataloader, dev, nsamples, target_ids, layer_prefix
        )

        outputs = cached_inputs.pop("inputs")
        outputs = [o[0] for o in outputs]
        cached_inputs.update({"outputs": outputs})
        return cached_inputs

    def _set_device(self, device: str):
        if "cuda" in device and not torch.cuda.is_available():
            self.device_ = "cpu"
        else:
            self.device_ = device

    def _infer_mask_block_size(self):
        """
        Infer the mask block size from the mask structure.
        Parses mask_structure of the form N:M where N, M are integers that
        define a custom block shape; and sets prunen_ and prunem_ accordingly.

        :post-condition: prunen_ and prunem_ are set
        """
        if self.mask_structure is None:
            raise ValueError("mask_structure must be defined")

        self.prunen_, self.prunem_ = list(map(int, self.mask_structure.split(":")))<|MERGE_RESOLUTION|>--- conflicted
+++ resolved
@@ -46,12 +46,8 @@
 
     model: Any = None
     device_: str = "cuda:0"
-<<<<<<< HEAD
     finalization_kwargs_: Optional[Dict] = None
-=======
-    finalization_kwargs_: Dict = None
     layer_prefix_: Optional[str] = None
->>>>>>> a0298c8b
 
     def on_initialize(self, state: "State", **kwargs) -> bool:
         """
