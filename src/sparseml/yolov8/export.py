# Copyright (c) 2021 - present / Neuralmagic, Inc. All Rights Reserved.
#
# Licensed under the Apache License, Version 2.0 (the "License");
# you may not use this file except in compliance with the License.
# You may obtain a copy of the License at
#
#    http://www.apache.org/licenses/LICENSE-2.0
#
# Unless required by applicable law or agreed to in writing,
# software distributed under the License is distributed on an "AS IS" BASIS,
# WITHOUT WARRANTIES OR CONDITIONS OF ANY KIND, either express or implied.
# See the License for the specific language governing permissions and
# limitations under the License.

import os

import click
from sparseml.yolov8.trainers import SparseYOLO
from ultralytics.yolo.utils import USER_CONFIG_DIR, get_settings, yaml_save


# Options generated from
# https://github.com/ultralytics/ultralytics/blob/main/ultralytics/yolo/configs/default.yaml


@click.command(
    context_settings=(
        dict(token_normalize_func=lambda x: x.replace("-", "_"), show_default=True)
    )
)
@click.option("--model", required=True, type=str, help="Path to .pt model file")
@click.option(
    "--save-dir",
    default="exported",
    type=str,
    help="The directory to save the exported ONNX deployment to. "
    "Defaults to `exported`",
)
@click.option(
    "--opset",
    default=13,
    type=int,
    help="The opset version to export the ONNX model with. " "Defaults to 13",
)
@click.option(
    "--imgsz",
    default=None,
    type=int,
    help="Size of input images. If not specified, "
    "the default input sized will be inferred from"
    "the model.",
)
@click.option(
    "--one-shot",
    default=None,
    type=str,
    help="Path to recipe to apply in a zero shot fashion. Defaults to None.",
)
@click.option(
    "--export-samples",
    type=int,
    default=0,
    help="Number of samples to export with onnx",
)
@click.option(
    "--save-one-shot-torch",
    default=False,
    help="If one-shot recipe is supplied and "
    "this flag is set to True,the torch model with "
    "the one-shot recipe applied will be exported.",
)
@click.option(
<<<<<<< HEAD
    "--datasets-dir",
    type=str,
    default=None,
    help="Path to override default datasets dir.",
=======
    "--deterministic",
    default=True,
    is_flag=True,
    help="whether to enable deterministic mode",
)
@click.option(
    "--device",
    default=None,
    type=str,
    help="cuda device, i.e. 0 or 0,1,2,3 or cpu. Device to run on",
>>>>>>> 827b3146
)
def main(**kwargs):
    if kwargs["datasets_dir"] is not None:
        settings = get_settings()
        settings["datasets_dir"] = os.path.abspath(
            os.path.expanduser(kwargs["datasets_dir"])
        )
        yaml_save(USER_CONFIG_DIR / "settings.yaml", settings)

    model = SparseYOLO(kwargs["model"])
    model.export(**kwargs)


if __name__ == "__main__":
    main()<|MERGE_RESOLUTION|>--- conflicted
+++ resolved
@@ -70,12 +70,6 @@
     "the one-shot recipe applied will be exported.",
 )
 @click.option(
-<<<<<<< HEAD
-    "--datasets-dir",
-    type=str,
-    default=None,
-    help="Path to override default datasets dir.",
-=======
     "--deterministic",
     default=True,
     is_flag=True,
@@ -86,7 +80,12 @@
     default=None,
     type=str,
     help="cuda device, i.e. 0 or 0,1,2,3 or cpu. Device to run on",
->>>>>>> 827b3146
+)
+@click.option(
+    "--datasets-dir",
+    type=str,
+    default=None,
+    help="Path to override default datasets dir.",
 )
 def main(**kwargs):
     if kwargs["datasets_dir"] is not None:
