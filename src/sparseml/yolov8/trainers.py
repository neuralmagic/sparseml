# Copyright (c) 2021 - present / Neuralmagic, Inc. All Rights Reserved.
#
# Licensed under the Apache License, Version 2.0 (the "License");
# you may not use this file except in compliance with the License.
# You may obtain a copy of the License at
#
#    http://www.apache.org/licenses/LICENSE-2.0
#
# Unless required by applicable law or agreed to in writing,
# software distributed under the License is distributed on an "AS IS" BASIS,
# WITHOUT WARRANTIES OR CONDITIONS OF ANY KIND, either express or implied.
# See the License for the specific language governing permissions and
# limitations under the License.

import os
import shutil
import subprocess
import sys
import tempfile
import warnings
from copy import copy, deepcopy
from datetime import datetime
from pathlib import Path
from typing import List, Optional

import onnx
import torch

from sparseml.optim.helpers import load_recipe_yaml_str
from sparseml.pytorch.optim.manager import ScheduledModifierManager
from sparseml.pytorch.utils import ModuleExporter
from sparseml.pytorch.utils.helpers import download_framework_model_by_recipe_type
from sparseml.pytorch.utils.logger import LoggerManager, PythonLogger, WANDBLogger
from sparseml.yolov8.modules import Bottleneck, Conv
from sparseml.yolov8.utils import check_coco128_segmentation
from sparseml.yolov8.utils.export_samples import export_sample_inputs_outputs
from sparseml.yolov8.validators import (
    SparseClassificationValidator,
    SparseDetectionValidator,
    SparseSegmentationValidator,
)
from sparsezoo import Model
from ultralytics import __version__
from ultralytics.nn.tasks import SegmentationModel, attempt_load_one_weight
from ultralytics.yolo.cfg import get_cfg
from ultralytics.yolo.data.dataloaders.v5loader import create_dataloader
from ultralytics.yolo.engine.model import YOLO
from ultralytics.yolo.engine.trainer import BaseTrainer
from ultralytics.yolo.utils import LOGGER, IterableSimpleNamespace, yaml_load
from ultralytics.yolo.utils.checks import check_file, check_imgsz, check_yaml
from ultralytics.yolo.utils.dist import (
    USER_CONFIG_DIR,
    ddp_cleanup,
    find_free_network_port,
)
from ultralytics.yolo.utils.files import get_latest_run
from ultralytics.yolo.utils.torch_utils import de_parallel, smart_inference_mode
from ultralytics.yolo.v8.classify import ClassificationTrainer, ClassificationValidator
from ultralytics.yolo.v8.detect import DetectionTrainer, DetectionValidator
from ultralytics.yolo.v8.segment import SegmentationTrainer, SegmentationValidator


class _NullLRScheduler:
    def step(self):
        pass


DEFAULT_SPARSEML_CONFIG_PATH = Path(__file__).resolve().parent / "default.yaml"
DEFAULT_CFG_DICT = yaml_load(DEFAULT_SPARSEML_CONFIG_PATH)
for k, v in DEFAULT_CFG_DICT.items():
    if isinstance(v, str) and v.lower() == "none":
        DEFAULT_CFG_DICT[k] = None
DEFAULT_CFG_KEYS = DEFAULT_CFG_DICT.keys()
DEFAULT_CFG = IterableSimpleNamespace(**DEFAULT_CFG_DICT)


class SparseTrainer(BaseTrainer):
    """
    Adds SparseML support to yolov8 BaseTrainer. This works in the following way:

    1. Handle zoo stubs in `__init__`
    2. Override `train()` to update the DDP command generation that YOLO has built in,
        which assumes the trainer class is under `ultralytics` package.
    3. Override `resume_training()` to create/load sparseml managers
    3. Override `_setup_train()` to:
        1. Override lr scheduler logic
        2. Initializer our sparseml managers
    4. Add callbacks to properly deactivation of EMA & AMP
    5. Override `save_model()` to add manager to checkpoints
    """

    def __init__(self, config=DEFAULT_SPARSEML_CONFIG_PATH, overrides=None):
        super().__init__(config, overrides)

        if isinstance(self.model, str) and self.model.startswith("zoo:"):
            self.model = download_framework_model_by_recipe_type(
                Model(self.model), model_suffix=".pt"
            )

        self.manager: Optional[ScheduledModifierManager] = None
        self.checkpoint_manager: Optional[ScheduledModifierManager] = None
        self.logger_manager: LoggerManager = LoggerManager(log_python=False)

        self.epoch_step: int = 0
        self.steps_per_epoch: int = 0
        self.do_emulated_step: bool = False

        self.add_callback(
            "on_train_epoch_start", SparseTrainer.callback_on_train_epoch_start
        )
        self.add_callback(
            "on_train_batch_start", SparseTrainer.callback_on_train_batch_start
        )
        self.add_callback(
            "on_train_batch_end", SparseTrainer.callback_on_train_batch_end
        )
        self.add_callback(
            "on_train_epoch_end", SparseTrainer.callback_on_train_epoch_end
        )
        self.add_callback("teardown", SparseTrainer.callback_teardown)

    def check_resume(self):
        # see note for what is different
        resume = self.args.resume
        if resume:
            try:
                last = Path(
                    check_file(resume)
                    if isinstance(resume, (str, Path)) and Path(resume).exists()
                    else get_latest_run()
                )

                # NOTE: here is the single change to this function
                # self.args = get_cfg(attempt_load_weights(last).args)
                self.args = torch.load(last)["train_args"]
                self.args = IterableSimpleNamespace(**self.args)

                self.args.model, resume = str(last), True  # reinstate
            except Exception as e:
                raise FileNotFoundError(
                    "Resume checkpoint not found. "
                    "Please pass a valid checkpoint to resume from, "
                    "i.e. 'yolo train resume model=path/to/last.pt'"
                ) from e
        self.resume = resume

    def train(self):
        # NOTE: overriden to use our version of `generate_ddp_command`
        world_size = torch.cuda.device_count()
        if world_size > 1 and "LOCAL_RANK" not in os.environ:
            command = generate_ddp_command(world_size, self)
            try:
                subprocess.run(command)
            except Exception as e:
                self.console(e)
            finally:
                ddp_cleanup(command, self)
        else:
            self._do_train(int(os.getenv("RANK", -1)), world_size)

    def setup_model(self):
        # NOTE: override to handle pickled checkpoints and our own checkpoints
        if isinstance(self.model, torch.nn.Module):
            LOGGER.info("Received torch.nn.Module, not loading from checkpoint")
            self._build_managers(ckpt=None)
            return

        if not str(self.model).endswith(".pt"):
            # not a checkpoint - use ultralytics loading logic
            self.model = self.get_model(cfg=self.model, weights=None)
            self._build_managers(ckpt=None)
            return

        if not os.path.exists(str(self.model)):
            # remote ultralytics checkpoint - zoo checkpoint was already downloaded
            # in constructor
            LOGGER.info("Loading remote ultralytics checkpoint")
            weights, ckpt = attempt_load_one_weight(self.model)
            cfg = ckpt["model"].yaml
            self.model = self.get_model(cfg=cfg, weights=weights)
            self._build_managers(ckpt=ckpt)
            return ckpt

        ckpt = torch.load(str(self.model), map_location="cpu")

        if not ("source" in ckpt and ckpt["source"] == "sparseml"):
            # local ultralyltics checkpoint
            LOGGER.info("Loading local ultralytics checkpoint")
            weights, ckpt = attempt_load_one_weight(self.model)
            cfg = ckpt["model"].yaml
            self.model = self.get_model(cfg=cfg, weights=weights)
            self._build_managers(ckpt=ckpt)
            return ckpt

        # sanity check - this is one of our checkpoints
        LOGGER.info("Loading local sparseml checkpoint")
        assert ckpt["source"] == "sparseml"

        self.model = self.get_model(cfg=ckpt["model_yaml"], weights=None)

        # NOTE: this will apply structure, we need to do this before loading state dict
        self._build_managers(ckpt=ckpt)

        self.model.load_state_dict(ckpt["model"])
        LOGGER.info("Loaded previous weights from sparseml checkpoint")
        return ckpt

    def _modify_arch_for_quantization(self):
        layer_map = {"Bottleneck": Bottleneck, "Conv": Conv}
        for name, layer in self.model.named_modules():
            cls_name = layer.__class__.__name__
            if cls_name in layer_map:
                submodule_path = name.split(".")
                parent_module = _get_submodule(self.model, submodule_path[:-1])
                setattr(parent_module, submodule_path[-1], layer_map[cls_name](layer))

    def _build_managers(self, ckpt: Optional[dict]):
        if self.args.recipe is not None:
            self.manager = ScheduledModifierManager.from_yaml(
                self.args.recipe, recipe_variables=self.args.recipe_args
            )
            if self.manager.quantization_modifiers:
                self._modify_arch_for_quantization()

        if ckpt is None:
            return

        if "recipe" not in ckpt:
            return

        if ckpt["epoch"] == -1:
            LOGGER.info(
                "Applying structure from completed recipe in checkpoint "
                f"at epoch {ckpt['epoch']}"
            )
            self.checkpoint_manager = ScheduledModifierManager.from_yaml(ckpt["recipe"])
            if self.checkpoint_manager.quantization_modifiers:
                self._modify_arch_for_quantization()
            self.checkpoint_manager.apply_structure(self.model, epoch=float("inf"))

        else:
            # resuming
            # yolo will populate this when the --resume flag
            assert self.args.recipe is not None
            LOGGER.info(
                "Applying structure from un-finished recipe in checkpoint "
                f"at epoch {ckpt['epoch']}"
            )
            if self.manager.quantization_modifiers:
                self._modify_arch_for_quantization()
            self.manager.apply_structure(self.model, epoch=ckpt["epoch"])

    def resume_training(self, ckpt):
        # NOTE: this method is called at the end of super()._setup_train()

        # set self.ema to None so super().resume_training() doesn't load from checkpoint
        cached_ema = self.ema
        self.ema = None
        super().resume_training(ckpt)
        self.ema = cached_ema

        # handle loading ema ourselves since we changed it state dict
        # instead of pickling
        if self.ema and ckpt and ckpt.get("ema"):
            ema = ckpt.get("ema")

            if isinstance(ema, dict):
                # this is one of our checkpoints - its a state dict
                ema_state_dict = ckpt["ema"]
            else:
                # this is a yolov8 checkpoint - its a pickled model
                ema_state_dict = ckpt["ema"].float().state_dict()

            try:
                self.ema.ema.load_state_dict(ema_state_dict)
            except RuntimeError:
                LOGGER.warning("Unable to load EMA weights - disabling EMA.")
                self.ema.enabled = False
            self.ema.updates = ckpt["updates"]

    def _setup_train(self, rank, world_size):
        super()._setup_train(rank, world_size)
        # NOTE: self.resume_training() was called in ^

        if rank in {0, -1}:
            config = dict(self.args)
            if self.manager is not None:
                config["manager"] = str(self.manager)
            loggers = [PythonLogger(logger=LOGGER)]
            try:
                init_kwargs = dict(config=config)
                if self.args.project is not None:
                    init_kwargs["project"] = self.args.project
                if self.args.name is not None:
                    init_kwargs["name"] = self.args.name
                loggers.append(WANDBLogger(init_kwargs=init_kwargs))
            except ImportError:
                warnings.warn("Unable to import wandb for logging")
            self.logger_manager = LoggerManager(loggers)

        if self.args.recipe is not None:
            base_path = os.path.join(self.save_dir, "original_recipe.yaml")
            with open(base_path, "w") as fp:
                fp.write(load_recipe_yaml_str(self.args.recipe))
            self.logger_manager.save(base_path)

            full_path = os.path.join(self.save_dir, "final_recipe.yaml")
            self.manager.save(full_path)
            self.logger_manager.save(full_path)

        if self.manager is not None:
            self.epochs = self.manager.max_epochs

            if self.manager.learning_rate_modifiers:
                self.scheduler = _NullLRScheduler()

            # NOTE: we intentionally don't divide number of batches by gradient
            # accumulation.
            # This is because yolov8 changes size of gradient accumulation during
            # warmup epochs, which is incompatible with SparseML managers
            # because they assume a static steps_per_epoch.
            # Instead, the manager will effectively ignore gradient accumulation,
            # and we will call self.scaler.emulated_step() if the batch was
            # accumulated.
            self.steps_per_epoch = len(self.train_loader)  # / self.accumulate

            self.scaler = self.manager.modify(
                self.model.module if hasattr(self.model, "module") else self.model,
                self.optimizer,
                steps_per_epoch=self.steps_per_epoch,
                epoch=self.start_epoch,
                wrap_optim=self.scaler,
                loggers=self.logger_manager,
            )
        else:
            # initialize steps_per_epoch for logging when there's no recipe
            self.steps_per_epoch = len(self.train_loader)

    def callback_on_train_epoch_start(self):
        # NOTE: this callback is registered in __init__

        model_is_quantized = False
        if self.manager is not None and self.manager.qat_active(epoch=self.epoch):
            model_is_quantized = True
        if self.checkpoint_manager is not None and self.checkpoint_manager.qat_active(
            epoch=self.epoch + self.checkpoint_manager.max_epochs
        ):
            model_is_quantized = True

        if model_is_quantized:
            if self.scaler is not None:
                self.scaler._enabled = False
            if self.ema is not None:
                self.ema.enabled = False

        self.epoch_step = 0

    def callback_on_train_batch_start(self):
        # we only need to do this if we have a recipe
        self.do_emulated_step = self.manager is not None

    def optimizer_step(self):
        super().optimizer_step()
        self.do_emulated_step = False

    def callback_on_train_batch_end(self):
        # Here is where we handle the changing gradient accumulation values by doing
        # an emulated step if we accumulated gradients of this batch
        if self.do_emulated_step:
            self.scaler.emulated_step()

        step = self.epoch * self.steps_per_epoch + self.epoch_step
        for key, value in self.label_loss_items(self.tloss).items():
            self.logger_manager.log_scalar(key, value, step=step)

        self.epoch_step += 1

    def callback_on_train_epoch_end(self):
        # NOTE: this is called right before  validation occurs
        if self.ema is not None and self.ema.enabled and self.manager is not None:
            # ema update was just called in super().optimizer_step()
            # we need to update ema's mask
            ema_state_dict = self.ema.ema.state_dict()
            for pruning_modifier in self.manager.pruning_modifiers:
                if pruning_modifier.enabled:
                    for key, mask in pruning_modifier.state_dict().items():
                        param_name = key.replace(".sparsity_mask", "")
                        ema_state_dict[param_name] *= mask

    def save_metrics(self, metrics):
        super().save_metrics(metrics)

        step = self.epoch * self.steps_per_epoch + self.epoch_step
        for key, value in metrics.items():
            self.logger_manager.log_scalar(key, value, step=step)

    def save_model(self):
        if self.manager is None and self.checkpoint_manager is None:
            return super().save_model()

        # NOTE: identical to super().save_model() with the addition of recipe key
        # in the checkpoint

        epoch = -1 if self.epoch == self.epochs - 1 else self.epoch

        if self.checkpoint_manager is not None:
            if epoch >= 0:
                epoch += self.checkpoint_manager.max_epochs

            if self.manager is not None:
                manager = ScheduledModifierManager.compose_staged(
                    self.checkpoint_manager, self.manager
                )
            else:
                manager = self.checkpoint_manager
        else:
            manager = self.manager if self.manager is not None else None

        model = de_parallel(self.model)
        ckpt = {
            "epoch": epoch,
            "best_fitness": self.best_fitness,
            "model": deepcopy(model).state_dict(),
            "model_yaml": dict(model.yaml),
<<<<<<< HEAD
=======
            "ema": deepcopy(self.ema.ema).state_dict()
            if self.ema and self.ema.enabled
            else None,
            "updates": self.ema.updates if self.ema and self.ema.enabled else None,
>>>>>>> aea0f0ae
            "optimizer": self.optimizer.state_dict(),
            "ema": deepcopy(self.ema.ema).state_dict()
            if self.ema and self.ema.enabled
            else None,
            "updates": self.ema.updates if self.ema and self.ema.enabled else None,
            "train_args": vars(self.args),
            "date": datetime.now().isoformat(),
            "version": __version__,
            "source": "sparseml",
        }
        if manager is not None:
            ckpt["recipe"] = str(manager)

        # Save last, best and delete
        torch.save(ckpt, self.last)
        if self.best_fitness == self.fitness:
            torch.save(ckpt, self.best)
        del ckpt

    def final_eval(self):
        # skip final eval if we are using a recipe
        if self.manager is None and self.checkpoint_manager is None:
            return super().final_eval()

    def callback_teardown(self):
        # NOTE: this callback is registered in __init__
        if self.manager is not None:
            self.manager.finalize()


class SparseDetectionTrainer(SparseTrainer, DetectionTrainer):
    def get_validator(self):
        self.loss_names = "box_loss", "cls_loss", "dfl_loss"
        return SparseDetectionValidator(
            self.test_loader,
            save_dir=self.save_dir,
            logger=self.console,
            args=copy(self.args),
        )


class SparseClassificationTrainer(SparseTrainer, ClassificationTrainer):
    def get_validator(self):
        self.loss_names = ["loss"]
        return SparseClassificationValidator(
            self.test_loader, self.save_dir, logger=self.console
        )


class SparseSegmentationTrainer(SparseTrainer, SegmentationTrainer):
    def get_validator(self):
        self.loss_names = "box_loss", "seg_loss", "cls_loss", "dfl_loss"
        return SparseSegmentationValidator(
            self.test_loader,
            save_dir=self.save_dir,
            logger=self.console,
            args=copy(self.args),
        )


class SparseYOLO(YOLO):
    def __init__(self, model="yolov8n.yaml", type="v8") -> None:
        model_str = str(model)

        if model_str.startswith("zoo:"):
            model = download_framework_model_by_recipe_type(
                Model(model_str), model_suffix=".pt"
            )
            self.is_sparseml_checkpoint = True
        elif model_str.endswith(".pt"):
            if os.path.exists(model_str):
                ckpt = torch.load(model_str)
                self.is_sparseml_checkpoint = (
                    "source" in ckpt and ckpt["source"] == "sparseml"
                )
            else:
                self.is_sparseml_checkpoint = False
        else:
            self.is_sparseml_checkpoint = False

        super().__init__(model, type)

        if self.TrainerClass == DetectionTrainer:
            self.TrainerClass = SparseDetectionTrainer
        elif self.TrainerClass == ClassificationTrainer:
            self.TrainerClass = SparseClassificationTrainer
        elif self.TrainerClass == SegmentationTrainer:
            self.TrainerClass = SparseSegmentationTrainer

        if self.ValidatorClass == DetectionValidator:
            self.ValidatorClass = SparseDetectionValidator
        elif self.ValidatorClass == ClassificationValidator:
            self.ValidatorClass = SparseClassificationValidator
        elif self.ValidatorClass == SegmentationValidator:
            self.ValidatorClass = SparseSegmentationValidator

    def _load(self, weights: str):
        if self.is_sparseml_checkpoint:
            """
            NOTE: the model is given to the trainer class with this snippet
            from YOLO base class:
            ```python
            self.trainer = self.TrainerClass(overrides=overrides)
            if not overrides.get("resume"):  # manually set model only if not resuming
                self.trainer.model = self.trainer.get_model(
                    weights=self.model if self.ckpt else None,
                    cfg=self.model.yaml
                )
                self.model = self.trainer.model
            ```
            """
            self.ckpt = torch.load(weights, map_location="cpu")
            config = dict(self.ckpt["train_args"])
            config.pop("save_dir", None)
            self.ckpt_path = weights
            self.task = config["task"]
            self.overrides = deepcopy(config)
            self._reset_ckpt_args(self.overrides)
            (
                self.ModelClass,
                self.TrainerClass,
                self.ValidatorClass,
                self.PredictorClass,
            ) = self._assign_ops_from_task(self.task)

            self.model = self.ModelClass(dict(self.ckpt["model_yaml"]))
            if "recipe" in self.ckpt:
                manager = ScheduledModifierManager.from_yaml(self.ckpt["recipe"])
                epoch = self.ckpt.get("epoch", -1)
                if epoch < 0:
                    epoch = float("inf")
                LOGGER.info(
                    "Applying structure from sparseml checkpoint "
                    f"at epoch {self.ckpt['epoch']}"
                )
                manager.apply_structure(self.model, epoch=epoch)
            else:
                LOGGER.info("No recipe from in sparseml checkpoint")

            if self.ckpt["ema"]:
                self.model.load_state_dict(self.ckpt["ema"])
            else:
                self.model.load_state_dict(self.ckpt["model"])
            LOGGER.info("Loaded previous weights from checkpoint")
            assert self.model.yaml == self.ckpt["model_yaml"]
        else:
            return super()._load(weights)

    def export(self, **kwargs):
        """
        Export model.
        Args:
            **kwargs : Any other args accepted by the exporter.
        """
        if kwargs["imgsz"] is None:
            # if imgsz is not specified, remove it from the kwargs
            # so that it can be overridden by the model's default
            del kwargs["imgsz"]

        args = self.overrides.copy()
        args.update(kwargs)

        source = self.ckpt.get("source")
        recipe = self.ckpt.get("recipe")
        one_shot = args.get("one_shot")
        save_one_shot_torch = args.get("save_one_shot_torch")

        if source == "sparseml":
            LOGGER.info(
                "Source: 'sparseml' detected; "
                "Exporting model from SparseML checkpoint..."
            )
        else:
            LOGGER.info(
                "Source: 'sparseml' not detected; "
                "Exporting model from vanilla checkpoint..."
            )

        if one_shot:
            LOGGER.info(
                f"Detected one-shot recipe: {one_shot}. "
                "Applying it to the model to be exported..."
            )
            for p in self.model.parameters():
                p.requires_grad = True
            manager = ScheduledModifierManager.from_yaml(one_shot)
            manager.apply(self.model)
            recipe = (
                ScheduledModifierManager.compose_staged(recipe, manager)
                if recipe
                else manager
            )

        name = args.get("name", f"{type(self.model).__name__}.onnx")
        save_dir = args["save_dir"]

        exporter = ModuleExporter(self.model, save_dir)
        if save_one_shot_torch:
            if not one_shot:
                warnings.warn(
                    "No one-shot recipe detected; "
                    "skipping one-shot model torch export..."
                )
            else:
                torch_path = os.path.join(save_dir, name.replace(".onnx", ".pt"))
                LOGGER.info(f"Saving one-shot torch model to {torch_path}...")
                self.ckpt["model"] = self.model
                torch.save(self.ckpt, torch_path)

        exporter.export_onnx(
            sample_batch=torch.randn(1, 3, args["imgsz"], args["imgsz"]),
            opset=args["opset"],
            name=name,
            input_names=["images"],
            convert_qat=True,
            # ultralytics-specific argument
            do_constant_folding=True,
            output_names=["output0", "output1"]
            if isinstance(self.model, SegmentationModel)
            else ["output0"],
        )

        onnx.checker.check_model(os.path.join(save_dir, name))
        deployment_folder = exporter.create_deployment_folder(onnx_model_name=name)
        if args["export_samples"]:
            trainer_config = get_cfg(cfg=DEFAULT_SPARSEML_CONFIG_PATH)

            trainer_config.data = args["data"]
            trainer_config.imgsz = args["imgsz"]

            trainer = DetectionTrainer(trainer_config)
            # inconsistency in name between
            # validation and test sets
            validation_set_path = trainer.testset
            device = trainer.device
            data_loader, _ = create_dataloader(
                path=validation_set_path, imgsz=args["imgsz"], batch_size=1, stride=32
            )

            export_sample_inputs_outputs(
                data_loader=data_loader,
                model=self.model,
                number_export_samples=args["export_samples"],
                device=device,
                save_dir=deployment_folder,
                onnx_path=os.path.join(deployment_folder, name),
            )

        if recipe:
            if isinstance(recipe, str):
                recipe = ScheduledModifierManager.from_yaml(recipe)

            LOGGER.info(
                "Recipe checkpoint detected, saving the "
                f"recipe to the deployment directory {deployment_folder}"
            )
            recipe.save(os.path.join(deployment_folder, "recipe.yaml"))

    def train(self, **kwargs):
        # NOTE: Copied from base class and removed post-training validation
        overrides = self.overrides.copy()
        overrides.update(kwargs)
        if kwargs.get("cfg"):
            LOGGER.info(
                f"cfg file passed. Overriding default params with {kwargs['cfg']}."
            )
            overrides = yaml_load(check_yaml(kwargs["cfg"]), append_filename=True)
        overrides["task"] = self.task
        overrides["mode"] = "train"
        if not overrides.get("data"):
            raise AttributeError(
                "dataset not provided! Please define `data` "
                "in config.yaml or pass as an argument."
            )
        if overrides.get("resume"):
            overrides["resume"] = self.ckpt_path

        self.trainer = self.TrainerClass(overrides=overrides)
        if not overrides.get("resume"):  # manually set model only if not resuming
            self.trainer.model = self.trainer.get_model(
                weights=self.model if self.ckpt else None, cfg=self.model.yaml
            )
            self.model = self.trainer.model
        self.trainer.train()

    @smart_inference_mode()
    def val(self, data=None, **kwargs):
        overrides = self.overrides.copy()
        overrides["rect"] = True  # rect batches as default
        overrides.update(kwargs)
        overrides["mode"] = "val"
        args = get_cfg(cfg=DEFAULT_CFG, overrides=overrides)
        args.data = data or args.data
        args.task = self.task
        if args.imgsz == DEFAULT_CFG.imgsz:
            # use trained imgsz unless custom value is passed
            args.imgsz = self.ckpt["train_args"]["imgsz"]
        args.imgsz = check_imgsz(args.imgsz, max_dim=1)
        if args.task == "segment":
            args = check_coco128_segmentation(args)

        validator = self.ValidatorClass(args=args)
        validator(model=self.model)


def generate_ddp_command(world_size, trainer):
    # NOTE: copied from ultralytics.yolo.utils.dist.generate_ddp_command
    import __main__  # noqa local import to avoid https://github.com/Lightning-AI/lightning/issues/15218

    file_name = os.path.abspath(sys.argv[0])
    using_cli = not file_name.endswith(".py")
    if using_cli:
        file_name = generate_ddp_file(trainer)
    return [
        sys.executable,
        "-m",
        "torch.distributed.run",
        "--nproc_per_node",
        f"{world_size}",
        "--master_port",
        f"{find_free_network_port()}",
        file_name,
    ] + sys.argv[1:]


def generate_ddp_file(trainer):
    # NOTE: adapted from ultralytics.yolo.utils.dist.generate_ddp_file

    if not trainer.resume:
        shutil.rmtree(trainer.save_dir)  # remove the save_dir

    content = f"""if __name__ == "__main__":
    from sparseml.yolov8.trainers import {trainer.__class__.__name__}
    trainer = {trainer.__class__.__name__}(config={dict(trainer.args)})
    trainer.train()
"""
    (USER_CONFIG_DIR / "DDP").mkdir(exist_ok=True)
    with tempfile.NamedTemporaryFile(
        prefix="_temp_",
        suffix=f"{id(trainer)}.py",
        mode="w+",
        encoding="utf-8",
        dir=USER_CONFIG_DIR / "DDP",
        delete=False,
    ) as file:
        file.write(content)
    return file.name


def _get_submodule(module: torch.nn.Module, path: List[str]) -> torch.nn.Module:
    if not path:
        return module
    return _get_submodule(getattr(module, path[0]), path[1:])<|MERGE_RESOLUTION|>--- conflicted
+++ resolved
@@ -422,13 +422,10 @@
             "best_fitness": self.best_fitness,
             "model": deepcopy(model).state_dict(),
             "model_yaml": dict(model.yaml),
-<<<<<<< HEAD
-=======
             "ema": deepcopy(self.ema.ema).state_dict()
             if self.ema and self.ema.enabled
             else None,
             "updates": self.ema.updates if self.ema and self.ema.enabled else None,
->>>>>>> aea0f0ae
             "optimizer": self.optimizer.state_dict(),
             "ema": deepcopy(self.ema.ema).state_dict()
             if self.ema and self.ema.enabled
