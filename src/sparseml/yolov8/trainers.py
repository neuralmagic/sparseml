--- conflicted
+++ resolved
@@ -343,16 +343,10 @@
                 template.update(kwargs)
 
             data_loader = type(train_loader)(**template)
-<<<<<<< HEAD
             while True:
                 for batch in data_loader:
                     batch = self.preprocess_batch(batch)
                     yield [batch["img"]], {}, batch
-=======
-            for batch in data_loader:
-                batch = self.preprocess_batch(batch)
-                yield [batch["img"]], {}, batch
->>>>>>> 2fe95d4f
 
         return _data_loader_builder
 
@@ -616,9 +610,13 @@
             # we might have to (worst case scenario) copy and paste many
             # arguments from the train.py. This is not ideal.
             overrides = self.overrides.copy()
-            overrides["data"] = "coco128.yaml"  # args["data"]
-            overrides["device"] = "cpu"
+            # overrides.update(kwargs)
+            # overrides["data"] = "coco128.yaml"  # args["data"]
+            device = "cuda:0"
+            overrides["device"] = device
+            overrides["deterministic"] = kwargs["deterministic"]
             trainer = self.TrainerClass(overrides=overrides)
+            self.model = self.model.to(device)
 
             manager.apply(
                 self.model,
