--- conflicted
+++ resolved
@@ -82,29 +82,5 @@
         print("Collecting data statistics for quantization scales...")
         self.model.eval()
         with torch.no_grad():
-<<<<<<< HEAD
-            batches = 0
-            while batches < num_batches:
-                for batch in self.data_loader:
-                    if batches == self.observer_batches:
-                        break
-                    print(f"Batch {batches + 1}/{self.observer_batches}")
-                    if isinstance(batch, tuple):
-                        inp, _ = batch  # Ignore target
-                        inp = inp.to(dev)
-                    elif isinstance(batch, Mapping):
-                        if "labels" in batch:
-                            batch.pop("labels")
-                        inp = {k: v.to(dev) for k, v in batch.items()}
-                    else:
-                        inp = batch.to(dev)
-                    self.model(inp)
-                    del inp
-                    batches += 1
-        self.model.apply(torch.quantization.disable_observer)
-        torch.cuda.empty_cache()
-        return self.model
-=======
             for _ in range(int(ceil(self.observer_batches / len(self.data_loader)))):
-                self.model_forward(self.model, self.data_loader, dev)
->>>>>>> 67d6f63a
+                self.model_forward(self.model, self.data_loader, dev)