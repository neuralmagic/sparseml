--- conflicted
+++ resolved
@@ -23,10 +23,7 @@
     QuantizationModelPreprocessor,
 )
 from sparseml.experimental.sparsegpt.sequential import SequentialSparseGPT
-<<<<<<< HEAD
 from sparseml.experimental.sparsegpt.smoothquant import SmoothQuantModelPreprocessor
-=======
->>>>>>> c96125a2
 from sparseml.experimental.sparsegpt.utils import (
     catch,
     execute_offloaded_module,
@@ -35,7 +32,6 @@
     get_wikitext2,
     ppl_eval_general,
 )
-<<<<<<< HEAD
 
 
 smoothquant_layer_mappings = [
@@ -50,8 +46,6 @@
 ]
 
 smoothquant_ignore = "model.decoder.final_layer_norm"
-=======
->>>>>>> c96125a2
 
 
 class SequentialSparseGPT_OPT(SequentialSparseGPT):
@@ -97,7 +91,7 @@
         model, model.model.decoder.layers[0], ["attention_mask"], data_loader, nsamples
     )
 
-    model.model.decoder.embed_tokens.cpu()
+    model.model.decoder.embed_tokens.cpu 
     model.model.decoder.embed_positions.cpu()
     if hasattr(model.model.decoder, "project_out") and model.model.decoder.project_out:
         model.model.decoder.project_out.cpu()
@@ -149,7 +143,6 @@
 
 def prepare_sparsegpt(model, dataloader, args, **kwargs) -> SequentialSparseGPT:
     model_preprocessors = []
-<<<<<<< HEAD
     if args.smoothquant or args.logarithmic_equalization:
         model_preprocessors.append(
             SmoothQuantModelPreprocessor(
@@ -162,8 +155,6 @@
                 args.logarithmic_equalization,
             )
         )
-=======
->>>>>>> c96125a2
     if args.recipe:
         model_preprocessors.append(
             QuantizationModelPreprocessor(
