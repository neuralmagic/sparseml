# Copyright (c) 2021 - present / Neuralmagic, Inc. All Rights Reserved.
#
# Licensed under the Apache License, Version 2.0 (the "License");
# you may not use this file except in compliance with the License.
# You may obtain a copy of the License at
#
#    http://www.apache.org/licenses/LICENSE-2.0
#
# Unless required by applicable law or agreed to in writing,
# software distributed under the License is distributed on an "AS IS" BASIS,
# WITHOUT WARRANTIES OR CONDITIONS OF ANY KIND, either express or implied.
# See the License for the specific language governing permissions and
# limitations under the License.

import numpy as np
import torch

from sparseml.experimental.sparsegpt.layer_compressor import (
    BaseCompressor,
    LayerCompressor,
)
from sparseml.experimental.sparsegpt.model_preprocessor import (
    QuantizationModelPreprocessor,
)
from sparseml.experimental.sparsegpt.sequential import SequentialSparseGPT
<<<<<<< HEAD
=======
from sparseml.experimental.sparsegpt.utils import (
    catch,
    execute_offloaded_module,
    get_c4,
    get_ptb,
    get_wikitext2,
    ppl_eval_general,
)
>>>>>>> 67d6f63a


class SequentialSparseGPT_OPT(SequentialSparseGPT):
    def compressible_layers(self):
        return self.model.model.decoder.layers


class OPTBottomCompressor(BaseCompressor):
    """
    OPT specific
    """

    def compress(
        self, dataloader=None, nsamples: int = None, dev: str = "cuda:0", **kwargs
    ):

        cached_inputs = cache_attention_inputs(self.model, dataloader, dev, nsamples)

<<<<<<< HEAD
        model.model.decoder.embed_tokens = model.model.decoder.embed_tokens.to(dev)
        model.model.decoder.embed_positions = model.model.decoder.embed_positions.to(
            dev
        )
        if (
            hasattr(model.model.decoder, "project_out")
            and model.model.decoder.project_out
        ):
            model.model.decoder.project_out = model.model.decoder.project_out.to(dev)
        if (
            hasattr(model.model.decoder, "project_in")
            and model.model.decoder.project_in
        ):
            model.model.decoder.project_in = model.model.decoder.project_in.to(dev)
        layers[0] = layers[0].to(dev)

        dtype = next(iter(model.parameters())).dtype
        inps = torch.zeros(
            (nsamples, model.seqlen, model.config.hidden_size), dtype=dtype, device=dev
        )
        cache = {"i": 0, "attention_mask": None}

        class Catcher(nn.Module):
            def __init__(self, module):
                super().__init__()
                self.module = module

            def forward(self, inp, **kwargs):
                inps[cache["i"]] = inp
                cache["i"] += 1
                cache["attention_mask"] = kwargs["attention_mask"]
                raise ValueError

        layers[0] = Catcher(layers[0])
        for batch in dataloader:
            try:
                model(batch[0].to(dev))
            except ValueError:
                pass
        layers[0] = layers[0].module

        layers[0] = layers[0].cpu()
        model.model.decoder.embed_tokens = model.model.decoder.embed_tokens.cpu()
        model.model.decoder.embed_positions = model.model.decoder.embed_positions.cpu()
        if (
            hasattr(model.model.decoder, "project_out")
            and model.model.decoder.project_out
        ):
            model.model.decoder.project_out = model.model.decoder.project_out.cpu()
        if (
            hasattr(model.model.decoder, "project_in")
            and model.model.decoder.project_in
        ):
            model.model.decoder.project_in = model.model.decoder.project_in.cpu()
        torch.cuda.empty_cache()

        attention_mask = cache["attention_mask"]

        extras = {
            "use_cache": use_cache,
            "outputs": inps.unsqueeze(1),
            "attention_mask": attention_mask,
        }
        self.model = model
        return model, extras
=======
        outputs = cached_inputs.pop("inputs")
        outputs = [o[0] for o in outputs]
        cached_inputs.update({"outputs": outputs})
        return self.model, cached_inputs
>>>>>>> 67d6f63a


class OPTDecoderLayerCompressor(LayerCompressor):
    ...


class OPTHeadCompressor(BaseCompressor):
    ...


def cache_attention_inputs(model, data_loader, device, nsamples):
    model.model.decoder.embed_tokens.to(device)
    model.model.decoder.embed_positions.to(device)
    if hasattr(model.model.decoder, "project_out") and model.model.decoder.project_out:
        model.model.decoder.project_out.to(device)
    if hasattr(model.model.decoder, "project_in") and model.model.decoder.project_in:
        model.model.decoder.project_in.to(device)

    model.model.decoder.layers[0].to(device)
    cached_inputs = catch(
        model, model.model.decoder.layers[0], ["attention_mask"], data_loader, nsamples
    )

    model.model.decoder.embed_tokens.cpu()
    model.model.decoder.embed_positions.cpu()
    if hasattr(model.model.decoder, "project_out") and model.model.decoder.project_out:
        model.model.decoder.project_out.cpu()
    if hasattr(model.model.decoder, "project_in") and model.model.decoder.project_in:
        model.model.decoder.project_in.cpu()

    model.model.decoder.layers[0].cpu()
    torch.cuda.empty_cache()
    return cached_inputs


def opt_forward(model, data_loader, device, nsamples=None):
    # Catch attention mask
    cached_inputs = cache_attention_inputs(model, data_loader, device, nsamples)
    buffer = [b[0] for b in cached_inputs.pop("inputs")]
    for layer in model.model.decoder.layers:
        buffer = execute_offloaded_module(
            layer,
            buffer,
            device,
            cached_inputs=cached_inputs,
            use_cache=False,
        )
        buffer = [b[0] for b in buffer]

    del cached_inputs
    torch.cuda.empty_cache()

    if model.model.decoder.final_layer_norm is not None:
        buffer = execute_offloaded_module(
            model.model.decoder.final_layer_norm,
            buffer,
            device,
        )
    if model.model.decoder.project_out is not None:
        buffer = execute_offloaded_module(
            model.model.decoder.project_out,
            buffer,
            device,
        )
    logits = execute_offloaded_module(
        model.lm_head,
        buffer,
        device,
    )

    return logits


def prepare_sparsegpt(model, dataloader, args, **kwargs) -> SequentialSparseGPT:
    model_preprocessors = []
    if args.recipe:
        model_preprocessors.append(
            QuantizationModelPreprocessor(
                model,
                args.recipe,
                dataloader,
                args.observer_batches,
                opt_forward,
            )
        )
    bottom_compressor = OPTBottomCompressor(model)
    sequential_sparsegpt = SequentialSparseGPT_OPT(
        model,
        recipe=args.recipe,
        model_preprocessors=model_preprocessors,
        bottom_compressor=bottom_compressor,
        args=args,
    )

    return sequential_sparsegpt


def load_model(args):
    model = args.model

    def skip(*args, **kwargs):
        pass

    torch.nn.init.kaiming_uniform_ = skip
    torch.nn.init.uniform_ = skip
    torch.nn.init.normal_ = skip
    from transformers import OPTForCausalLM

    model = OPTForCausalLM.from_pretrained(model, torch_dtype="auto")
    seqlen = model.config.max_position_embeddings
    return model, seqlen


def load_data(args, seqlen, split=0.1):
    name = args.dataset
    nsamples = args.nsamples
    model = args.model
    seed = args.seed

    if "wikitext2" in name:
        return get_wikitext2(nsamples, seed, seqlen, model)
    if "ptb" in name:
        return get_ptb(nsamples, seed, seqlen, model)
    if "c4" in name:
        return get_c4(nsamples, seed, seqlen, model)


################################################
#
# Data ultilities
#
################################################


def set_seed(seed):
    np.random.seed(seed)
    torch.random.manual_seed(seed)


<<<<<<< HEAD
def get_wikitext2(nsamples, seed, seqlen, model):
    from datasets import load_dataset

    traindata = load_dataset("wikitext", "wikitext-2-raw-v1", split="train")
    testdata = load_dataset("wikitext", "wikitext-2-raw-v1", split="test")

    from transformers import AutoTokenizer

    tokenizer = AutoTokenizer.from_pretrained(model, use_fast=False)
    trainenc = tokenizer(" ".join(traindata["text"]), return_tensors="pt")
    testenc = tokenizer("\n\n".join(testdata["text"]), return_tensors="pt")

    import random

    random.seed(seed)
    trainloader = []
    for _ in range(nsamples):
        i = random.randint(0, trainenc.input_ids.shape[1] - seqlen - 1)
        j = i + seqlen
        inp = trainenc.input_ids[:, i:j]
        tar = inp.clone()
        tar[:, :-1] = -100
        trainloader.append((inp, tar))
    return trainloader, testenc, tokenizer


def get_ptb(nsamples, seed, seqlen, model):
    from datasets import load_dataset

    traindata = load_dataset("ptb_text_only", "penn_treebank", split="train")
    testdata = load_dataset("ptb_text_only", "penn_treebank", split="test")

    from transformers import AutoTokenizer

    tokenizer = AutoTokenizer.from_pretrained(model, use_fast=False)
    trainenc = tokenizer(" ".join(traindata["sentence"]), return_tensors="pt")
    testenc = tokenizer(" ".join(testdata["sentence"]), return_tensors="pt")

    import random

    random.seed(seed)
    trainloader = []
    for _ in range(nsamples):
        i = random.randint(0, trainenc.input_ids.shape[1] - seqlen - 1)
        j = i + seqlen
        inp = trainenc.input_ids[:, i:j]
        tar = inp.clone()
        tar[:, :-1] = -100
        trainloader.append((inp, tar))
    return trainloader, testenc, tokenizer


def get_c4(nsamples, seed, seqlen, model):
    from datasets import load_dataset

    traindata = load_dataset(
        "allenai/c4",
        "allenai--c4",
        data_files={"train": "en/c4-train.00000-of-01024.json.gz"},
        split="train",
    )
    valdata = load_dataset(
        "allenai/c4",
        "allenai--c4",
        data_files={"validation": "en/c4-validation.00000-of-00008.json.gz"},
        split="validation",
    )

    from transformers import AutoTokenizer

    tokenizer = AutoTokenizer.from_pretrained(model, use_fast=False)

    import random

    random.seed(seed)
    trainloader = []
    for _ in range(nsamples):
        while True:
            i = random.randint(0, len(traindata) - 1)
            trainenc = tokenizer(traindata[i]["text"], return_tensors="pt")
            if trainenc.input_ids.shape[1] >= seqlen:
                break
        i = random.randint(0, trainenc.input_ids.shape[1] - seqlen - 1)
        j = i + seqlen
        inp = trainenc.input_ids[:, i:j]
        tar = inp.clone()
        tar[:, :-1] = -100
        trainloader.append((inp, tar))

    valenc = tokenizer(" ".join(valdata[:1100]["text"]), return_tensors="pt")
    valenc = valenc.input_ids[:, : (256 * seqlen)]

    class TokenizerWrapper:
        def __init__(self, input_ids):
            self.input_ids = input_ids

    valenc = TokenizerWrapper(valenc)

    return trainloader, valenc, tokenizer


@torch.no_grad()
def ppl_eval(args, model, testenc, dev):
    print("Evaluating ...")

    testenc = testenc.input_ids
    nsamples = testenc.numel() // model.seqlen

    use_cache = model.config.use_cache
    model.config.use_cache = False
    layers = model.model.decoder.layers

    model.model.decoder.embed_tokens = model.model.decoder.embed_tokens.to(dev)
    model.model.decoder.embed_positions = model.model.decoder.embed_positions.to(dev)
    if hasattr(model.model.decoder, "project_out") and model.model.decoder.project_out:
        model.model.decoder.project_out = model.model.decoder.project_out.to(dev)
    if hasattr(model.model.decoder, "project_in") and model.model.decoder.project_in:
        model.model.decoder.project_in = model.model.decoder.project_in.to(dev)
    layers[0] = layers[0].to(dev)

    dtype = next(iter(model.parameters())).dtype
    inps = torch.zeros(
        (nsamples, model.seqlen, model.config.hidden_size), dtype=dtype, device=dev
    )
    cache = {"i": 0, "attention_mask": None}

    class Catcher(nn.Module):
        def __init__(self, module):
            super().__init__()
            self.module = module

        def forward(self, inp, **kwargs):
            inps[cache["i"]] = inp
            cache["i"] += 1
            cache["attention_mask"] = kwargs["attention_mask"]
            raise ValueError

    layers[0] = Catcher(layers[0])
    for i in range(nsamples):
        batch = testenc[:, (i * model.seqlen) : ((i + 1) * model.seqlen)].to(dev)
        try:
            model(batch)
        except ValueError:
            pass
    layers[0] = layers[0].module

    layers[0] = layers[0].cpu()
    model.model.decoder.embed_tokens = model.model.decoder.embed_tokens.cpu()
    model.model.decoder.embed_positions = model.model.decoder.embed_positions.cpu()
    if hasattr(model.model.decoder, "project_out") and model.model.decoder.project_out:
        model.model.decoder.project_out = model.model.decoder.project_out.cpu()
    if hasattr(model.model.decoder, "project_in") and model.model.decoder.project_in:
        model.model.decoder.project_in = model.model.decoder.project_in.cpu()
    torch.cuda.empty_cache()

    outs = torch.zeros_like(inps)
    attention_mask = cache["attention_mask"]

    for i in range(len(layers)):
        print(i)
        layer = layers[i].to(dev)

        # Todo: Check and clean up the commented block below
        # if args.gmp:
        #     subset = find_layers(layer)
        #     for name in subset:
        #         W = subset[name].weight.data
        #         thresh = torch.sort(torch.abs(W.flatten()))[0][
        #             int(W.numel() * args.sparsity)
        #         ]
        #         W.data[torch.abs(W.data) <= thresh] = 0

        for j in range(nsamples):
            outs[j] = layer(inps[j].unsqueeze(0), attention_mask=attention_mask)[0]
        layers[i] = layer.cpu()
        del layer
        torch.cuda.empty_cache()
        inps, outs = outs, inps

    if model.model.decoder.final_layer_norm is not None:
        model.model.decoder.final_layer_norm = model.model.decoder.final_layer_norm.to(
            dev
        )
    if model.model.decoder.project_out is not None:
        model.model.decoder.project_out = model.model.decoder.project_out.to(dev)
    model.lm_head = model.lm_head.to(dev)

    testenc = testenc.to(dev)
    nlls = []
    for i in range(nsamples):
        hidden_states = inps[i].unsqueeze(0)
        if model.model.decoder.final_layer_norm is not None:
            hidden_states = model.model.decoder.final_layer_norm(hidden_states)
        if model.model.decoder.project_out is not None:
            hidden_states = model.model.decoder.project_out(hidden_states)
        lm_logits = model.lm_head(hidden_states)
        shift_logits = lm_logits[:, :-1, :].contiguous()
        shift_labels = testenc[:, (i * model.seqlen) : ((i + 1) * model.seqlen)][:, 1:]
        loss_fct = nn.CrossEntropyLoss()
        loss = loss_fct(
            shift_logits.view(-1, shift_logits.size(-1)), shift_labels.view(-1)
        )
        neg_log_likelihood = loss.float() * model.seqlen
        nlls.append(neg_log_likelihood)
    ppl = torch.exp(torch.stack(nlls).sum() / (nsamples * model.seqlen))
    print(f"Perplexity: {ppl.item():3f}")

    model.config.use_cache = use_cache
    return ppl.item()
=======
def ppl_eval(
    args,
    model,
    dataloader,
    dev,
    nsamples=None,
    max_samples_per_iteration=128,
):
    return ppl_eval_general(
        opt_forward,
        model,
        dataloader,
        dev,
        nsamples,
        max_samples_per_iteration,
    )
>>>>>>> 67d6f63a
<|MERGE_RESOLUTION|>--- conflicted
+++ resolved
@@ -23,8 +23,6 @@
     QuantizationModelPreprocessor,
 )
 from sparseml.experimental.sparsegpt.sequential import SequentialSparseGPT
-<<<<<<< HEAD
-=======
 from sparseml.experimental.sparsegpt.utils import (
     catch,
     execute_offloaded_module,
@@ -33,7 +31,6 @@
     get_wikitext2,
     ppl_eval_general,
 )
->>>>>>> 67d6f63a
 
 
 class SequentialSparseGPT_OPT(SequentialSparseGPT):
@@ -52,78 +49,10 @@
 
         cached_inputs = cache_attention_inputs(self.model, dataloader, dev, nsamples)
 
-<<<<<<< HEAD
-        model.model.decoder.embed_tokens = model.model.decoder.embed_tokens.to(dev)
-        model.model.decoder.embed_positions = model.model.decoder.embed_positions.to(
-            dev
-        )
-        if (
-            hasattr(model.model.decoder, "project_out")
-            and model.model.decoder.project_out
-        ):
-            model.model.decoder.project_out = model.model.decoder.project_out.to(dev)
-        if (
-            hasattr(model.model.decoder, "project_in")
-            and model.model.decoder.project_in
-        ):
-            model.model.decoder.project_in = model.model.decoder.project_in.to(dev)
-        layers[0] = layers[0].to(dev)
-
-        dtype = next(iter(model.parameters())).dtype
-        inps = torch.zeros(
-            (nsamples, model.seqlen, model.config.hidden_size), dtype=dtype, device=dev
-        )
-        cache = {"i": 0, "attention_mask": None}
-
-        class Catcher(nn.Module):
-            def __init__(self, module):
-                super().__init__()
-                self.module = module
-
-            def forward(self, inp, **kwargs):
-                inps[cache["i"]] = inp
-                cache["i"] += 1
-                cache["attention_mask"] = kwargs["attention_mask"]
-                raise ValueError
-
-        layers[0] = Catcher(layers[0])
-        for batch in dataloader:
-            try:
-                model(batch[0].to(dev))
-            except ValueError:
-                pass
-        layers[0] = layers[0].module
-
-        layers[0] = layers[0].cpu()
-        model.model.decoder.embed_tokens = model.model.decoder.embed_tokens.cpu()
-        model.model.decoder.embed_positions = model.model.decoder.embed_positions.cpu()
-        if (
-            hasattr(model.model.decoder, "project_out")
-            and model.model.decoder.project_out
-        ):
-            model.model.decoder.project_out = model.model.decoder.project_out.cpu()
-        if (
-            hasattr(model.model.decoder, "project_in")
-            and model.model.decoder.project_in
-        ):
-            model.model.decoder.project_in = model.model.decoder.project_in.cpu()
-        torch.cuda.empty_cache()
-
-        attention_mask = cache["attention_mask"]
-
-        extras = {
-            "use_cache": use_cache,
-            "outputs": inps.unsqueeze(1),
-            "attention_mask": attention_mask,
-        }
-        self.model = model
-        return model, extras
-=======
         outputs = cached_inputs.pop("inputs")
         outputs = [o[0] for o in outputs]
         cached_inputs.update({"outputs": outputs})
         return self.model, cached_inputs
->>>>>>> 67d6f63a
 
 
 class OPTDecoderLayerCompressor(LayerCompressor):
@@ -234,7 +163,8 @@
 
     model = OPTForCausalLM.from_pretrained(model, torch_dtype="auto")
     seqlen = model.config.max_position_embeddings
-    return model, seqlen
+    model.seqlen = seqlen
+    return model
 
 
 def load_data(args, seqlen, split=0.1):
@@ -263,217 +193,6 @@
     torch.random.manual_seed(seed)
 
 
-<<<<<<< HEAD
-def get_wikitext2(nsamples, seed, seqlen, model):
-    from datasets import load_dataset
-
-    traindata = load_dataset("wikitext", "wikitext-2-raw-v1", split="train")
-    testdata = load_dataset("wikitext", "wikitext-2-raw-v1", split="test")
-
-    from transformers import AutoTokenizer
-
-    tokenizer = AutoTokenizer.from_pretrained(model, use_fast=False)
-    trainenc = tokenizer(" ".join(traindata["text"]), return_tensors="pt")
-    testenc = tokenizer("\n\n".join(testdata["text"]), return_tensors="pt")
-
-    import random
-
-    random.seed(seed)
-    trainloader = []
-    for _ in range(nsamples):
-        i = random.randint(0, trainenc.input_ids.shape[1] - seqlen - 1)
-        j = i + seqlen
-        inp = trainenc.input_ids[:, i:j]
-        tar = inp.clone()
-        tar[:, :-1] = -100
-        trainloader.append((inp, tar))
-    return trainloader, testenc, tokenizer
-
-
-def get_ptb(nsamples, seed, seqlen, model):
-    from datasets import load_dataset
-
-    traindata = load_dataset("ptb_text_only", "penn_treebank", split="train")
-    testdata = load_dataset("ptb_text_only", "penn_treebank", split="test")
-
-    from transformers import AutoTokenizer
-
-    tokenizer = AutoTokenizer.from_pretrained(model, use_fast=False)
-    trainenc = tokenizer(" ".join(traindata["sentence"]), return_tensors="pt")
-    testenc = tokenizer(" ".join(testdata["sentence"]), return_tensors="pt")
-
-    import random
-
-    random.seed(seed)
-    trainloader = []
-    for _ in range(nsamples):
-        i = random.randint(0, trainenc.input_ids.shape[1] - seqlen - 1)
-        j = i + seqlen
-        inp = trainenc.input_ids[:, i:j]
-        tar = inp.clone()
-        tar[:, :-1] = -100
-        trainloader.append((inp, tar))
-    return trainloader, testenc, tokenizer
-
-
-def get_c4(nsamples, seed, seqlen, model):
-    from datasets import load_dataset
-
-    traindata = load_dataset(
-        "allenai/c4",
-        "allenai--c4",
-        data_files={"train": "en/c4-train.00000-of-01024.json.gz"},
-        split="train",
-    )
-    valdata = load_dataset(
-        "allenai/c4",
-        "allenai--c4",
-        data_files={"validation": "en/c4-validation.00000-of-00008.json.gz"},
-        split="validation",
-    )
-
-    from transformers import AutoTokenizer
-
-    tokenizer = AutoTokenizer.from_pretrained(model, use_fast=False)
-
-    import random
-
-    random.seed(seed)
-    trainloader = []
-    for _ in range(nsamples):
-        while True:
-            i = random.randint(0, len(traindata) - 1)
-            trainenc = tokenizer(traindata[i]["text"], return_tensors="pt")
-            if trainenc.input_ids.shape[1] >= seqlen:
-                break
-        i = random.randint(0, trainenc.input_ids.shape[1] - seqlen - 1)
-        j = i + seqlen
-        inp = trainenc.input_ids[:, i:j]
-        tar = inp.clone()
-        tar[:, :-1] = -100
-        trainloader.append((inp, tar))
-
-    valenc = tokenizer(" ".join(valdata[:1100]["text"]), return_tensors="pt")
-    valenc = valenc.input_ids[:, : (256 * seqlen)]
-
-    class TokenizerWrapper:
-        def __init__(self, input_ids):
-            self.input_ids = input_ids
-
-    valenc = TokenizerWrapper(valenc)
-
-    return trainloader, valenc, tokenizer
-
-
-@torch.no_grad()
-def ppl_eval(args, model, testenc, dev):
-    print("Evaluating ...")
-
-    testenc = testenc.input_ids
-    nsamples = testenc.numel() // model.seqlen
-
-    use_cache = model.config.use_cache
-    model.config.use_cache = False
-    layers = model.model.decoder.layers
-
-    model.model.decoder.embed_tokens = model.model.decoder.embed_tokens.to(dev)
-    model.model.decoder.embed_positions = model.model.decoder.embed_positions.to(dev)
-    if hasattr(model.model.decoder, "project_out") and model.model.decoder.project_out:
-        model.model.decoder.project_out = model.model.decoder.project_out.to(dev)
-    if hasattr(model.model.decoder, "project_in") and model.model.decoder.project_in:
-        model.model.decoder.project_in = model.model.decoder.project_in.to(dev)
-    layers[0] = layers[0].to(dev)
-
-    dtype = next(iter(model.parameters())).dtype
-    inps = torch.zeros(
-        (nsamples, model.seqlen, model.config.hidden_size), dtype=dtype, device=dev
-    )
-    cache = {"i": 0, "attention_mask": None}
-
-    class Catcher(nn.Module):
-        def __init__(self, module):
-            super().__init__()
-            self.module = module
-
-        def forward(self, inp, **kwargs):
-            inps[cache["i"]] = inp
-            cache["i"] += 1
-            cache["attention_mask"] = kwargs["attention_mask"]
-            raise ValueError
-
-    layers[0] = Catcher(layers[0])
-    for i in range(nsamples):
-        batch = testenc[:, (i * model.seqlen) : ((i + 1) * model.seqlen)].to(dev)
-        try:
-            model(batch)
-        except ValueError:
-            pass
-    layers[0] = layers[0].module
-
-    layers[0] = layers[0].cpu()
-    model.model.decoder.embed_tokens = model.model.decoder.embed_tokens.cpu()
-    model.model.decoder.embed_positions = model.model.decoder.embed_positions.cpu()
-    if hasattr(model.model.decoder, "project_out") and model.model.decoder.project_out:
-        model.model.decoder.project_out = model.model.decoder.project_out.cpu()
-    if hasattr(model.model.decoder, "project_in") and model.model.decoder.project_in:
-        model.model.decoder.project_in = model.model.decoder.project_in.cpu()
-    torch.cuda.empty_cache()
-
-    outs = torch.zeros_like(inps)
-    attention_mask = cache["attention_mask"]
-
-    for i in range(len(layers)):
-        print(i)
-        layer = layers[i].to(dev)
-
-        # Todo: Check and clean up the commented block below
-        # if args.gmp:
-        #     subset = find_layers(layer)
-        #     for name in subset:
-        #         W = subset[name].weight.data
-        #         thresh = torch.sort(torch.abs(W.flatten()))[0][
-        #             int(W.numel() * args.sparsity)
-        #         ]
-        #         W.data[torch.abs(W.data) <= thresh] = 0
-
-        for j in range(nsamples):
-            outs[j] = layer(inps[j].unsqueeze(0), attention_mask=attention_mask)[0]
-        layers[i] = layer.cpu()
-        del layer
-        torch.cuda.empty_cache()
-        inps, outs = outs, inps
-
-    if model.model.decoder.final_layer_norm is not None:
-        model.model.decoder.final_layer_norm = model.model.decoder.final_layer_norm.to(
-            dev
-        )
-    if model.model.decoder.project_out is not None:
-        model.model.decoder.project_out = model.model.decoder.project_out.to(dev)
-    model.lm_head = model.lm_head.to(dev)
-
-    testenc = testenc.to(dev)
-    nlls = []
-    for i in range(nsamples):
-        hidden_states = inps[i].unsqueeze(0)
-        if model.model.decoder.final_layer_norm is not None:
-            hidden_states = model.model.decoder.final_layer_norm(hidden_states)
-        if model.model.decoder.project_out is not None:
-            hidden_states = model.model.decoder.project_out(hidden_states)
-        lm_logits = model.lm_head(hidden_states)
-        shift_logits = lm_logits[:, :-1, :].contiguous()
-        shift_labels = testenc[:, (i * model.seqlen) : ((i + 1) * model.seqlen)][:, 1:]
-        loss_fct = nn.CrossEntropyLoss()
-        loss = loss_fct(
-            shift_logits.view(-1, shift_logits.size(-1)), shift_labels.view(-1)
-        )
-        neg_log_likelihood = loss.float() * model.seqlen
-        nlls.append(neg_log_likelihood)
-    ppl = torch.exp(torch.stack(nlls).sum() / (nsamples * model.seqlen))
-    print(f"Perplexity: {ppl.item():3f}")
-
-    model.config.use_cache = use_cache
-    return ppl.item()
-=======
 def ppl_eval(
     args,
     model,
@@ -489,5 +208,4 @@
         dev,
         nsamples,
         max_samples_per_iteration,
-    )
->>>>>>> 67d6f63a
+    )