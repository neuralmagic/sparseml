# Copyright (c) 2021 - present / Neuralmagic, Inc. All Rights Reserved.
#
# Licensed under the Apache License, Version 2.0 (the "License");
# you may not use this file except in compliance with the License.
# You may obtain a copy of the License at
#
#    http://www.apache.org/licenses/LICENSE-2.0
#
# Unless required by applicable law or agreed to in writing,
# software distributed under the License is distributed on an "AS IS" BASIS,
# WITHOUT WARRANTIES OR CONDITIONS OF ANY KIND, either express or implied.
# See the License for the specific language governing permissions and
# limitations under the License.

import os
import time

import torch

<<<<<<< HEAD
from sparseml.experimental.sparsegpt.dispatch import (
    evaluate_perplexity,
    load_data,
    load_model,
    prepare_sparsegpt,
)
=======
>>>>>>> 4597497a
from sparseml.optim.helpers import load_recipe_yaml_str
from sparseml.experimental.sparsegpt.dispatch import (
    load_data,
    load_model,
    prepare_sparsegpt,
    evaluate_perplexity,
)

try:
    import wandb

    has_wandb = True
except Exception:
    has_wandb = False


@torch.no_grad()
def sequential(model, dataloader, dev, args):
    sequential_sparsegpt = prepare_sparsegpt(model, dataloader, args=args, dev=dev)
    if args.ptq_only:
        sequential_sparsegpt.pre_compress(dev=dev)
    else:
        sequential_sparsegpt.compress(dataloader=dataloader, dev=dev)


def _save(model, tokenizer, save_path):
    assert save_path, "Save path must be speficied"
    print(f"Saving model and artifacts to {save_path}")
    model.save_pretrained(save_path)
    tokenizer.save_pretrained(save_path)
    if args.recipe:
        recipe_path = os.path.join(save_path, "recipe.yaml")
        with open(recipe_path, "w") as fp:
            fp.write(load_recipe_yaml_str(args.recipe))


if __name__ == "__main__":
    import argparse

    parser = argparse.ArgumentParser()

    parser.add_argument(
        "model", type=str, help="Model to load; e.g., `facebook/opt-1.3b`."
    )
    parser.add_argument(
        "dataset",
        type=str,
        choices=["wikitext2", "ptb", "c4", "open_platypus", "platypus"],
        help="Where to extract calibration data from.",
    )
    parser.add_argument("--data-sequence-length", type=int, default=2048)
    parser.add_argument("--recipe", type=str, default=None)
    parser.add_argument("--observer-batches", type=int, default=100)
    parser.add_argument(
        "--perchannel",
        action="store_true",
        help="Whether to perform per-channel quantization.",
    )
    parser.add_argument(
        "--smoothquant", action="store_true", help="Whether to run SmoothQuant."
    )
    parser.add_argument(
        "--smooth-activation-file",
        type=str,
        help="Activation file to be used with SmoothQuant",
        default=None,
    )
    parser.add_argument(
        "--ptq-only",
        action="store_true",
        help="Flag to perform only PTQ step.")
    parser.add_argument(
        "--ptq-init",
        type=int,
        default=0,
        help="Whether to initialize quantization parameters using PTQ",
    )
    parser.add_argument(
        "--sequential_hessian_within_layer",
        type=int,
        default=0,
        help="Whether to compute Hessian for modules with sequential "
        "compression within layer",
    )
    parser.add_argument(
        "--seed", type=int, default=0, help="Seed for sampling the calibration data."
    )
    parser.add_argument(
        "--nsamples", type=int, default=128, help="Number of calibration data samples."
    )
    parser.add_argument(
        "--percdamp",
        type=float,
        default=0.01,
        help="Percent of the average Hessian diagonal to use for dampening.",
    )
    parser.add_argument("--sparsity", type=float, default=0, help="Target sparsity")
    parser.add_argument("--prunen", type=int, default=0, help="N for N:M pruning.")
    parser.add_argument("--prunem", type=int, default=0, help="M for N:M pruning.")
    parser.add_argument(
        "--blocksize",
        type=int,
        default=128,
        help="Blocksize to use for adaptive mask selection.",
    )
    parser.add_argument(
        "--gmp", action="store_true", help="Whether to run the GMP baseline."
    )
    parser.add_argument("--invert", action="store_true", help="Invert subset.")
    parser.add_argument("--save", type=str, default="", help="Path to saved model.")
    parser.add_argument(
        "--save-ptq", type=str, default="", help="Path to saved PTQ model."
    )
    parser.add_argument(
        "--log_wandb", action="store_true", help="Whether to log to wandb."
    )
    parser.add_argument(
        "--eval", action="store_true", help="Whether to evaluate perplexity at the end."
    )
    parser.add_argument(
        "--device", type=str, default="cuda:0", help="Whether to evaluate perplexity at the end."
    )

   # For MPT
    parser.add_argument(
        "--yaml-path", type=str, default="", help="Path to recipe yaml."
    )
    parser.add_argument("--args-list", type=str, default="", help="Args list.")

    args = parser.parse_args()
    DEV = torch.device(args.device)

    # init W&B logging
    if args.log_wandb:
        assert has_wandb, "wandb not installed try `pip install wandb`"
        wandb.init(config=args)

    print("Load model", flush=True)
    model, seqlen = load_model(args)

    print("Load data", flush=True)
    dataloader, testloader, tokenizer = load_data(args, None, seqlen)

    tick = time.time()
    sequential(model, dataloader, DEV, args)
    print(time.time() - tick)

    if args.save:
        _save(model, tokenizer, args.save)

    if args.eval:
        _, testloader, _ = load_data(args, dataset="wikitext2")
        evaluate_perplexity(model, testloader, DEV)<|MERGE_RESOLUTION|>--- conflicted
+++ resolved
@@ -17,22 +17,14 @@
 
 import torch
 
-<<<<<<< HEAD
 from sparseml.experimental.sparsegpt.dispatch import (
     evaluate_perplexity,
     load_data,
     load_model,
     prepare_sparsegpt,
 )
-=======
->>>>>>> 4597497a
 from sparseml.optim.helpers import load_recipe_yaml_str
-from sparseml.experimental.sparsegpt.dispatch import (
-    load_data,
-    load_model,
-    prepare_sparsegpt,
-    evaluate_perplexity,
-)
+
 
 try:
     import wandb
@@ -94,9 +86,8 @@
         default=None,
     )
     parser.add_argument(
-        "--ptq-only",
-        action="store_true",
-        help="Flag to perform only PTQ step.")
+        "--ptq-only", action="store_true", help="Flag to perform only PTQ step."
+    )
     parser.add_argument(
         "--ptq-init",
         type=int,
@@ -146,10 +137,13 @@
         "--eval", action="store_true", help="Whether to evaluate perplexity at the end."
     )
     parser.add_argument(
-        "--device", type=str, default="cuda:0", help="Whether to evaluate perplexity at the end."
+        "--device",
+        type=str,
+        default="cuda:0",
+        help="Whether to evaluate perplexity at the end.",
     )
 
-   # For MPT
+    # For MPT
     parser.add_argument(
         "--yaml-path", type=str, default="", help="Path to recipe yaml."
     )
@@ -168,6 +162,7 @@
 
     print("Load data", flush=True)
     dataloader, testloader, tokenizer = load_data(args, None, seqlen)
+    print(len(dataloader), dataloader[0].shape)
 
     tick = time.time()
     sequential(model, dataloader, DEV, args)
@@ -177,5 +172,5 @@
         _save(model, tokenizer, args.save)
 
     if args.eval:
-        _, testloader, _ = load_data(args, dataset="wikitext2")
-        evaluate_perplexity(model, testloader, DEV)+        _, testloader, _ = load_data(args, None, seqlen)
+        evaluate_perplexity(args, model, testloader, DEV, model_key="llama")