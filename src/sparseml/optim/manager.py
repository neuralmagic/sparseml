--- conflicted
+++ resolved
@@ -97,7 +97,6 @@
     def metadata(self):
         return self._metadata
 
-<<<<<<< HEAD
     def num_stages(self) -> int:
         """
         Return the number of stages of the recipe
@@ -107,11 +106,10 @@
             return len(self.modifiers)
         else:
             return 1
-=======
+
     @metadata.setter
     def metadata(self, value):
         self._metadata = value
->>>>>>> 63a24aec
 
     @classmethod
     def compose_staged(
