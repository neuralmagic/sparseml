# Copyright (c) 2021 - present / Neuralmagic, Inc. All Rights Reserved.
#
# Licensed under the Apache License, Version 2.0 (the "License");
# you may not use this file except in compliance with the License.
# You may obtain a copy of the License at
#
#    http://www.apache.org/licenses/LICENSE-2.0
#
# Unless required by applicable law or agreed to in writing,
# software distributed under the License is distributed on an "AS IS" BASIS,
# WITHOUT WARRANTIES OR CONDITIONS OF ANY KIND, either express or implied.
# See the License for the specific language governing permissions and
# limitations under the License.

"""
Code related to modifiers that is shared across frameworks.
Modifiers allow modifying the training process of a model; ex to perform model pruning.
"""

import hashlib
import re
from abc import ABC, abstractmethod
from typing import Any, Callable, Dict, List, Union

import yaml

from sparseml.optim.helpers import evaluate_recipe_yaml_str_equations
from sparseml.sparsification.types import SparsificationTypes
from sparseml.utils import ALL_TOKEN, validate_str_iterable


__all__ = [
    "BaseProp",
    "ModifierProp",
    "BaseObject",
    "BaseModifier",
    "BaseScheduled",
    "BaseUpdate",
    "ModifierYAML",
]


class BaseProp(ABC):
    """
    BaseProp class meant to be implemented by any property decorators
    """

    @abstractmethod
    def __get__(self, obj, obj_type=None):
        """
        :param obj: the object to get the attribute from
        :param obj_type: unused
        :return: The retrieved value from the obj
        """
        pass

    @abstractmethod
    def __set__(self, obj, value):
        """
        :param obj: the object to get the attribute from
        :param value: the value to set
        """
        pass

    def __delete__(self, obj):
        """
        Override to not allow deletes for modifier properties

        :param obj: the object
        """
        raise AttributeError("can't delete attribute")

    @abstractmethod
    def getter(self, func_get: Callable):
        """
        :param func_get: the getter function
        :return: the recreated instance with the new getter function
        """
        pass

    @abstractmethod
    def setter(self, func_set: Callable):
        """
        :param func_set: the setter function
        :return: the recreated instance with the new setter function
        """
        pass


class ModifierProp(BaseProp):
    """
    Property used to decorate a modifier.
    Use for creating getters and setters in a modifier.
    Handles making sure props cannot be changed after a certain point;
    ex after initialized.
    Also, marks the properties so they can be easily collected and serialized later.

    :param serializable: True if the property should be serialized (ex in yaml),
        False otherwise. Default True
    :param restrict_initialized: True to keep the property from being set after
        initialized, False otherwise. Default True
    :param restrict_enabled: True to keep the property from being set after enabled,
        False otherwise. Default False
    :param restrict_extras: extra attributes to check, if any are truthy then keep
        from being set. Default None
    :param no_serialize_val: If prop is equal to this value, will not serialize the prop
    :param func_get: The function getter
    :param func_set: The function setter
    :param doc: The docs function
    """

    def __init__(
        self,
        serializable: bool = True,
        restrict_initialized: bool = True,
        restrict_enabled: bool = False,
        restrict_extras: List[str] = None,
        no_serialize_val: Any = None,
        func_get: Callable = None,
        func_set: Callable = None,
        doc: Callable = None,
    ):
        self._func_get = func_get
        self._func_set = func_set
        self._serializable = serializable
        self._restrictions = []
        self._no_serialize_val = no_serialize_val

        if restrict_initialized:
            self._restrictions.append("_initialized")

        if restrict_enabled:
            self._restrictions.append("_enabled")

        if restrict_extras is not None:
            self._restrictions.extend(restrict_extras)

        if doc is None and self._func_get is not None:
            doc = self._func_get.__doc__

        self.__doc__ = doc

    def __call__(self, getter: Callable) -> BaseProp:
        """
        :param getter: the annotated getter to use to get the attribute
        :return: the current property instance
        """
        self._func_get = getter

        return self

    def __get__(self, obj, obj_type=None):
        """
        Get the attribute from the current given object for the current modifier

        :param obj: the object to get the attribute from
        :param obj_type: unused
        :return: The retrieved value from the obj
        """
        if obj is None:
            return self

        if self._func_get is None:
            raise AttributeError("unreadable attribute")

        return self._func_get(obj)

    def __set__(self, obj, value):
        """
        Set the attribute in the current given object for the current modifier.
        If the attribute can't be set because of the current modifiers state,
        (ex: initialized) then will raise a AttributeError

        :param obj: the object to get the attribute from
        :param value: the value to set
        """
        if self._func_set is None:
            raise AttributeError("can't set attribute")

        if self.restrictions:
            for rest in self.restrictions:
                if hasattr(obj, rest) and getattr(obj, rest):
                    raise AttributeError(
                        "Cannot change {} after initializing {}".format(
                            self._func_get.__name__, obj.__class__.__name__
                        )
                    )

        self._func_set(obj, value)

    @property
    def serializable(self) -> bool:
        """
        :return: True if the property should be serialized (ex in yaml), False otherwise
        """
        return self._serializable

    @property
    def restrictions(self) -> List[str]:
        """
        :return: The attributes to check for restricting when the attribute can be set
        """
        return self._restrictions

    @property
    def no_serialize_val(self) -> Any:
        """
        :return: a value that if the prop is equal to, will not serialize the prop
        """
        return self._no_serialize_val

    def getter(self, func_get: Callable) -> BaseProp:
        """
        Create a ModifierProp based off the current instance with the getter function

        :param func_get: the getter function
        :return: the recreated instance with the new getter function
        """
        return type(self)(
            **self._creator_kwargs(),
            func_get=func_get,
            func_set=self._func_set,
            doc=self.__doc__,
        )

    def setter(self, func_set: Callable) -> BaseProp:
        """
        Create a ModifierProp based off the current instance with the setter function

        :param func_set: the setter function
        :return: the recreated instance with the new setter function
        """
        return type(self)(
            **self._creator_kwargs(),
            func_get=self._func_get,
            func_set=func_set,
            doc=self.__doc__,
        )

    def _creator_kwargs(self) -> Dict:
        return {
            "serializable": self._serializable,
            "restrict_initialized": False,
            "restrict_enabled": False,
            "restrict_extras": self._restrictions,
        }


class BaseObject(object):
    """
    BaseObject to accept kwargs so multiple inheritance will work with
    the modifier classes.
    kwargs param must be empty by the time this class is called.

    :param kwargs: standard key word args, used to support multi inheritance
    """

    def __init__(self, **kwargs):
        super().__init__()

        if len(kwargs) != 0:
            raise ValueError(
                (
                    "kwargs must be empty at _BaseObject, "
                    "extras passed in of {} for {}"
                ).format(kwargs, self.__class__.__name__)
            )


class BaseModifier(BaseObject):
    """
    Parent class meant to be used for all modifiers.
    Handles base implementations for properties and methods.

    :param log_types: the loggers that can be used by the modifier instance
    :param kwargs: standard key word args, used to support multi inheritance
    """

    @staticmethod
    def _convert_to_framework_modifiers(yaml_str: str, framework: str) -> str:
        pattern = re.compile(r"!(?P<mod_class>(?!.*\.)[a-zA-Z_][a-zA-Z^._0-9]+)")
        yaml_str = pattern.sub(r"!{}.\g<mod_class>".format(framework), yaml_str)

        return yaml_str

    @staticmethod
    def load_framework_list(yaml_str: str, framework: str):
        """
        :param yaml_str: a string representation of the yaml syntax to load modifiers
        :param framework: the framework to load the modifiers for
        :return: the loaded modifiers list or dictionary of stage name to stage
            modifiers list if given a yaml string of a staged recipe
        """

        def _load_stage_modifiers(stage_container):
            stage_modifiers = []  # type: List[BaseModifier]
            for name, item in stage_container.items():
                if "modifiers" in name and isinstance(item, List):
                    stage_modifiers.extend(item)
                elif isinstance(item, BaseModifier):
                    stage_modifiers.append(item)
                elif isinstance(item, List) and any(
                    isinstance(element, BaseModifier) for element in item
                ):
                    # invalid modifier group name
                    modifier_type = type(
                        [mod for mod in item if isinstance(mod, BaseModifier)][0]
                    )
                    raise ValueError(
                        "Invalid modifier location. Grouped modifiers in recipes must "
                        "be listed in lists with 'modifiers' in its name. A modifier "
                        f"of type {modifier_type} was found in recipe list {name}"
                    )
            return stage_modifiers

        # evaluate recipe equations and load into yaml container object
        yaml_str = evaluate_recipe_yaml_str_equations(yaml_str)
        yaml_str = BaseModifier._convert_to_framework_modifiers(yaml_str, framework)
        container = yaml.safe_load(yaml_str)

        if isinstance(container, BaseModifier):
            modifiers = [container]
        elif isinstance(container, List):
            modifiers = container
        else:  # Dict
            if any("modifiers" in key for key in container):
                # non-staged recipe, treat entire recipe as stage
                modifiers = _load_stage_modifiers(container)
<<<<<<< HEAD
                pass
=======
>>>>>>> ffbb2aa9
            else:
                # staged recipe, return dict of stage_name -> modifiers
                modifiers = {}
                for stage_name, stage_item in container.items():
                    if not isinstance(stage_item, Dict):
<<<<<<< HEAD
                        pass  # stages must be represented as a Dict
                    if any("modifiers" in key for key in stage_item):
                        modifiers[stage_name] = _load_stage_modifiers(stage_item)
=======
                        continue  # stages must be represented as a Dict
                    if any("modifiers" in key for key in stage_item):
                        modifiers[stage_name] = _load_stage_modifiers(stage_item)

        if not modifiers:
            raise ValueError(
                "Unable to find any modifiers in given recipe. Modifiers must be "
                "listed as lists under yaml keys that include 'modifiers' in their "
                "name. Those keys and lists may also be nested under an extra key for "
                "staged recipes."
            )
>>>>>>> ffbb2aa9

        return modifiers

    @staticmethod
    def load_framework_obj(yaml_str: str, framework: str):
        """
        :param yaml_str:  a string representation of the yaml syntax to load a modifier
        :param framework: the framework to load the modifier for
        :return: the loaded modifier object
        """
        yaml_str = BaseModifier._convert_to_framework_modifiers(yaml_str, framework)
        modifier = yaml.safe_load(yaml_str)

        return modifier

    @staticmethod
    def yaml_key(clazz, framework: Union[str, None] = None):
        """
        create a key for loading in yaml from the class and the framework

        :param clazz: the class representation to create the key for
        :param framework: the string representing the ML framework the modifier class
            is for. Default is None.
        :return: the formatted key; ex: !{framework}.{clazz.__name__}
        """
        if framework is None:
            return "!{}".format(clazz.__name__)

        return "!{}.{}".format(framework, clazz.__name__)

    @staticmethod
    def comparator(one, two) -> int:
        """
        Comparator implementation for Modifiers.
        Compares first on end_epoch, next on start_epoch, and finally on identifier.

        :param one: first modifier to compare
        :param two: second modifier to compare
        :return: int representing where one is in relation to two
        """
        # compare first on end epoch
        compare = BaseModifier.comparator_ends(one, two)

        if compare == 0:
            # if ends equal, compare next on start
            compare = BaseModifier.comparator_starts(one, two)

        if compare == 0:
            # if still equal, compare on identifier
            compare = BaseModifier.comparator_identifiers(one, two)

        return compare

    @staticmethod
    def comparator_lists(one: List["BaseModifier"], two: List["BaseModifier"]) -> int:
        """
        Comparator for list of modifiers, compares the max end, min start epochs
        of either lists and then the maximal identifiers of either

        :param one: first list of modifiers to compare
        :param two: second list of modifiers to compare
        :return: int representing where one is in relation to two
        """
        # compare first on end epoch
        compare = BaseModifier.comparator_ends(
            max(one, key=lambda mod: mod.end_epoch),
            max(two, key=lambda mod: mod.end_epoch),
        )

        if compare == 0:
            # if ends equal, compare next on start
            compare = BaseModifier.comparator_starts(
                min(one, key=lambda mod: mod.start_epoch),
                min(two, key=lambda mod: mod.start_epoch),
            )

        if compare == 0:
            # if still equal, compare on identifier
            compare = BaseModifier.comparator_identifiers(
                max(one, key=lambda mod: mod.identifier()),
                max(two, key=lambda mod: mod.identifier()),
            )

        return compare

    @staticmethod
    def comparator_ends(one, two) -> int:
        """
        Comparator implementation for Modifiers based on end_epoch.
        Modifiers with ends greater than another will come out higher.

        :param one: first modifier to compare
        :param two: second modifier to compare
        :return: int representing where one is in relation to two
        """
        one_end = getattr(one, "end_epoch") if hasattr(one, "end_epoch") else None
        two_end = getattr(two, "end_epoch") if hasattr(two, "end_epoch") else None

        if one_end == two_end:
            return 0
        if one_end is None or two_end == -1:
            # if no end for one and two has one or two never ends, return one before two
            return -1
        if two_end is None or one_end == -1:
            # if no end for two and one has one or one never ends, return one after two
            return 1
        if one_end < two_end:
            return -1
        return 1

    @staticmethod
    def comparator_starts(one, two) -> int:
        """
        Comparator implementation for Modifiers based on start_epoch.
        Modifiers with starts greater than another will come out higher.

        :param one: first modifier to compare
        :param two: second modifier to compare
        :return: int representing where one is in relation to two
        """
        one_start = getattr(one, "start_epoch") if hasattr(one, "start_epoch") else None
        two_start = getattr(two, "start_epoch") if hasattr(two, "start_epoch") else None

        if one_start == two_start:
            return 0
        if one_start is None:
            # if no start for one and two has one, return one before two
            return -1
        if two_start is None:
            # if no start for two and one has one, return one after two
            return 1
        if one_start > two_start:
            # if one starts after two, return after
            return 1
        return -1

    @staticmethod
    def comparator_identifiers(one, two) -> int:
        """
        Comparator implementation for Modifiers based on identifier.
        Modifiers with ends greater than another will come out higher.

        :param one: first modifier to compare
        :param two: second modifier to compare
        :return: int representing where one is in relation to two
        """
        one_id = one.identifier()
        two_id = two.identifier()

        if one_id < two_id:
            return -1
        if one_id > two_id:
            return 1
        return 0

    def __init__(self, log_types: Union[str, List[str]] = ALL_TOKEN, **kwargs):
        super().__init__(**kwargs)
        self._log_types = (
            validate_str_iterable(
                log_types, "log_types for {}".format(self.__class__.__name__)
            )
            if log_types
            else None
        )
        self._initialized = False
        self._enabled = True

    def __str__(self):
        formatted = [
            "    {}".format("{}: {}".format(key, val))
            for key, val in self.props(only_serializable=True, format_str=True).items()
        ]

        return "{}\n{}".format(
            BaseModifier.yaml_key(self.__class__), "\n".join(formatted)
        )

    def __repr__(self):
        return "{}({})".format(
            self.__class__.__name__,
            self.props(only_serializable=False, format_repr=True),
        )

    @ModifierProp(serializable=False)
    def sparsification_types(self) -> List[SparsificationTypes]:
        """
        :return: the sparsification types this modifier instance will apply
        """
        return []

    @ModifierProp(serializable=True)
    def log_types(self) -> Union[None, str, List[str]]:
        """
        :return: the loggers that can be used by the modifier instance
        """
        return self._log_types

    @ModifierProp(serializable=False, restrict_initialized=False)
    def initialized(self) -> bool:
        """
        :return: True if the modifier has gone through the initialized life cycle,
            False otherwise
        """
        return self._initialized

    @ModifierProp(serializable=False, restrict_initialized=False)
    def enabled(self) -> bool:
        """
        :return: True if the modifier is currently enabled and making updates,
            False otherwise
        """
        return self._enabled

    @enabled.setter
    def enabled(self, value: bool):
        """
        :param value: True to allow the modifier to make updates, False otherwise
        """
        self._enabled = value

    def identifier(self, extra: Any = "") -> str:
        """
        :param extra: any extra identifier to append to the end of the string
        :return: generate an identifier for the current modifier based on its
            class name and params
        """
        props = self.props(only_serializable=True, format_str=True)
        props_list = [f"{key}:{val}" for key, val in props.items()]
        props_list.sort()  # convert to list and sort to make deterministic
        hash_str = hashlib.md5(str(props_list).encode()).hexdigest()

        return f"{self.__class__.__name__}-{hash_str}{f'-{extra}' if extra else ''}"

    def props(
        self,
        only_serializable: bool,
        format_str: bool = False,
        format_repr: bool = False,
    ) -> Dict[str, Any]:
        """
        Gather all the ModifierProps for the current instance into a dictionary
        collection.

        :param only_serializable: True if only props marked as serializable should
            be collected, False otherwise
        :param format_str: True to format the values properly for a str.
            Ex: None values are formatted to null and otherwise str is called
        :param format_repr: True to format the values properly for a repr.
        :return: the collected properties with names mapping to values
        """
        if format_str and format_repr:
            raise ValueError(
                "only format_str or format_repr can be True, both are currently True"
            )

        props = {}

        for attr in dir(self):
            if attr.startswith("_"):
                continue

            func = getattr(self.__class__, attr)

            if not isinstance(func, ModifierProp) or (
                only_serializable and not func.serializable
            ):
                continue

            val = getattr(self, attr)
            no_serialize_val = func.no_serialize_val

            if val == no_serialize_val:
                continue

            if format_str:
                props[attr] = str(val) if val is not None else "null"
            elif format_repr:
                props[attr] = repr(val)
            else:
                props[attr] = val

        return props


class BaseScheduled(BaseObject):
    """
    Abstract class meant to be used for all scheduled modifiers.
    :py:func `~Modifier` is also meant to be inherited alongside this class.
    Handles base implementations for scheduled properties and methods to allow
    a schedule to be enforced.

    :param start_epoch: the epoch to start the scheduled modifier at
    :param min_start: the minimum value start_epoch can be,
        otherwise will raise a ValueError
    :param end_epoch: the epoch to end the scheduled modifier at
    :param min_end: the minimum value end_epoch can be,
     otherwise will raise a ValueError
    :param end_comparator: integer value representing how the end_epoch should be
        compared to start_epoch.
        if == None, then end_epoch can only be set to what its initial value was.
        if == -1, then end_epoch can be less than, equal, or greater than start_epoch.
        if == 0, then end_epoch can be equal to or greater than start_epoch.
        if == 1, then end_epoch can only be greater than start_epoch.
    :param kwargs: standard key word args, used to support multi inheritance
    """

    def __init__(
        self,
        start_epoch: float = -1.0,
        min_start: float = -1.0,
        end_epoch: float = -1.0,
        min_end: float = -1.0,
        end_comparator: Union[int, None] = 0,
        **kwargs,
    ):
        super().__init__(**kwargs)
        self._start_epoch = start_epoch
        self._init_start = start_epoch
        self._min_start = min_start
        self._end_epoch = end_epoch
        self._init_end = end_epoch
        self._min_end = min_end
        self._end_comparator = end_comparator
        self.validate_schedule()

    @ModifierProp()
    def start_epoch(self) -> float:
        """
        :return: The epoch to start the modifier at
            (set to -1.0 so it starts immediately)
        """
        return self._start_epoch

    @start_epoch.setter
    def start_epoch(self, value: float):
        """
        :param value: The epoch to start the modifier at
            (set to -1.0 so it starts immediately)
        """
        self._start_epoch = value
        self.validate_schedule()

    @ModifierProp()
    def end_epoch(self) -> float:
        """
        :return: The epoch to end the modifier at
            (set to -1.0 so it never ends)
        """
        return self._end_epoch

    @end_epoch.setter
    def end_epoch(self, value: float):
        """
        :param value: The epoch to end the modifier at (set to -1.0 so it never ends)
        """
        self._end_epoch = value
        self.validate_schedule()

    def validate_schedule(self):
        """
        Validate the schedule values of the params for the current instance are valid
        """

        if self._start_epoch < self._min_start:
            raise ValueError(
                "start_epoch of {} must be greater than or equal to {} for {}".format(
                    self._start_epoch, self._min_start, self.__class__.__name__
                )
            )

        if self._end_epoch < self._min_end:
            raise ValueError(
                "end_epoch of {} must be greater than or equal to {} for {}".format(
                    self._end_epoch, self._min_end, self.__class__.__name__
                )
            )

        if self._end_comparator is None and self._end_epoch != self._init_end:
            raise ValueError(
                "end_epoch of {} must be equal the init value of {} for {}".format(
                    self._end_epoch, self._init_end, self.__class__.__name__
                )
            )

        if self._end_comparator == 0 and self._start_epoch > self._end_epoch:
            raise ValueError(
                (
                    "end_epoch of {} must be greater than"
                    " or equal to start_epoch of {} for {}"
                ).format(self._end_epoch, self._start_epoch, self.__class__.__name__)
            )

        if self._end_comparator == 1 and self._start_epoch >= self._end_epoch:
            raise ValueError(
                "end_epoch of {} must be greater than start_epoch of {} for {}".format(
                    self._end_epoch, self._start_epoch, self.__class__.__name__
                )
            )


class BaseUpdate(BaseObject):
    """
    Abstract class meant to be used for all update modifiers.
    :py:func `~Modifier` and :py:func `~ScheduledModifier` are also meant
    to be inherited alongside this class.
    Handles base implementations for scheduled properties and methods
    to allow updates to be enforced.

    :param update_frequency: The number of epochs or fraction of epochs to
            update at between start and end
    :param min_frequency: The minimum acceptable value for update_frequency,
        default -1
    :param kwargs: standard key word args, used to support multi inheritance
    """

    def __init__(self, update_frequency: float, min_frequency: float, **kwargs):
        super().__init__(**kwargs)
        self._update_frequency = update_frequency
        self._min_frequency = min_frequency
        self.validate_update()

    @ModifierProp()
    def update_frequency(self) -> float:
        """
        :return: The number of epochs or fraction of epochs to update at between
            start and end
        """
        return self._update_frequency

    @update_frequency.setter
    def update_frequency(self, value: float):
        """
        :param value: The number of epochs or fraction of epochs to update at between
            start and end
        """
        self._update_frequency = value
        self.validate_update()

    def validate_update(self):
        """
        Validate the update schedule values of the params for the current instance
        are valid
        """

        if self._update_frequency < self._min_frequency:
            raise ValueError(
                (
                    "update_frequency of {} must be greater than or "
                    "equal to {} for {}"
                ).format(
                    self._update_frequency, self._min_frequency, self.__class__.__name__
                )
            )


class ModifierYAML(object):
    """
    A decorator to handle making a modifier class YAML ready.
    IE it can be loaded in through the yaml plugin easily.

    :param framework: the string representing the ML framework the modifier should
        be stored under
    """

    def __init__(self, framework: str):
        if not framework:
            raise ValueError("a framework is required")

        self._framework = framework

    def __call__(self, clazz):
        """
        :param clazz: the class to create yaml constructors for
        :return: the class after yaml constructors have been added
        """
        yaml_key = "{}".format(BaseModifier.yaml_key(clazz, self._framework))

        def constructor(loader, node):
            instance = clazz.__new__(clazz)
            yield instance
            state = loader.construct_mapping(node, deep=True)
            instance.__init__(**state)

        yaml.add_constructor(yaml_key, constructor)
        yaml.add_constructor(
            yaml_key,
            constructor,
            yaml.SafeLoader,
        )

        return clazz<|MERGE_RESOLUTION|>--- conflicted
+++ resolved
@@ -326,20 +326,11 @@
             if any("modifiers" in key for key in container):
                 # non-staged recipe, treat entire recipe as stage
                 modifiers = _load_stage_modifiers(container)
-<<<<<<< HEAD
-                pass
-=======
->>>>>>> ffbb2aa9
             else:
                 # staged recipe, return dict of stage_name -> modifiers
                 modifiers = {}
                 for stage_name, stage_item in container.items():
                     if not isinstance(stage_item, Dict):
-<<<<<<< HEAD
-                        pass  # stages must be represented as a Dict
-                    if any("modifiers" in key for key in stage_item):
-                        modifiers[stage_name] = _load_stage_modifiers(stage_item)
-=======
                         continue  # stages must be represented as a Dict
                     if any("modifiers" in key for key in stage_item):
                         modifiers[stage_name] = _load_stage_modifiers(stage_item)
@@ -351,7 +342,6 @@
                 "name. Those keys and lists may also be nested under an extra key for "
                 "staged recipes."
             )
->>>>>>> ffbb2aa9
 
         return modifiers
 
