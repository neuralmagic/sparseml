--- conflicted
+++ resolved
@@ -27,10 +27,6 @@
     def __call__(self, model: Any) -> Any:
         return self.apply(model)
 
-<<<<<<< HEAD
-    @abstractmethod
-=======
->>>>>>> cbc73cbb
     def apply(self, model: Any) -> Any:
         """
         The logic for applying the transform to the model
@@ -43,14 +39,10 @@
             validated, transformed and once again, validated
         :return: The transformed model
         """
-<<<<<<< HEAD
-        raise NotImplementedError
-=======
         model = self.pre_validate(model)
         model = self.transform(model)
         model = self.post_validate(model)
         return model
->>>>>>> cbc73cbb
 
     @abstractmethod
     def transform(self, model: Any) -> Any:
@@ -63,11 +55,7 @@
         raise NotImplementedError
 
     @abstractmethod
-<<<<<<< HEAD
-    def pre_validate(self, model: Any):
-=======
     def pre_validate(self, model: Any) -> Any:
->>>>>>> cbc73cbb
         """
         Validate the input model before applying the transform
 
@@ -76,11 +64,7 @@
         raise NotImplementedError
 
     @abstractmethod
-<<<<<<< HEAD
-    def post_validate(self, model: Any):
-=======
     def post_validate(self, model: Any) -> Any:
->>>>>>> cbc73cbb
         """
         Validate the model after applying the transform
 
