--- conflicted
+++ resolved
@@ -11,13 +11,6 @@
 # WITHOUT WARRANTIES OR CONDITIONS OF ANY KIND, either express or implied.
 # See the License for the specific language governing permissions and
 # limitations under the License.
-<<<<<<< HEAD
-
-# flake8: noqa
-from .base_transform import *
-from .convert_quantizable_conv_integer import *
-from .onnx_transform import *
-=======
 """
 Required to avoid running into
 circular dependencies when importing:
@@ -30,4 +23,4 @@
 from .onnx_transform import *
 
 from .fold_identity_initializers import *
->>>>>>> e0a3c28f
+from .convert_quantizable_conv_integer import *