--- conflicted
+++ resolved
@@ -20,11 +20,7 @@
 
 # flake8: noqa
 from .base_transform import *
-<<<<<<< HEAD
-from .convert_quantizable_matmul import *
-from .onnx_transform import *
-=======
 from .onnx_transform import *
 
 from .fold_identity_initializers import *
->>>>>>> d13d8cea
+from .convert_quantizable_matmul import *