--- conflicted
+++ resolved
@@ -22,12 +22,8 @@
 from .base_transform import *
 from .onnx_transform import *
 
-<<<<<<< HEAD
 from .delete_trivial_onnx_adds import *
-from .fold_identity_initializers import *
-=======
 from .fold_identity_initializers import *
 from .quantize_qat_embedding import *
 from .convert_quantizable_matmul import *
-from .convert_quantizable_conv_integer import *
->>>>>>> 8741b61f
+from .convert_quantizable_conv_integer import *