--- conflicted
+++ resolved
@@ -11,17 +11,8 @@
 # WITHOUT WARRANTIES OR CONDITIONS OF ANY KIND, either express or implied.
 # See the License for the specific language governing permissions and
 # limitations under the License.
-<<<<<<< HEAD
-# flake8: noqa
-from .base_transform import *
-from .convert_quantizable_conv_integer import *
-from .convert_quantizable_matmul import *
-from .fold_identity_initializers import *
-from .quantize_qat_embedding import *
-=======
 
 # flake8: noqa
 from .base_transform import *
-from .convert_quantizable_conv_integer import *
 from .onnx_transform import *
->>>>>>> f3a580a5
+from .quantize_qat_embedding import *
