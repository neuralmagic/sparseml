--- conflicted
+++ resolved
@@ -28,10 +28,7 @@
     NOTE: this will modify graph outputs and does not
     guarantee identical graph behavior. This should be avoided
     and handled with better graph construction.
-<<<<<<< HEAD
-=======
 
->>>>>>> f33c65bf
     Transforms
     ```
     QuantizeLinear
