# Copyright (c) 2021 - present / Neuralmagic, Inc. All Rights Reserved.
#
# Licensed under the Apache License, Version 2.0 (the "License");
# you may not use this file except in compliance with the License.
# You may obtain a copy of the License at
#
#    http://www.apache.org/licenses/LICENSE-2.0
#
# Unless required by applicable law or agreed to in writing,
# software distributed under the License is distributed on an "AS IS" BASIS,
# WITHOUT WARRANTIES OR CONDITIONS OF ANY KIND, either express or implied.
# See the License for the specific language governing permissions and
# limitations under the License.

# flake8: noqa
<<<<<<< HEAD
=======

from .add_quantized_conv_matmul_add_ops import *
>>>>>>> be819eab
from .helpers import *
from .matching import *<|MERGE_RESOLUTION|>--- conflicted
+++ resolved
@@ -13,10 +13,6 @@
 # limitations under the License.
 
 # flake8: noqa
-<<<<<<< HEAD
-=======
-
 from .add_quantized_conv_matmul_add_ops import *
->>>>>>> be819eab
 from .helpers import *
 from .matching import *