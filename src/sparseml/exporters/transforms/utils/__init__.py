# Copyright (c) 2021 - present / Neuralmagic, Inc. All Rights Reserved.
#
# Licensed under the Apache License, Version 2.0 (the "License");
# you may not use this file except in compliance with the License.
# You may obtain a copy of the License at
#
#    http://www.apache.org/licenses/LICENSE-2.0
#
# Unless required by applicable law or agreed to in writing,
# software distributed under the License is distributed on an "AS IS" BASIS,
# WITHOUT WARRANTIES OR CONDITIONS OF ANY KIND, either express or implied.
# See the License for the specific language governing permissions and
# limitations under the License.

# flake8: noqa
<<<<<<< HEAD
=======
from .add_quantized_conv_matmul_add_ops import *
>>>>>>> 8741b61f
from .helpers import *
from .matching import *<|MERGE_RESOLUTION|>--- conflicted
+++ resolved
@@ -13,9 +13,7 @@
 # limitations under the License.
 
 # flake8: noqa
-<<<<<<< HEAD
-=======
+
 from .add_quantized_conv_matmul_add_ops import *
->>>>>>> 8741b61f
 from .helpers import *
 from .matching import *