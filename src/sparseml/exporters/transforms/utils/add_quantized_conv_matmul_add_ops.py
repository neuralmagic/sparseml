--- conflicted
+++ resolved
@@ -50,15 +50,12 @@
     (should be called by the operator main conversion function)
     """
     node_output_orig = node.output[0]
-<<<<<<< HEAD
-=======
     if not target_output and (
         any(output.name == node_output_orig for output in model.graph.output)
     ):
         # original node output is a graph output, make that the quant block
         # output target id
         target_output = node_output_orig
->>>>>>> ce0aaea0
 
     # Quantize weights and add to graph
     quantized_weight_initializer = _quantize_weight_initializer(
