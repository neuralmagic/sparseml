# Copyright (c) 2021 - present / Neuralmagic, Inc. All Rights Reserved.
#
# Licensed under the Apache License, Version 2.0 (the "License");
# you may not use this file except in compliance with the License.
# You may obtain a copy of the License at
#
#    http://www.apache.org/licenses/LICENSE-2.0
#
# Unless required by applicable law or agreed to in writing,
# software distributed under the License is distributed on an "AS IS" BASIS,
# WITHOUT WARRANTIES OR CONDITIONS OF ANY KIND, either express or implied.
# See the License for the specific language governing permissions and
# limitations under the License.

"""
Modifier for performing model distillation
"""


import logging
<<<<<<< HEAD
from typing import Any, List
=======
from collections.abc import Mapping
from copy import deepcopy
from typing import Any, Dict, Iterable, List, Optional, Union
>>>>>>> 6366d07a

from sparseml.optim import ModifierProp
from sparseml.pytorch.sparsification.distillation.modifier_distillation_base import (
    BaseDistillationModifier,
    kldiv_loss,
)
from sparseml.pytorch.sparsification.modifier import PyTorchModifierYAML


__all__ = [
    "DistillationModifier",
]

_LOGGER = logging.getLogger(__name__)


@PyTorchModifierYAML()
class DistillationModifier(BaseDistillationModifier):
    """
    Adds a knowledge distillation loss based on a teacher model during the
    loss_update phase of the SparseML lifecycle. A distillation_teacher
    module may be provided as a kwarg to the Manager initialization and
    loss_update(loss) must be called before any backwards pass in the integrated
    training flow. If no teacher model is provided, then self distillation
    will be used

    | Sample yaml:
    |   !DistillationModifier
    |       start_epoch: 0.0
    |       hardness: 0.5
    |       temperature: 2.0
    |       distill_output_keys: [0]

    :param start_epoch: The epoch to start the modifier at
    :param end_epoch: The epoch to end the modifier at
    :param distill_output_keys: list of keys for the module outputs to use for
        distillation if multiple outputs are present. None or empty list defaults
        to using all available outputs
    :param teacher_input_keys: list of keys to filter the inputs by before
        passing into the teacher. None or empty list defaults to using
        all available inputs
    :param hardness: how much to weight the distillation loss vs the base loss
        (e.g. hardness of 0.6 will return 0.6 * distill_loss + 0.4 * base_loss).
        Default is 0.5
    :param temperature: temperature applied to teacher and student softmax for
        distillation
    """

    def __init__(
        self,
        start_epoch: float = -1.0,
        end_epoch: float = -1.0,
        distill_output_keys: List[Any] = None,
        teacher_input_keys: List[Any] = None,
        update_frequency: float = -1.0,
        hardness: float = 0.5,
        temperature: float = 2.0,
    ):
        super().__init__(
            start_epoch=start_epoch,
            end_epoch=end_epoch,
            distill_output_keys=distill_output_keys,
            teacher_input_keys=teacher_input_keys,
            update_frequency=update_frequency,
        )
        self._hardness = hardness
        self._temperature = temperature

    @ModifierProp()
    def hardness(self) -> float:
        """
        :return: how much to weight the distillation loss vs the base loss
            (e.g. hardness of 0.6 will return 0.6 * distill_loss + 0.4 * base_loss)
        """
        return self._hardness

    @hardness.setter
    def hardness(self, value: float):
        """
        :params value: how much to weight the distillation loss vs the base loss
            (e.g. hardness of 0.6 will return 0.6 * distill_loss + 0.4 * base_loss)
        """
        self._hardness = value

    @ModifierProp()
    def temperature(self) -> float:
        """
        :return: temperature applied to teacher and student softmax for
            distillation
        """
        return self._temperature

    @temperature.setter
    def temperature(self, value: float):
        """
        :params value: temperature applied to teacher and student softmax for
            distillation
        """
        self._temperature = value

    def compute_distillation_loss(self, student_outputs, teacher_outputs, **kwargs):
        return kldiv_loss(student_outputs, teacher_outputs, self.temperature, self._distill_output_keys)

    def compute_total_loss(self, loss, distillation_loss):
        return ((1.0 - self.hardness) * loss) + (self.hardness * distillation_loss)<|MERGE_RESOLUTION|>--- conflicted
+++ resolved
@@ -5,7 +5,7 @@
 # You may obtain a copy of the License at
 #
 #    http://www.apache.org/licenses/LICENSE-2.0
-#
+#`
 # Unless required by applicable law or agreed to in writing,
 # software distributed under the License is distributed on an "AS IS" BASIS,
 # WITHOUT WARRANTIES OR CONDITIONS OF ANY KIND, either express or implied.
@@ -18,13 +18,7 @@
 
 
 import logging
-<<<<<<< HEAD
 from typing import Any, List
-=======
-from collections.abc import Mapping
-from copy import deepcopy
-from typing import Any, Dict, Iterable, List, Optional, Union
->>>>>>> 6366d07a
 
 from sparseml.optim import ModifierProp
 from sparseml.pytorch.sparsification.distillation.modifier_distillation_base import (
