# Copyright (c) 2021 - present / Neuralmagic, Inc. All Rights Reserved.
#
# Licensed under the Apache License, Version 2.0 (the "License");
# you may not use this file except in compliance with the License.
# You may obtain a copy of the License at
#
#    http://www.apache.org/licenses/LICENSE-2.0
#
# Unless required by applicable law or agreed to in writing,
# software distributed under the License is distributed on an "AS IS" BASIS,
# WITHOUT WARRANTIES OR CONDITIONS OF ANY KIND, either express or implied.
# See the License for the specific language governing permissions and
# limitations under the License.

"""
Modifier for performing model distillation
"""


import logging
<<<<<<< HEAD
=======
from collections.abc import Mapping
>>>>>>> 2c35b4c3
from copy import deepcopy
from typing import Any, Dict, Iterable, List, Optional, Union

import torch
import torch.nn.functional as TF
from torch import Tensor
from torch.nn import Module
from torch.optim import Optimizer

from sparseml.optim import BaseModifier, ModifierProp
from sparseml.pytorch.sparsification.modifier import (
    PyTorchModifierYAML,
    ScheduledModifier,
    ScheduledUpdateModifier,
)
from sparseml.pytorch.utils import BaseLogger, device_of, tensors_module_forward
from sparseml.sparsification import SparsificationTypes


__all__ = [
    "DistillationModifier",
]


_LOGGER = logging.getLogger(__name__)


@PyTorchModifierYAML()
class DistillationModifier(ScheduledUpdateModifier):
    """
    Adds a knowledge distillation loss based on a teacher model during the
    loss_update phase of the SparseML lifecycle. A distillation_teacher
    module may be provided as a kwarg to the Manager initialization and
    loss_update(loss) must be called before any backwards pass in the integrated
    training flow. If no teacher model is provided, then self distillation
    will be used

    | Sample yaml:
    |   !DistillationModifier
    |       start_epoch: 0.0
    |       hardness: 0.5
    |       temperature: 2.0
    |       distill_output_keys: [0]

    :param start_epoch: The epoch to start the modifier at
    :param hardness: how much to weight the distillation loss vs the base loss
        (e.g. hardness of 0.6 will return 0.6 * distill_loss + 0.4 * base_loss).
        Default is 0.5
    :param temperature: temperature applied to teacher and student softmax for
        distillation
    :param distill_output_keys: list of keys for the module outputs to use for
        distillation if multiple outputs are present. None or empty list defaults
        to using all available outputs
    :param teacher_input_keys: list of keys to filter the inputs by before
        passing into the teacher. None or empty list defaults to using
        all available inputs
    """

    def __init__(
        self,
        start_epoch: float = -1.0,
        end_epoch: float = -1.0,
        hardness: float = 0.5,
        temperature: float = 2.0,
        distill_output_keys: List[Any] = None,
        teacher_input_keys: List[Any] = None,
        update_frequency: float = -1.0,
    ):
        super().__init__(
            start_epoch=start_epoch,
            end_epoch=end_epoch,
            end_comparator=-1,
        )
        self._hardness = hardness
        self._temperature = temperature
        self._distill_output_keys = distill_output_keys
        self._teacher_input_keys = teacher_input_keys

        self._teacher = None
        self._distillation_enabled = False

        self._logged_loss_terms = {}

    @BaseModifier.sparsification_types.getter
    def sparsification_types(self) -> List[SparsificationTypes]:
        """
        :return: the sparsification types this modifier instance will apply
        """
        return [SparsificationTypes.distillation]

    @ModifierProp()
    def hardness(self) -> float:
        """
        :return: how much to weight the distillation loss vs the base loss
            (e.g. hardness of 0.6 will return 0.6 * distill_loss + 0.4 * base_loss)
        """
        return self._hardness

    @hardness.setter
    def hardness(self, value: float):
        """
        :params value: how much to weight the distillation loss vs the base loss
            (e.g. hardness of 0.6 will return 0.6 * distill_loss + 0.4 * base_loss)
        """
        self._hardness = value

    @ModifierProp()
    def temperature(self) -> float:
        """
        :return: temperature applied to teacher and student softmax for
            distillation
        """
        return self._temperature

    @temperature.setter
    def temperature(self, value: float):
        """
        :params value: temperature applied to teacher and student softmax for
            distillation
        """
        self._temperature = value

    @ModifierProp()
    def distill_output_keys(self) -> Optional[List[Any]]:
        """
        :return: list of keys for the module outputs to use for
            distillation if multiple outputs are present. None or empty list defaults
            to using all available outputs
        """
        return self._distill_output_keys

    @distill_output_keys.setter
    def distill_output_keys(self, value: Optional[List[Any]]):
        """
        :params value: list of keys for the module outputs to use for
            distillation if multiple outputs are present. None or empty list defaults
            to using all available outputs
        """
        self._distill_output_keys = value

    @ModifierProp()
    def teacher_input_keys(self) -> Optional[List[Any]]:
        """
        :return: list of keys to filter the inputs by before
            passing into the teacher. None or empty list defaults to using
            all available inputs
        """
        return self._teacher_input_keys

    @teacher_input_keys.setter
    def teacher_input_keys(self, value: Optional[List[Any]]):
        """
        :params value: list of keys to filter the inputs by before
            passing into the teacher. None or empty list defaults to using
            all available inputs
        """
        self._teacher_input_keys = value

    def initialize(
        self,
        module: Module,
        epoch: float = 0,
        loggers: Optional[List[BaseLogger]] = None,
        distillation_teacher: Module = "disable",
        **kwargs,
    ):
        """
        Store the teacher model for distillation if provided

        :param module: the PyTorch model/module to modify
        :param epoch: The epoch to initialize the modifier and module at.
            Defaults to 0 (start of the training process)
        :param loggers: Optional list of loggers to log the modification process to
        :param distillation_teacher: teacher module to perform knowledge distillation
            with. If not provided, self distillation will be used with a teacher
             from a copy of the given module at the start epoch. If given string
             "disable" this modifier will not apply distillation of any kind,
             even in the active epoch range
        :param kwargs: Optional kwargs to support specific arguments
            for individual modifiers.
        """
        super().initialize(module, epoch, loggers, **kwargs)

        if distillation_teacher == "disable":
            _LOGGER.warning(
                "distillation_teacher set to disable, disabling distillation modifier"
            )
            self._distillation_enabled = False
        elif distillation_teacher == "self":
            self._distillation_enabled = True
            _LOGGER.info(
                "distillation_teacher set to self attention, "
                "instantiating self distillation at start_epoch"
            )
        elif callable(distillation_teacher):
            self._teacher = distillation_teacher
            self._distillation_enabled = True
            _LOGGER.info("distillation modifier using distillation_teacher object")
        else:
            raise ValueError(
                "unrecognized value for distillation_modifier given of "
                f"{distillation_teacher}. "
                "To disable set to 'disable' and for self attention set to 'self'"
            )
        self._latest_student_loss = None
        self._latest_teacher_loss = None
        self._latest_distillation_loss = None

    def update_ready(self, epoch: float, steps_per_epoch: int) -> bool:
        """
        :param epoch: current epoch and progress within the current epoch
        :param steps_per_epoch: number of steps taken within each epoch
            (calculate batch number using this and epoch)
        :return: True if the modifier is pending an update and update() should be called
        """
        if not self._initialized:
            raise RuntimeError("modifier must be initialized first")

        return self._distillation_enabled and super().update_ready(
            epoch, steps_per_epoch
        )

    @ScheduledModifier.log_call
    def loss_update(
        self,
        loss: Tensor,
        module: Module,
        optimizer: Optimizer,
        epoch: float,
        steps_per_epoch: int,
        student_outputs: Union[Tensor, Dict, Iterable] = None,
        student_inputs: Union[Tensor, Iterable[Tensor], Dict[Any, Tensor]] = None,
        teacher_inputs: Union[Tensor, Iterable[Tensor], Dict[Any, Tensor]] = None,
        **kwargs,
    ) -> Tensor:
        """
        Updates the loss with the distillation loss

        :param loss: The calculated loss tensor
        :param module: module to modify
        :param optimizer: optimizer to modify
        :param epoch: current epoch and progress within the current epoch
        :param steps_per_epoch: number of steps taken within each epoch
            (calculate batch number using this and epoch)
        :return: loss tensor with knowledge distillation loss added
        """
        loss = super().loss_update(
            loss, module, optimizer, epoch, steps_per_epoch, **kwargs
        )
        self._logged_loss_terms["task_loss"] = loss

        if not self.update_ready(epoch, steps_per_epoch):
            return loss

        if student_outputs is None or student_inputs is None:
            raise ValueError(
                "Student outputs and student inputs are required for "
                "distillation loss update"
            )

        if teacher_inputs is None:
            teacher_inputs = (
                student_inputs
                if not self._teacher_input_keys
                else {key: student_inputs[key] for key in self._teacher_input_keys}
            )

        # copy to keep from updating student's inputs
        teacher_inputs = deepcopy(teacher_inputs)

        if self._teacher == "self":
            _LOGGER.info("Copying current models state for self distillation")
            self._teacher = deepcopy(module)

        # ensure that teacher model is in eval mode and on correct device
        self._teacher.eval()
        teacher_device = next(self._teacher.parameters()).device
        inputs_device = device_of(teacher_inputs)

        if teacher_device != inputs_device:
            _LOGGER.info(
                f"Teacher device {teacher_device} does not match "
                f"inputs device {inputs_device}, moving teacher to correct device"
            )
            self._teacher.to(inputs_device)

        with torch.no_grad():
            teacher_outputs = tensors_module_forward(
                teacher_inputs, self._teacher, check_feat_lab_inp=False
            )

        if type(student_outputs) != type(teacher_outputs):
            raise ValueError(
                f"Student output type of {type(student_outputs)} must match "
                f"teacher output type of {type(teacher_outputs)}"
            )

        teacher_loss = self._kldiv_output_loss(student_outputs, teacher_outputs)
        total_loss = ((1.0 - self._hardness) * loss) + (self._hardness * teacher_loss)
        self._logged_loss_terms.update(
            {"teacher_loss": teacher_loss, "total_loss": total_loss}
        )

        return total_loss

    def log_update(
        self,
        module: Module,
        optimizer: Optimizer,
        epoch: float,
        steps_per_epoch: int,
    ):
        """
        log the latest set of losses

        :param module: module to modify
        :param optimizer: optimizer to modify
        :param epoch: current epoch and progress within the current epoch
        :param steps_per_epoch: number of steps taken within each epoch
            (calculate batch number using this and epoch)
        """
        super().log_update(module, optimizer, epoch, steps_per_epoch)

        self.log_named_scalars(
            name_value_pairs=self._logged_loss_terms.items(),
            epoch=epoch,
            steps_per_epoch=steps_per_epoch,
        )

    def finalize(
        self, module: Optional[Module] = None, reset_loggers: bool = True, **kwargs
    ):
        """
        Cleans up any state and hooks

        :param module: The model/module to finalize the modifier for.
            Marked optional so state can still be cleaned up on delete,
            but generally should always be passed in.
        :param reset_loggers: True to remove any currently attached loggers (default),
            False to keep the loggers attached.
        :param kwargs: Optional kwargs to support specific arguments
            for individual modifiers.
        """
        super().finalize(module, reset_loggers, **kwargs)
        self._teacher = None
        self._distillation_enabled = False

    def _calc_distill_head_output_loss(
        self, student_val: Tensor, teacher_val: Tensor
    ) -> Tensor:
        v = (
            TF.kl_div(
                input=TF.log_softmax(student_val / self._temperature, dim=-1),
                target=TF.log_softmax(teacher_val / self._temperature, dim=-1),
                log_target=True,
                reduction="sum",
            )
            * (self._temperature ** 2)
            / (student_val.numel() / student_val.shape[-1])
        )
        return v

    def _kldiv_output_loss(self, student_outputs, teacher_outputs):
        # Distillation loss from the head outputs
        distill_head_output_losses = []
        if isinstance(student_outputs, Tensor):
            distill_head_output_losses.append(
                self._calc_distill_head_output_loss(student_outputs, teacher_outputs)
            )
        elif isinstance(student_outputs, Dict):
            for key in self._distill_output_keys or student_outputs:
                distill_head_output_losses.append(
                    self._calc_distill_head_output_loss(
                        student_outputs[key], teacher_outputs[key]
                    )
                )
        elif isinstance(student_outputs, Iterable):
            for idx in self._distill_output_keys or range(len(student_outputs)):
                distill_head_output_losses.append(
                    self._calc_distill_head_output_loss(
                        student_outputs[idx], teacher_outputs[idx]
                    )
                )
        kldiv_output_loss = (
            sum(distill_head_output_losses) / len(distill_head_output_losses)
            if distill_head_output_losses
            else 0.0
        )
        return kldiv_output_loss<|MERGE_RESOLUTION|>--- conflicted
+++ resolved
@@ -18,10 +18,7 @@
 
 
 import logging
-<<<<<<< HEAD
-=======
 from collections.abc import Mapping
->>>>>>> 2c35b4c3
 from copy import deepcopy
 from typing import Any, Dict, Iterable, List, Optional, Union
 
@@ -391,7 +388,7 @@
             distill_head_output_losses.append(
                 self._calc_distill_head_output_loss(student_outputs, teacher_outputs)
             )
-        elif isinstance(student_outputs, Dict):
+        elif isinstance(student_outputs, Mapping):
             for key in self._distill_output_keys or student_outputs:
                 distill_head_output_losses.append(
                     self._calc_distill_head_output_loss(
