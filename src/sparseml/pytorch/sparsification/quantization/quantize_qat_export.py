--- conflicted
+++ resolved
@@ -323,7 +323,6 @@
 def _quantize_array(
     array: numpy.ndarray, scale: float, zero_point: int, dtype: Any = numpy.uint8
 ) -> numpy.ndarray:
-<<<<<<< HEAD
 
     dtype_conversion = {
         numpy.uint8: torch.quint8,
@@ -332,14 +331,6 @@
     }
 
     tensor_dtype = dtype_conversion[dtype]
-=======
-    if dtype == numpy.uint8:
-        tensor_dtype = torch.quint8
-    elif dtype == numpy.int8:
-        tensor_dtype = torch.qint8
-    elif dtype == numpy.int32:
-        tensor_dtype = torch.qint32
->>>>>>> 4d608bb7
 
     tensor = torch.Tensor(array).to(torch.float32)
     if isinstance(scale, numpy.ndarray):
