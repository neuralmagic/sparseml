--- conflicted
+++ resolved
@@ -389,7 +389,6 @@
                 reduction="sum",
             )
             * (self._temperature ** 2)
-<<<<<<< HEAD
         ) / (student_val.numel() / student_val.shape[-1])
 
 def _log_losses(
@@ -408,6 +407,4 @@
     for logger in loggers:
         for (name, loss) in losses.items():
             logger.log_scalar(f"DistillationModifier/{name}", loss.item(), global_step)
-=======
-        )
->>>>>>> 5bb04f92
+        )