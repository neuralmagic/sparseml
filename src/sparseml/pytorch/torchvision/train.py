--- conflicted
+++ resolved
@@ -807,18 +807,17 @@
         help="gradient accumulation steps",
     )
     parser.add_argument(
-<<<<<<< HEAD
         "--one-shot",
         action="store_true",
         default=False,
         help="Apply recipe in a one-shot fashion, do no training, and save the model",
-=======
+    )
+    parser.add_argument(
         "--max-eval-steps",
         default=-1,
         type=int,
         help="Per epoch number of eval steps to run. If negative, "
         "will run for the entire dataset",
->>>>>>> dc779561
     )
     return parser
 
