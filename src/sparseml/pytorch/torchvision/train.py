# Copyright (c) 2021 - present / Neuralmagic, Inc. All Rights Reserved.
#
# Licensed under the Apache License, Version 2.0 (the "License");
# you may not use this file except in compliance with the License.
# You may obtain a copy of the License at
#
#    http://www.apache.org/licenses/LICENSE-2.0
#
# Unless required by applicable law or agreed to in writing,
# software distributed under the License is distributed on an "AS IS" BASIS,
# WITHOUT WARRANTIES OR CONDITIONS OF ANY KIND, either express or implied.
# See the License for the specific language governing permissions and
# limitations under the License.

# Adapted from https://github.com/pytorch/vision

import datetime
import logging
import math
import os
import sys
import time
import warnings
from functools import update_wrapper
from types import SimpleNamespace
from typing import Callable, Optional

import torch
import torch.utils.data
import torchvision
from torch import nn
from torch.utils.data.dataloader import DataLoader, default_collate
from torchvision.transforms.functional import InterpolationMode

import click
from sparseml.pytorch.models.registry import ModelRegistry
from sparseml.pytorch.optim import ScheduledModifierManager
from sparseml.pytorch.torchvision import presets, transforms, utils
from sparseml.pytorch.torchvision.sampler import RASampler
from sparseml.pytorch.utils.helpers import (
    download_framework_model_by_recipe_type,
    torch_distributed_zero_first,
)
from sparseml.pytorch.utils.logger import (
    LoggerManager,
    PythonLogger,
    TensorBoardLogger,
    WANDBLogger,
)
from sparseml.pytorch.utils.model import load_model
from sparsezoo import Model


_LOGGER = logging.getLogger(__name__)


def train_one_epoch(
    model: torch.nn.Module,
    criterion: torch.nn.Module,
    optimizer: torch.optim.Optimizer,
    data_loader: DataLoader,
    data_loader_test: DataLoader,
    device: torch.device,
    epoch: int,
    args,
    log_metrics_fn: Callable[[str, utils.MetricLogger, int, int], None],
    manager=None,
    model_ema=None,
    scaler=None,
) -> utils.MetricLogger:
    accum_steps = args.gradient_accum_steps

    model.train()
    metric_logger = utils.MetricLogger(_LOGGER, delimiter="  ")
    metric_logger.add_meter("lr", utils.SmoothedValue(window_size=1, fmt="{value}"))
    metric_logger.add_meter(
        "imgs_per_sec", utils.SmoothedValue(window_size=10, fmt="{value}")
    )
    metric_logger.add_meter("loss", utils.SmoothedValue(window_size=accum_steps))
    metric_logger.add_meter("acc1", utils.SmoothedValue(window_size=accum_steps))
    metric_logger.add_meter("acc5", utils.SmoothedValue(window_size=accum_steps))

    steps_accumulated = 0
    num_optim_steps = 0

    # initial zero grad for gradient accumulation
    optimizer.zero_grad()

    header = f"Epoch: [{epoch}]"
    for (image, target) in metric_logger.log_every(
        data_loader, args.logging_steps * accum_steps, header
    ):
        start_time = time.time()
        image, target = image.to(device), target.to(device)
        with torch.cuda.amp.autocast(enabled=scaler is not None):
            outputs = output = model(image)
            if isinstance(output, tuple):
                # NOTE: sparseml models return two things (logits & probs)
                output = output[0]
            loss = criterion(output, target)

        if steps_accumulated % accum_steps == 0:
            if manager is not None:
                loss = manager.loss_update(
                    loss=loss,
                    module=model,
                    optimizer=optimizer,
                    epoch=epoch,
                    steps_per_epoch=len(data_loader) / accum_steps,
                    student_outputs=outputs,
                    student_inputs=image,
                )

            # first: do training to consume gradients
            if scaler is not None:
                scaler.scale(loss).backward()
                if args.clip_grad_norm is not None:
                    # we should unscale the gradients of optimizer's assigned params
                    # if do gradient clipping
                    scaler.unscale_(optimizer)
                    nn.utils.clip_grad_norm_(model.parameters(), args.clip_grad_norm)
                scaler.step(optimizer)
                scaler.update()
            else:
                loss.backward()
                if args.clip_grad_norm is not None:
                    nn.utils.clip_grad_norm_(model.parameters(), args.clip_grad_norm)
                optimizer.step()

            # zero grad here to start accumulating next set of gradients
            optimizer.zero_grad()
            num_optim_steps += 1
        steps_accumulated += 1

        if model_ema and num_optim_steps % args.model_ema_steps == 0:
            model_ema.update_parameters(model)
            if epoch < args.lr_warmup_epochs:
                # Reset ema buffer to keep copying weights during warmup period
                model_ema.n_averaged.fill_(0)

        acc1, acc5 = utils.accuracy(output, target, topk=(1, 5))
        batch_size = image.shape[0]
        metric_logger.update(loss=loss.item(), lr=optimizer.param_groups[0]["lr"])
        metric_logger.meters["acc1"].update(acc1.item(), n=batch_size)
        metric_logger.meters["acc5"].update(acc5.item(), n=batch_size)
        metric_logger.meters["imgs_per_sec"].update(
            batch_size / (time.time() - start_time)
        )

        if args.eval_steps is not None and num_optim_steps % args.eval_steps == 0:
            eval_metrics = evaluate(model, criterion, data_loader_test, device)
            model.train()
            log_metrics_fn("Test", eval_metrics, epoch, num_optim_steps)

        if num_optim_steps % args.logging_steps == 0:
            log_metrics_fn("Train", metric_logger, epoch, num_optim_steps)

    return metric_logger


def evaluate(
    model,
    criterion,
    data_loader,
    device,
    print_freq=100,
    log_suffix="",
) -> utils.MetricLogger:
    model.eval()
    metric_logger = utils.MetricLogger(_LOGGER, delimiter="  ")
    header = f"Test: {log_suffix}"

    num_processed_samples = 0
    with torch.inference_mode():
        for image, target in metric_logger.log_every(data_loader, print_freq, header):
            image = image.to(device, non_blocking=True)
            target = target.to(device, non_blocking=True)
            output = model(image)
            if isinstance(output, tuple):
                output = output[0]
            loss = criterion(output, target)

            acc1, acc5 = utils.accuracy(output, target, topk=(1, 5))
            # FIXME need to take into account that the datasets
            # could have been padded in distributed setup
            batch_size = image.shape[0]
            metric_logger.update(loss=loss.item())
            metric_logger.meters["acc1"].update(acc1.item(), n=batch_size)
            metric_logger.meters["acc5"].update(acc5.item(), n=batch_size)
            num_processed_samples += batch_size
    # gather the stats from all processes

    num_processed_samples = utils.reduce_across_processes(num_processed_samples)
    if (
        hasattr(data_loader.dataset, "__len__")
        and len(data_loader.dataset) != num_processed_samples
        and torch.distributed.get_rank() == 0
    ):
        # See FIXME above
        warnings.warn(
            f"It looks like the dataset has {len(data_loader.dataset)} samples, "
            f"but {num_processed_samples} "
            "samples were used for the validation, which might bias the results. "
            "Try adjusting the batch size and / or the world size. "
            "Setting the world size to 1 is always a safe bet."
        )

    metric_logger.synchronize_between_processes()

    _LOGGER.info(
        header
        + f"Acc@1 {metric_logger.acc1.global_avg:.3f}"
        + f"Acc@5 {metric_logger.acc5.global_avg:.3f}"
    )
    return metric_logger


def _get_cache_path(filepath):
    import hashlib

    h = hashlib.sha1(filepath.encode()).hexdigest()
    cache_path = os.path.join(
        "~", ".torch", "vision", "datasets", "imagefolder", h[:10] + ".pt"
    )
    cache_path = os.path.expanduser(cache_path)
    return cache_path


def load_data(traindir, valdir, args):
    # Data loading code
    _LOGGER.info("Loading data")
    val_resize_size, val_crop_size, train_crop_size = (
        args.val_resize_size,
        args.val_crop_size,
        args.train_crop_size,
    )
    interpolation = InterpolationMode(args.interpolation)

    _LOGGER.info("Loading training data")
    st = time.time()
    cache_path = _get_cache_path(traindir)
    if args.cache_dataset and os.path.exists(cache_path):
        # Attention, as the transforms are also cached!
        _LOGGER.info(f"Loading dataset_train from {cache_path}")
        dataset, _ = torch.load(cache_path)
    else:
        auto_augment_policy = getattr(args, "auto_augment", None)
        random_erase_prob = getattr(args, "random_erase", 0.0)
        ra_magnitude = args.ra_magnitude
        augmix_severity = args.augmix_severity
        dataset = torchvision.datasets.ImageFolder(
            traindir,
            presets.ClassificationPresetTrain(
                crop_size=train_crop_size,
                interpolation=interpolation,
                auto_augment_policy=auto_augment_policy,
                random_erase_prob=random_erase_prob,
                ra_magnitude=ra_magnitude,
                augmix_severity=augmix_severity,
            ),
        )
        if args.cache_dataset:
            _LOGGER.info(f"Saving dataset_train to {cache_path}")
            utils.mkdir(os.path.dirname(cache_path))
            utils.save_on_master((dataset, traindir), cache_path)
    _LOGGER.info(f"Took {time.time() - st}")

    _LOGGER.info("Loading validation data")
    cache_path = _get_cache_path(valdir)
    if args.cache_dataset and os.path.exists(cache_path):
        # Attention, as the transforms are also cached!
        _LOGGER.info(f"Loading dataset_test from {cache_path}")
        dataset_test, _ = torch.load(cache_path)
    else:
        preprocessing = presets.ClassificationPresetEval(
            crop_size=val_crop_size,
            resize_size=val_resize_size,
            interpolation=interpolation,
        )

        dataset_test = torchvision.datasets.ImageFolder(
            valdir,
            preprocessing,
        )
        if args.cache_dataset:
            _LOGGER.info(f"Saving dataset_test to {cache_path}")
            utils.mkdir(os.path.dirname(cache_path))
            utils.save_on_master((dataset_test, valdir), cache_path)

    _LOGGER.info("Creating data loaders")
    if args.distributed:
        if hasattr(args, "ra_sampler") and args.ra_sampler:
            train_sampler = RASampler(dataset, shuffle=True, repetitions=args.ra_reps)
        else:
            train_sampler = torch.utils.data.distributed.DistributedSampler(dataset)
        test_sampler = torch.utils.data.distributed.DistributedSampler(
            dataset_test, shuffle=False
        )
    else:
        train_sampler = torch.utils.data.RandomSampler(dataset)
        test_sampler = torch.utils.data.SequentialSampler(dataset_test)

    return dataset, dataset_test, train_sampler, test_sampler


def main(args):
    if args.resume is not None and args.checkpoint_path is not None:
        raise ValueError(
            "Only one of --resume or --checkpoint-path can be specified, not both."
        )

    if args.output_dir:
        utils.mkdir(args.output_dir)

    utils.init_distributed_mode(args)
    if not utils.is_main_process():
        _LOGGER.disabled = True

    _LOGGER.info(args)

    device = torch.device(args.device)

    if args.use_deterministic_algorithms:
        torch.backends.cudnn.benchmark = False
        torch.use_deterministic_algorithms(True)
    else:
        torch.backends.cudnn.benchmark = True

    train_dir = os.path.join(args.dataset_path, "train")
    val_dir = os.path.join(args.dataset_path, "val")
    dataset, dataset_test, train_sampler, test_sampler = load_data(
        train_dir, val_dir, args
    )

    collate_fn = None
    num_classes = len(dataset.classes)
    mixup_transforms = []
    if args.mixup_alpha > 0.0:
        mixup_transforms.append(
            transforms.RandomMixup(num_classes, p=1.0, alpha=args.mixup_alpha)
        )
    if args.cutmix_alpha > 0.0:
        mixup_transforms.append(
            transforms.RandomCutmix(num_classes, p=1.0, alpha=args.cutmix_alpha)
        )
    if mixup_transforms:
        mixupcutmix = torchvision.transforms.RandomChoice(mixup_transforms)

        def collate_fn(batch):
            return mixupcutmix(*default_collate(batch))

    data_loader = torch.utils.data.DataLoader(
        dataset,
        batch_size=args.batch_size,
        sampler=train_sampler,
        num_workers=args.workers,
        pin_memory=True,
        collate_fn=collate_fn,
    )

    data_loader_test = torch.utils.data.DataLoader(
        dataset_test,
        batch_size=args.batch_size,
        sampler=test_sampler,
        num_workers=args.workers,
        pin_memory=True,
    )

    _LOGGER.info("Creating model")
    local_rank = args.rank if args.distributed else None
    model, arch_key = _create_model(
        arch_key=args.arch_key,
        local_rank=local_rank,
        pretrained=args.pretrained,
        checkpoint_path=args.checkpoint_path,
        pretrained_dataset=args.pretrained_dataset,
        device=device,
        num_classes=num_classes,
    )

    if args.distill_teacher not in ["self", "disable", None]:
        _LOGGER.info("Instantiating teacher")
<<<<<<< HEAD
        args.distill_teacher, teacher_arch_key = _create_model(
=======
        distill_teacher = _create_model(
>>>>>>> 83538667
            arch_key=args.teacher_arch_key,
            local_rank=local_rank,
            pretrained=True,  # teacher is always pretrained
            pretrained_dataset=args.pretrained_teacher_dataset,
            checkpoint_path=args.distill_teacher,
            device=device,
            num_classes=num_classes,
        )
    else:
        distill_teacher = args.distill_teacher

    if args.distributed and args.sync_bn:
        model = torch.nn.SyncBatchNorm.convert_sync_batchnorm(model)

    criterion = nn.CrossEntropyLoss(label_smoothing=args.label_smoothing)

    custom_keys_weight_decay = []
    if args.bias_weight_decay is not None:
        custom_keys_weight_decay.append(("bias", args.bias_weight_decay))
    if args.transformer_embedding_decay is not None:
        for key in [
            "class_token",
            "position_embedding",
            "relative_position_bias_table",
        ]:
            custom_keys_weight_decay.append((key, args.transformer_embedding_decay))
    parameters = utils.set_weight_decay(
        model,
        args.weight_decay,
        norm_weight_decay=args.norm_weight_decay,
        custom_keys_weight_decay=custom_keys_weight_decay
        if len(custom_keys_weight_decay) > 0
        else None,
    )

    opt_name = args.opt.lower()
    if opt_name.startswith("sgd"):
        optimizer = torch.optim.SGD(
            parameters,
            lr=args.lr,
            momentum=args.momentum,
            weight_decay=args.weight_decay,
            nesterov="nesterov" in opt_name,
        )
    elif opt_name == "rmsprop":
        optimizer = torch.optim.RMSprop(
            parameters,
            lr=args.lr,
            momentum=args.momentum,
            weight_decay=args.weight_decay,
            eps=0.0316,
            alpha=0.9,
        )
    elif opt_name == "adamw":
        optimizer = torch.optim.AdamW(
            parameters, lr=args.lr, weight_decay=args.weight_decay
        )
    elif opt_name == "adam":
        optimizer = torch.optim.Adam(
            parameters, lr=args.lr, weight_decay=args.weight_decay
        )
    else:
        raise RuntimeError(
            f"Invalid optimizer {args.opt}. Only SGD, RMSprop and AdamW are supported."
        )

    scaler = torch.cuda.amp.GradScaler() if args.amp else None

    model_ema = None
    if args.model_ema:
        # Decay adjustment that aims to keep the decay independent from
        # other hyper-parameters originally proposed at:
        # https://github.com/facebookresearch/pycls/blob/f8cd9627/pycls/core/net.py#L123
        #
        # total_ema_updates =
        #   (Dataset_size / n_GPUs) * epochs / (batch_size_per_gpu * EMA_steps)
        # We consider constant = Dataset_size for a given dataset/setup and ommit it.
        # Thus:
        # adjust = 1 / total_ema_updates ~=
        #   n_GPUs * batch_size_per_gpu * EMA_steps / epochs
        adjust = args.world_size * args.batch_size * args.model_ema_steps / args.epochs
        alpha = 1.0 - args.model_ema_decay
        alpha = min(1.0, alpha * adjust)
        model_ema = utils.ExponentialMovingAverage(
            model, device=device, decay=1.0 - alpha
        )

    manager = checkpoint_manager = None
    if args.checkpoint_path:
        checkpoint = _load_checkpoint(args.checkpoint_path)

        # restore state from prior recipe
        manager = (
            ScheduledModifierManager.from_yaml(
                args.recipe, recipe_variables=args.recipe_args
            )
            if args.recipe is not None
            else None
        )
        checkpoint_manager = (
            ScheduledModifierManager.from_yaml(checkpoint["recipe"])
            if "recipe" in checkpoint and checkpoint["recipe"] is not None
            else None
        )
    elif args.resume:
        checkpoint = _load_checkpoint(args.resume)

        if "recipe" in checkpoint:
            # NOTE: override manager with the checkpoint's manager
            manager = ScheduledModifierManager.from_yaml(checkpoint["recipe"])
            checkpoint_manager = None
        else:
            raise ValueError("Flag --resume is set but checkpoint does not have recipe")

        # NOTE: override start epoch
        args.start_epoch = checkpoint["epoch"] + 1
    else:
        checkpoint = None
        manager = (
            ScheduledModifierManager.from_yaml(
                args.recipe, recipe_variables=args.recipe_args
            )
            if args.recipe is not None
            else None
        )
        checkpoint_manager = None

    # load params
    if checkpoint is not None:
        if "optimizer" in checkpoint and not args.test_only:
            optimizer.load_state_dict(checkpoint["optimizer"])
        if model_ema and "model_ema" in checkpoint:
            model_ema.load_state_dict(checkpoint["model_ema"])
        if scaler and "scaler" in checkpoint:
            scaler.load_state_dict(checkpoint["scaler"])

    if args.test_only:
        # We disable the cudnn benchmarking because it can
        # noticeably affect the accuracy
        torch.backends.cudnn.benchmark = False
        torch.backends.cudnn.deterministic = True
        if model_ema:
            evaluate(
                model_ema,
                criterion,
                data_loader_test,
                device,
                print_freq=args.logging_steps,
                log_suffix="EMA",
            )
        else:
            evaluate(
                model,
                criterion,
                data_loader_test,
                device,
                print_freq=args.logging_steps,
            )
        return

    if utils.is_main_process():
        loggers = [
            PythonLogger(logger=_LOGGER),
            TensorBoardLogger(log_path=args.output_dir),
        ]
        try:
            config = vars(args)
            if manager is not None:
                config["manager"] = str(manager)
            loggers.append(WANDBLogger(init_kwargs=dict(config=config)))
        except ImportError:
            warnings.warn("Unable to import wandb for logging")
        logger = LoggerManager(loggers)
    else:
        logger = LoggerManager(log_python=False)

    if args.recipe is not None:
        logger.save(args.recipe)

    steps_per_epoch = len(data_loader) / args.gradient_accum_steps

    def log_metrics(tag: str, metrics: utils.MetricLogger, epoch: int, epoch_step: int):
        step = int(epoch * steps_per_epoch + epoch_step)
        for metric_name, smoothed_value in metrics.meters.items():
            logger.log_scalar(
                f"{tag}/{metric_name}", smoothed_value.global_avg, step=step
            )

    if manager is not None:
        manager.initialize(
            model,
            epoch=args.start_epoch,
            loggers=logger,
            distillation_teacher=distill_teacher,
        )
        step_wrapper = manager.modify(
            model,
            optimizer,
            steps_per_epoch=steps_per_epoch,
            epoch=args.start_epoch,
            wrap_optim=scaler,
        )
        if scaler is None:
            optimizer = step_wrapper
        else:
            scaler = step_wrapper

    lr_scheduler = _get_lr_scheduler(
        args, optimizer, checkpoint=checkpoint, manager=manager
    )

    model_without_ddp = model
    if args.distributed:
        model = torch.nn.parallel.DistributedDataParallel(model, device_ids=[args.gpu])
        model_without_ddp = model.module

    best_top1_acc = -math.inf

    _LOGGER.info("Start training")

    start_time = time.time()
    max_epochs = manager.max_epochs if manager is not None else args.epochs
    for epoch in range(args.start_epoch, max_epochs):
        if args.distributed:
            train_sampler.set_epoch(epoch)
        if manager is not None and manager.qat_active(epoch=epoch):
            if scaler is not None:
                scaler._enabled = False
            model_ema = None

        train_metrics = train_one_epoch(
            model,
            criterion,
            optimizer,
            data_loader,
            data_loader_test,
            device,
            epoch,
            args,
            log_metrics,
            manager=manager,
            model_ema=model_ema,
            scaler=scaler,
        )
        log_metrics("Train", train_metrics, epoch, steps_per_epoch)

        if lr_scheduler:
            lr_scheduler.step()

        eval_metrics = evaluate(model, criterion, data_loader_test, device)
        log_metrics("Test", eval_metrics, epoch, steps_per_epoch)

        top1_acc = eval_metrics.acc1.global_avg
        if model_ema:
            ema_eval_metrics = evaluate(
                model_ema,
                criterion,
                data_loader_test,
                device,
                log_suffix="EMA",
            )
            log_metrics("Test/EMA", ema_eval_metrics, epoch, steps_per_epoch)

        is_new_best = epoch >= args.save_best_after and top1_acc > best_top1_acc
        if is_new_best:
            best_top1_acc = top1_acc
        if args.output_dir:
            checkpoint = {
                "state_dict": model_without_ddp.state_dict(),
                "optimizer": optimizer.state_dict(),
                "args": args,
                "arch_key": arch_key,
            }
            if lr_scheduler:
                checkpoint["lr_scheduler"] = lr_scheduler.state_dict()
            if model_ema:
                checkpoint["model_ema"] = model_ema.state_dict()
            if scaler:
                checkpoint["scaler"] = scaler.state_dict()

            if checkpoint_manager is not None:
                checkpoint["epoch"] = (
                    -1
                    if epoch == max_epochs - 1
                    else epoch + checkpoint_manager.max_epochs
                )
                checkpoint["recipe"] = str(
                    ScheduledModifierManager.compose_staged(checkpoint_manager, manager)
                )
            else:
                checkpoint["epoch"] = -1 if epoch == max_epochs - 1 else epoch
                if str(manager) is not None:
                    checkpoint["recipe"] = str(manager)

            file_names = ["checkpoint.pth"]
            if is_new_best:
                file_names.append("checkpoint-best.pth")
            _save_checkpoints(
                epoch,
                args.output_dir,
                file_names,
                checkpoint,
                train_metrics,
                eval_metrics,
            )

    if manager is not None:
        manager.finalize()

    total_time = time.time() - start_time
    total_time_str = str(datetime.timedelta(seconds=int(total_time)))
    _LOGGER.info(f"Training time {total_time_str}")


def _create_model(
    arch_key: Optional[str] = None,
    local_rank=None,
    pretrained: Optional[bool] = False,
    checkpoint_path: Optional[str] = None,
    pretrained_dataset: Optional[str] = None,
    device=None,
    num_classes=None,
):
    if not arch_key or arch_key in ModelRegistry.available_keys():
        with torch_distributed_zero_first(local_rank):
            model = ModelRegistry.create(
                key=arch_key,
                pretrained=pretrained,
                pretrained_path=checkpoint_path,
                pretrained_dataset=pretrained_dataset,
                num_classes=num_classes,
            )

        if isinstance(model, tuple):
            model, arch_key = model
    elif arch_key in torchvision.models.__dict__:
        # fall back to torchvision
        model = torchvision.models.__dict__[arch_key](
            pretrained=pretrained, num_classes=num_classes
        )
        if checkpoint_path is not None:
            load_model(checkpoint_path, model, strict=True)
    else:
        raise ValueError(
            f"Unable to find {arch_key} in ModelRegistry or in torchvision.models"
        )
    model.to(device)
    return model, arch_key


def _get_lr_scheduler(args, optimizer, checkpoint=None, manager=None):
    lr_scheduler = None

    if manager is not None and manager.learning_rate_modifiers:
        lr_scheduler = None
    else:
        args.lr_scheduler = args.lr_scheduler.lower()
        if args.lr_scheduler == "steplr":
            main_lr_scheduler = torch.optim.lr_scheduler.StepLR(
                optimizer, step_size=args.lr_step_size, gamma=args.lr_gamma
            )
        elif args.lr_scheduler == "cosineannealinglr":
            main_lr_scheduler = torch.optim.lr_scheduler.CosineAnnealingLR(
                optimizer,
                T_max=args.epochs - args.lr_warmup_epochs,
                eta_min=args.lr_min,
            )
        elif args.lr_scheduler == "exponentiallr":
            main_lr_scheduler = torch.optim.lr_scheduler.ExponentialLR(
                optimizer, gamma=args.lr_gamma
            )
        else:
            raise RuntimeError(
                f"Invalid lr scheduler '{args.lr_scheduler}'. "
                "Only StepLR, CosineAnnealingLR and ExponentialLR "
                "are supported."
            )

        if args.lr_warmup_epochs > 0:
            if args.lr_warmup_method == "linear":
                warmup_lr_scheduler = torch.optim.lr_scheduler.LinearLR(
                    optimizer,
                    start_factor=args.lr_warmup_decay,
                    total_iters=args.lr_warmup_epochs,
                )
            elif args.lr_warmup_method == "constant":
                warmup_lr_scheduler = torch.optim.lr_scheduler.ConstantLR(
                    optimizer,
                    factor=args.lr_warmup_decay,
                    total_iters=args.lr_warmup_epochs,
                )
            else:
                raise RuntimeError(
                    f"Invalid warmup lr method '{args.lr_warmup_method}'. "
                    "Only linear and constant are supported."
                )
            lr_scheduler = torch.optim.lr_scheduler.SequentialLR(
                optimizer,
                schedulers=[warmup_lr_scheduler, main_lr_scheduler],
                milestones=[args.lr_warmup_epochs],
            )
        else:
            lr_scheduler = main_lr_scheduler

        if args.resume and checkpoint:
            lr_scheduler.load_state_dict(checkpoint["lr_scheduler"])

    return lr_scheduler


def _load_checkpoint(path):
    if path.startswith("zoo:"):
        path = download_framework_model_by_recipe_type(Model(path))
    return torch.load(path, map_location="cpu")


def _save_checkpoints(
    epoch, output_dir, file_names, checkpoint, train_metrics, eval_metrics
):
    metrics = "\n".join(
        [
            f"epoch: {epoch}",
            f"__loss__: {train_metrics.loss.global_avg}",
            f"top1acc: {eval_metrics.acc1.global_avg}",
            f"top5acc: {eval_metrics.acc5.global_avg}",
        ]
    )
    for fname in file_names:
        utils.save_on_master(checkpoint, os.path.join(output_dir, fname))
        if utils.is_main_process():
            with open(
                os.path.join(output_dir, fname.replace(".pth", ".txt")), "w"
            ) as fp:
                fp.write(metrics)


_ARGUMENTS_ERROR = (
    "Deprecated arguments found: {}. "
    "Please see --help for new arguments.\n"
    "The old script can be accessed with "
    "`sparseml.pytorch.image_classification.train`"
)


def _deprecate_old_arguments(f):
    def new_func(*args, **kwargs):
        if "--recipe-path" in sys.argv:
            raise ValueError(_ARGUMENTS_ERROR.format("--recipe-path"))
        return f(*args, **kwargs)

    return update_wrapper(new_func, f)


@_deprecate_old_arguments
@click.command(
    context_settings=dict(
        token_normalize_func=lambda x: x.replace("-", "_"),
        show_default=True,
        ignore_unknown_options=True,
        allow_extra_args=True,
    )
)
@click.option("--recipe", default=None, type=str, help="Path to recipe")
@click.option(
    "--recipe-args",
    default=None,
    type=str,
    help="json parsable dict of recipe variable names to values to overwrite with",
)
@click.option("--dataset-path", required=True, type=str, help="dataset path")
@click.option(
    "--arch-key",
    default=None,
    type=str,
    help=(
        "The architecture key for image classification model; "
        "example: `resnet50`, `mobilenet`. "
        "Note: Will be read from the checkpoint if not specified"
    ),
)
@click.option(
    "--pretrained",
    default="True",
    type=str,
    help=(
        "The type of pretrained weights to use, "
        "loads default pretrained weights for "
        "the model if not specified or set to `True`. "
        "Otherwise, should be set to the desired weights "
        "type: [base, optim, optim-perf]. To not load any weights set"
        " to one of [none, false]"
    ),
)
@click.option(
    "--pretrained-dataset",
    default=None,
    type=str,
    help=(
        "The dataset to load pretrained weights for if pretrained is "
        "set. Load the default dataset for the architecture if set to None. "
        "examples:`imagenet`, `cifar10`, etc..."
    ),
)
@click.option(
    "--device",
    default="cuda",
    type=str,
    help="device (Use cuda or cpu)",
)
@click.option(
    "-b",
    "--batch-size",
    default=32,
    type=int,
    help="images per gpu, the total batch size is $NGPU x batch_size",
)
@click.option(
    "--epochs",
    default=10,
    type=int,
    metavar="N",
    help="number of total epochs to run",
)
@click.option(
    "-j",
    "--workers",
    default=16,
    type=int,
    metavar="N",
    help="number of data loading workers",
)
@click.option("--opt", default="sgd", type=str, help="optimizer")
@click.option("--lr", default=0.1, type=float, help="initial learning rate")
@click.option("--momentum", default=0.9, type=float, metavar="M", help="momentum")
@click.option(
    "-w", "--weight-decay", default=1e-4, type=float, metavar="W", help="weight decay"
)
@click.option(
    "--norm-weight-decay",
    default=None,
    type=float,
    help="weight decay for Normalization layers",
)
@click.option(
    "--bias-weight-decay",
    default=None,
    type=float,
    help="weight decay for bias parameters of all layers",
)
@click.option(
    "--transformer-embedding-decay",
    default=None,
    type=float,
    help="weight decay for embedding parameters for vision transformer models.",
)
@click.option("--label-smoothing", default=0.0, type=float, help="label smoothing")
@click.option("--mixup-alpha", default=0.0, type=float, help="mixup alpha")
@click.option("--cutmix-alpha", default=0.0, type=float, help="cutmix alpha")
@click.option("--lr-scheduler", default="steplr", type=str, help="the lr scheduler")
@click.option(
    "--lr-warmup-epochs",
    default=0,
    type=int,
    help="the number of epochs to warmup",
)
@click.option(
    "--lr-warmup-method",
    default="constant",
    type=str,
    help="the warmup method",
)
@click.option("--lr-warmup-decay", default=0.01, type=float, help="the decay for lr")
@click.option(
    "--lr-step-size",
    default=30,
    type=int,
    help="decrease lr every step-size epochs",
)
@click.option(
    "--lr-gamma",
    default=0.1,
    type=float,
    help="decrease lr by a factor of lr-gamma",
)
@click.option(
    "--lr-min",
    default=0.0,
    type=float,
    help="minimum lr of lr schedule",
)
@click.option("--print-freq", default=None, type=int, help="DEPRECATED. Does nothing.")
@click.option(
    "--logging-steps",
    default=100,
    type=int,
    help="Frequency in number of batch updates for logging/printing",
)
@click.option(
    "--eval-steps",
    default=None,
    type=int,
    help="Number of steps to evaluate during training",
)
@click.option("--output-dir", default=".", type=str, help="path to save outputs")
@click.option("--resume", default=None, type=str, help="path of checkpoint")
@click.option(
    "--checkpoint-path",
    default=None,
    type=str,
    help=(
        "A path to a previous checkpoint to load the state from "
        "and resume the state for. If provided, pretrained will "
        "be ignored. If using a SparseZoo recipe, can also "
        "provide 'zoo' to load the base weights associated with "
        "that recipe. Additionally, can also provide a SparseZoo model stub "
        "to load model weights from SparseZoo"
    ),
)
@click.option("--start-epoch", default=0, type=int, metavar="N", help="start epoch")
@click.option(
    "--cache-dataset",
    is_flag=True,
    default=False,
    help="Cache the datasets for quicker initialization. "
    "It also serializes the transforms",
)
@click.option("--sync-bn", is_flag=True, default=False, help="Use sync batch norm")
@click.option("--test-only", is_flag=True, default=False, help="Only test the model")
@click.option("--auto-augment", default=None, type=str, help="auto augment policy")
@click.option(
    "--ra-magnitude", default=9, type=int, help="magnitude of auto augment policy"
)
@click.option(
    "--augmix-severity", default=3, type=int, help="severity of augmix policy"
)
@click.option(
    "--random-erase", default=0.0, type=float, help="random erasing probability"
)
@click.option(
    "--amp",
    is_flag=True,
    default=False,
    help="Use torch.cuda.amp for mixed precision training",
)
@click.option(
    "--world-size", default=1, type=int, help="number of distributed processes"
)
@click.option(
    "--dist-url",
    default="env://",
    type=str,
    help="url used to set up distributed training",
)
@click.option(
    "--model-ema",
    is_flag=True,
    default=False,
    help="enable tracking Exponential Moving Average of model parameters",
)
@click.option(
    "--model-ema-steps",
    type=int,
    default=32,
    help="the number of iterations that controls how often to update the EMA model",
)
@click.option(
    "--model-ema-decay",
    type=float,
    default=0.99998,
    help="decay factor for Exponential Moving Average of model parameters",
)
@click.option(
    "--use-deterministic-algorithms",
    is_flag=True,
    default=False,
    help="Forces the use of deterministic algorithms only.",
)
@click.option(
    "--interpolation",
    default="bilinear",
    type=str,
    help="the interpolation method",
)
@click.option(
    "--val-resize-size",
    default=256,
    type=int,
    help="the resize size used for validation",
)
@click.option(
    "--val-crop-size",
    default=224,
    type=int,
    help="the central crop size used for validation",
)
@click.option(
    "--train-crop-size",
    default=224,
    type=int,
    help="the random crop size used for training",
)
@click.option(
    "--clip-grad-norm",
    default=None,
    type=float,
    help="the maximum gradient norm",
)
@click.option(
    "--ra-sampler",
    is_flag=True,
    default=False,
    help="whether to use Repeated Augmentation in training",
)
@click.option(
    "--ra-reps",
    default=3,
    type=int,
    help="number of repetitions for Repeated Augmentation",
)
@click.option(
    "--gradient-accum-steps",
    default=1,
    type=int,
    help="gradient accumulation steps",
)
@click.option(
    "--save-best-after",
    default=1,
    type=int,
    help="Save the best validation result after the given "
    "epoch completes until the end of training",
)
@click.option(
    "--distill-teacher",
    default=None,
    type=str,
    help="Teacher model for distillation (a trained image classification model)"
    " can be set to 'self' for self-distillation and 'disable' to switch-off"
    " distillation, additionally can also take in a SparseZoo stub",
)
@click.option(
    "--pretrained-teacher-dataset",
    default=None,
    type=str,
    help=(
        "The dataset to load pretrained weights for the teacher"
        "Load the default dataset for the architecture if set to None. "
        "examples:`imagenet`, `cifar10`, etc..."
    ),
)
@click.option(
    "--teacher-arch-key",
    default=None,
    type=str,
    help=(
        "The architecture key for teacher image classification model; "
        "example: `resnet50`, `mobilenet`. "
        "Note: Will be read from the checkpoint if not specified"
    ),
)
@click.pass_context
def cli(ctx, **kwargs):
    """
    PyTorch classification training
    """
    if len(ctx.args) > 0:
        raise ValueError(_ARGUMENTS_ERROR.format(ctx.args))
    main(SimpleNamespace(**kwargs))


if __name__ == "__main__":
    cli()<|MERGE_RESOLUTION|>--- conflicted
+++ resolved
@@ -380,11 +380,7 @@
 
     if args.distill_teacher not in ["self", "disable", None]:
         _LOGGER.info("Instantiating teacher")
-<<<<<<< HEAD
-        args.distill_teacher, teacher_arch_key = _create_model(
-=======
         distill_teacher = _create_model(
->>>>>>> 83538667
             arch_key=args.teacher_arch_key,
             local_rank=local_rank,
             pretrained=True,  # teacher is always pretrained
