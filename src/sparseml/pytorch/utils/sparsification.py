# Copyright (c) 2021 - present / Neuralmagic, Inc. All Rights Reserved.
#
# Licensed under the Apache License, Version 2.0 (the "License");
# you may not use this file except in compliance with the License.
# You may obtain a copy of the License at
#
#    http://www.apache.org/licenses/LICENSE-2.0
#
# Unless required by applicable law or agreed to in writing,
# software distributed under the License is distributed on an "AS IS" BASIS,
# WITHOUT WARRANTIES OR CONDITIONS OF ANY KIND, either express or implied.
# See the License for the specific language governing permissions and
# limitations under the License.

"""
Helper functions for retrieving information related to model sparsification
"""

import json
from typing import (
    Any,
    Callable,
    Dict,
    Generator,
    Iterable,
    Iterator,
    List,
    Tuple,
    Union,
)

import torch
from torch.nn import Module
from tqdm import tqdm

from sparseml.pytorch.utils.helpers import (
    get_prunable_layers,
    get_quantizable_layers,
    get_quantized_layers,
    tensor_sparsity,
)


__all__ = [
    "ModuleSparsificationInfo",
    "GradSampler",
    "apply_weight_mask",
]


class ModuleSparsificationInfo:
    """
    Helper class for providing information related to torch Module parameters
    and the amount of sparsification applied. Includes information for pruning
    and quantization

    :param module: torch Module to analyze
    """

    def __init__(self, module: Module):
        self.module = module
        self.trainable_params = list(
            filter(lambda param: param.requires_grad, self.module.parameters())
        )

    def __str__(self):
        return json.dumps(
            {
                "params_summary": {
                    "total": self.params_total,
                    "sparse": self.params_sparse,
                    "sparsity_percent": self.params_sparse_percent,
                    "prunable": self.params_prunable_total,
                    "prunable_sparse": self.params_prunable_sparse,
                    "prunable_sparsity_percent": self.params_prunable_sparse_percent,
                    "quantizable": self.params_quantizable,
                    "quantized": self.params_quantized,
                    "quantized_percent": self.params_quantized_percent,
                },
                "params_info": self.params_info,
            }
        )

    @property
    def params_total(self) -> int:
        """
        :return: total number of trainable parameters in the model
        """
        return sum(torch.numel(param) for param in self.trainable_params)

    @property
    def params_sparse(self) -> int:
        """
        :return: total number of sparse (0) trainable parameters in the model
        """
        return sum(
            round(tensor_sparsity(param).item() * torch.numel(param))
            for param in self.trainable_params
        )

    @property
    def params_sparse_percent(self) -> float:
        """
        :return: percent of sparsified parameters in the entire model
        """
        return self.params_sparse / float(self.params_total) * 100

    @property
    def params_prunable_total(self) -> int:
        """
        :return: total number of parameters across prunable layers
        """
        return sum(
            torch.numel(layer.weight)
            for (name, layer) in get_prunable_layers(self.module)
        )

    @property
    def params_prunable_sparse(self) -> int:
        """
        :return: total number of sparse (0) parameters across prunable lauyers
        """
        return sum(
            round(tensor_sparsity(layer.weight).item() * torch.numel(layer.weight))
            for (name, layer) in get_prunable_layers(self.module)
        )

    @property
    def params_prunable_sparse_percent(self) -> float:
        """
        :return: percent of prunable parameters that have been pruned
        """
        return self.params_prunable_sparse / float(self.params_prunable_total) * 100

    @property
    def params_quantizable(self) -> int:
        """
        :return: number of parameters that are included in quantizable layers
        """
        return sum(
            torch.numel(layer.weight)
            + (
                torch.numel(layer.bias)
                if hasattr(layer, "bias") and layer.bias is not None
                else 0
            )
            for (name, layer) in get_quantizable_layers(self.module)
        )

    @property
    def params_quantized(self) -> int:
        """
        :return: number of parameters across quantized layers
        """
        return sum(
            torch.numel(layer.weight)
            + (
                torch.numel(layer.bias)
                if hasattr(layer, "bias") and layer.bias is not None
                else 0
            )
            for (name, layer) in get_quantized_layers(self.module)
        )

    @property
    def params_quantized_percent(self) -> float:
        """
        :return: percentage of parameters that have been quantized
        """
        return self.params_quantized / float(self.params_quantizable) * 100

    @property
    def params_info(self) -> Dict[str, Dict]:
        """
        :return: dict of parameter name to its sparsification information
        """
        return {
            f"{name}.weight": {
                "numel": torch.numel(layer.weight),
                "sparsity": tensor_sparsity(layer.weight).item(),
                "quantized": hasattr(layer, "weight_fake_quant"),
            }
            for (name, layer) in get_prunable_layers(self.module)
        }


class GradSampler:
    """
    Class for computing gradient samples for a Model given a sample data loader and
    loss function.

    :param data_loader: iterator of data samples to use as model inputs and their loss
        targets. items must be tuples of
        (forward_args: List, forward_kwargs: Dict, loss_targets: Any)
        where the forward pass will be outputs = model(*forward_args, **forward_kwargs)
        and loss will be loss = loss_fn(outputs, loss_targets)
    :param loss_fn: function to be called on model outputs to compute the loss at
        each step
    """

    def __init__(
        self,
        data_loader: Union[Iterator[Tuple[List[Any], Dict[str, Any], Any]], Callable],
        loss_fn: Callable[[Any], Any],
    ):
        if not isinstance(data_loader, Iterable) and not callable(data_loader):
            raise ValueError(
                "data_loader for GradSampler must be Iterable or Callable, received "
                f"object of type {type(data_loader)}"
            )
        if not callable(loss_fn):
            raise ValueError(
                "loss_fn for GradSampler must be callable, given input "
                f"with type {type(loss_fn)}"
            )

        self._data_loader = data_loader
        self._loss_fn = loss_fn

    def iter_module_backwards(
        self,
        module: Module,
        num_grads: int,
        progress_bar: bool = True,
    ) -> Generator[int, None, None]:
        """
        :param module: module to compute gradients for
        :param num_grads: number of gradient samples to compute
        :return: generator that yields after every gradient is computed with the index
            of the gradient sample number
        """
        computed_grads = 0
        pbar = tqdm(
            total=num_grads, desc="Collecting gradients", disable=not progress_bar
        )

        with pbar:
            while computed_grads < num_grads:
                data_loader = (
                    self._data_loader()
                    if callable(self._data_loader)
                    else self._data_loader
                )
                for forward_args, forward_kwargs, loss_target in data_loader:
                    module.zero_grad()
                    # run sample forward and backwards pass
                    model_outputs = module(*forward_args, **forward_kwargs)
                    loss = self._loss_fn(model_outputs, loss_target)
                    loss.backward()

<<<<<<< HEAD
                if computed_grads >= num_grads:
                    break
        module.zero_grad()


def apply_weight_mask(from_mdl: Module, to_mdl: Module, threshold: float = 0.1):
    """
    :param from_mdl: model whose mask to apply
    :param to_mdl: model to be masked
    :param threshold: param sparsity to be considered as pruned intentionally
    """
    with torch.no_grad():
        mask_src = dict(from_mdl.named_parameters())
        prunable = get_prunable_layers(to_mdl)
        for name, module in prunable:
            param = name + ".weight"
            if tensor_sparsity(mask_src[param]) > threshold:
                module.weight[mask_src[param] == 0.0] = 0.0
=======
                    # yield so gradients can be collected
                    computed_grads += 1
                    yield computed_grads
                    if progress_bar:
                        pbar.update(1)
                    if computed_grads >= num_grads:
                        break
        module.zero_grad()
>>>>>>> 7558d4f4
<|MERGE_RESOLUTION|>--- conflicted
+++ resolved
@@ -248,26 +248,6 @@
                     loss = self._loss_fn(model_outputs, loss_target)
                     loss.backward()
 
-<<<<<<< HEAD
-                if computed_grads >= num_grads:
-                    break
-        module.zero_grad()
-
-
-def apply_weight_mask(from_mdl: Module, to_mdl: Module, threshold: float = 0.1):
-    """
-    :param from_mdl: model whose mask to apply
-    :param to_mdl: model to be masked
-    :param threshold: param sparsity to be considered as pruned intentionally
-    """
-    with torch.no_grad():
-        mask_src = dict(from_mdl.named_parameters())
-        prunable = get_prunable_layers(to_mdl)
-        for name, module in prunable:
-            param = name + ".weight"
-            if tensor_sparsity(mask_src[param]) > threshold:
-                module.weight[mask_src[param] == 0.0] = 0.0
-=======
                     # yield so gradients can be collected
                     computed_grads += 1
                     yield computed_grads
@@ -276,4 +256,18 @@
                     if computed_grads >= num_grads:
                         break
         module.zero_grad()
->>>>>>> 7558d4f4
+
+
+def apply_weight_mask(from_mdl: Module, to_mdl: Module, threshold: float = 0.1):
+    """
+    :param from_mdl: model whose mask to apply
+    :param to_mdl: model to be masked
+    :param threshold: param sparsity to be considered as pruned intentionally
+    """
+    with torch.no_grad():
+        mask_src = dict(from_mdl.named_parameters())
+        prunable = get_prunable_layers(to_mdl)
+        for name, module in prunable:
+            param = name + ".weight"
+            if tensor_sparsity(mask_src[param]) > threshold:
+                module.weight[mask_src[param] == 0.0] = 0.0