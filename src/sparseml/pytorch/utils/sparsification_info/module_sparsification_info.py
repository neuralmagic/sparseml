--- conflicted
+++ resolved
@@ -57,14 +57,17 @@
             pruning_info=SparsificationPruning.from_module(module),
             quantization_info=SparsificationQuantization.from_module(module),
         )
-<<<<<<< HEAD
+
+        return cls(
+            summary_info=SparsificationSummaries.from_module(module),
+            pruning_info=SparsificationPruning.from_module(module),
+            quantization_info=SparsificationQuantization.from_module(module),
+        )
 
     def loggable_items(self) -> Generator[Tuple[str, Any], None, None]:
         """
         A generator that yields the loggable items of
         the ModuleSparsificationInfo object.
-=======
->>>>>>> 2f6e887c
 
         :return a generator that yields a tuple of:
             - the name of the loggable item
