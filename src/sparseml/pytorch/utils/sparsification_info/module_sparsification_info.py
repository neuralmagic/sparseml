# Copyright (c) 2021 - present / Neuralmagic, Inc. All Rights Reserved.
#
# Licensed under the Apache License, Version 2.0 (the "License");
# you may not use this file except in compliance with the License.
# You may obtain a copy of the License at
#
#    http://www.apache.org/licenses/LICENSE-2.0
#
# Unless required by applicable law or agreed to in writing,
# software distributed under the License is distributed on an "AS IS" BASIS,
# WITHOUT WARRANTIES OR CONDITIONS OF ANY KIND, either express or implied.
# See the License for the specific language governing permissions and
# limitations under the License.

from typing import Any, Generator, Tuple

import torch
<<<<<<< HEAD
from pydantic import BaseModel, Field

from sparseml.pytorch.utils.sparsification_info.configs import (
=======
from pydantic import Field

from sparseml.pytorch.utils.sparsification_info.configs import (
    SparsificationInfo,
>>>>>>> 8052c54b
    SparsificationPruning,
    SparsificationQuantization,
    SparsificationSummaries,
)


<<<<<<< HEAD
class ModuleSparsificationInfo(BaseModel):
=======
class ModuleSparsificationInfo(SparsificationInfo):
>>>>>>> 8052c54b
    """
    Pydantic model for storing sparsification information of a torch module.
    """

    summary_info: SparsificationSummaries = Field(
        description="Model that holds the sparsification summary info of the module"
    )
    pruning_info: SparsificationPruning = Field(
        description="Model that holds the pruning info of the module"
    )
    quantization_info: SparsificationQuantization = Field(
        description="Model that holds the quantization info of the module"
    )

    @classmethod
    def from_module(cls, module: torch.nn.Module) -> "ModuleSparsificationInfo":
        """
        Factory method to create a ModuleSparsificationInfo object from a torch module.

        :param module: the module to create the ModuleSparsificationInfo object from
        :return: the ModuleSparsificationInfo object created from the module
        """
        if not isinstance(module, torch.nn.Module):
            raise ValueError(
                "Module must be a torch.nn.Module, not {}".format(type(module))
            )

        return cls(
            summary_info=SparsificationSummaries.from_module(module),
            pruning_info=SparsificationPruning.from_module(module),
            quantization_info=SparsificationQuantization.from_module(module),
        )

<<<<<<< HEAD
=======
        return cls(
            summary_info=SparsificationSummaries.from_module(module),
            pruning_info=SparsificationPruning.from_module(module),
            quantization_info=SparsificationQuantization.from_module(module),
        )

>>>>>>> 8052c54b
    def loggable_items(self) -> Generator[Tuple[str, Any], None, None]:
        """
        A generator that yields the loggable items of
        the ModuleSparsificationInfo object.

        :return a generator that yields a tuple of:
            - the name of the loggable item
            - the value of the loggable item
        """
        for info in [self.summary_info, self.pruning_info, self.quantization_info]:
            yield from info.loggable_items()<|MERGE_RESOLUTION|>--- conflicted
+++ resolved
@@ -15,27 +15,17 @@
 from typing import Any, Generator, Tuple
 
 import torch
-<<<<<<< HEAD
-from pydantic import BaseModel, Field
-
-from sparseml.pytorch.utils.sparsification_info.configs import (
-=======
 from pydantic import Field
 
 from sparseml.pytorch.utils.sparsification_info.configs import (
     SparsificationInfo,
->>>>>>> 8052c54b
     SparsificationPruning,
     SparsificationQuantization,
     SparsificationSummaries,
 )
 
 
-<<<<<<< HEAD
-class ModuleSparsificationInfo(BaseModel):
-=======
 class ModuleSparsificationInfo(SparsificationInfo):
->>>>>>> 8052c54b
     """
     Pydantic model for storing sparsification information of a torch module.
     """
@@ -69,15 +59,12 @@
             quantization_info=SparsificationQuantization.from_module(module),
         )
 
-<<<<<<< HEAD
-=======
         return cls(
             summary_info=SparsificationSummaries.from_module(module),
             pruning_info=SparsificationPruning.from_module(module),
             quantization_info=SparsificationQuantization.from_module(module),
         )
 
->>>>>>> 8052c54b
     def loggable_items(self) -> Generator[Tuple[str, Any], None, None]:
         """
         A generator that yields the loggable items of
