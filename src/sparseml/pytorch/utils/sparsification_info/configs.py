# Copyright (c) 2021 - present / Neuralmagic, Inc. All Rights Reserved.
#
# Licensed under the Apache License, Version 2.0 (the "License");
# you may not use this file except in compliance with the License.
# You may obtain a copy of the License at
#
#    http://www.apache.org/licenses/LICENSE-2.0
#
# Unless required by applicable law or agreed to in writing,
# software distributed under the License is distributed on an "AS IS" BASIS,
# WITHOUT WARRANTIES OR CONDITIONS OF ANY KIND, either express or implied.
# See the License for the specific language governing permissions and
# limitations under the License.

<<<<<<< HEAD
from collections import Counter, defaultdict
from typing import Dict, Generator, Tuple, Union

import torch.nn
from pydantic import BaseModel, Field

from sparseml.pytorch.utils.sparsification_info.helpers import (
    get_leaf_operations,
    get_quantization_scheme,
    is_quantized,
)


__all__ = [
    "SparsificationSummaries",
    "SparsificationPruning",
    "SparsificationQuantization",
]


class CountAndPercent(BaseModel):
    count: int = Field(description="The count of items")
    percent: float = Field(description="The percentage of those items out of the total")
=======
from abc import ABC, abstractmethod
from collections import Counter, defaultdict
from typing import Dict, Generator, Tuple, Union
>>>>>>> 8052c54b

import torch.nn
from pydantic import BaseModel, Field

<<<<<<< HEAD
class SparsificationSummaries(BaseModel):
    """
    A model that contains the sparsification summaries for a torch module.
    """

    quantized: CountAndPercent = Field(
        description="A model that contains the number of "
        "operations/the percent of operations that are quantized."
    )
    pruned: CountAndPercent = Field(
        description="A model that contains the number of "
        "parameters/the percent of parameters that are pruned."
    )
    parameter_counts: Dict[str, int] = Field(
        description="A dictionary that maps the name of a parameter "
        "to the number of elements (weights) in that parameter."
    )
    operation_counts: Dict[str, int] = Field(
        description="A dictionary that maps the name of an operation "
        "to the number of times that operation is used in the model."
    )

    @classmethod
    def from_module(
        cls,
        module=torch.nn.Module,
        pruning_thresholds: Tuple[float, float] = (0.05, 1 - 1e-9),
    ) -> "SparsificationSummaries":
        """
        Factory method to create a SparsificationSummaries object from a module.

        :param module: The module to create the SparsificationSummaries object from.
        :param pruning_thresholds: The lower and upper thresholds used to determine
            whether a parameter is pruned. If it's percentage of zero weights is between
            the lower and upper thresholds, it is considered pruned.
        :return: A SparsificationSummaries object.
        """
        operations = get_leaf_operations(module)
        num_quantized_ops = sum([is_quantized(op) for op in operations])
        total_num_params = len(list(module.parameters()))

        lower_threshold_pruning = min(pruning_thresholds)
        upper_threshold_pruning = max(pruning_thresholds)
        total_num_params_pruned = 0
        count_parameters = defaultdict(int)

        for param_name, param in module.named_parameters():
            num_parameters = param.numel()
            num_zero_parameters = param.numel() - param.count_nonzero().item()

            if (
                lower_threshold_pruning
                <= num_zero_parameters / num_parameters
                <= upper_threshold_pruning
            ):
                total_num_params_pruned += 1

            count_parameters[param_name] = num_parameters

        return cls(
            pruned=CountAndPercent(
                count=total_num_params_pruned,
                percent=total_num_params_pruned / total_num_params,
            ),
            quantized=CountAndPercent(
                count=num_quantized_ops, percent=num_quantized_ops / len(operations)
            ),
            parameter_counts=count_parameters,
            operation_counts=Counter([op.__class__.__name__ for op in operations]),
        )

    def loggable_items(
        self,
    ) -> Generator[Tuple[str, Union[Dict[str, int], float, int]], None, None]:
        """
        Yield the loggable items for SparsificationSummaries object.

        :return: A generator that yields the loggable items for this object.
        """
        main_tag = self.__class__.__name__
        yield f"{main_tag}/OperationCounts", self.operation_counts
        yield f"{main_tag}/ParameterCounts", self.parameter_counts
        yield f"{main_tag}/QuantizedOperations/count", self.quantized.count
        yield f"{main_tag}/QuantizedOperations/percent", self.quantized.percent
        yield f"{main_tag}/PrunedParameters/count", self.pruned.count
        yield f"{main_tag}/PrunedParameters/percent", self.pruned.percent


class SparsificationPruning(BaseModel):
    """
    A model that contains the pruning information for a torch module.
    """

    zero_parameters: Dict[str, CountAndPercent] = Field(
        description="A dictionary that maps the name of a parameter "
        "to the number/percent of weights that are zeroed out "
        "in that layer."
    )

    @classmethod
    def from_module(cls, module: torch.nn.Module) -> "SparsificationPruning":
        """
        Factory method to create a SparsificationPruning object from a module.

        :param module: The module to create the SparsificationPruning object from.
        :return: A SparsificationPruning object.
        """
        zero_parameters_count = defaultdict(CountAndPercent)
        for param_name, param in module.named_parameters():
            num_parameters = param.numel()
            num_zero_parameters = param.numel() - param.count_nonzero().item()

            zero_count = num_zero_parameters
            zero_count_percent = num_zero_parameters / num_parameters

            zero_parameters_count[param_name] = CountAndPercent(
                count=zero_count, percent=zero_count_percent
            )

        return cls(zero_parameters=zero_parameters_count)

    def loggable_items(
        self,
    ) -> Generator[Tuple[str, Union[Dict[str, int], float, int]], None, None]:
        """
        Yield the loggable items for SparsificationPruning object.

        :return: A generator that yields the loggable items for this object.
        """
        main_tag = self.__class__.__name__
        for param_name, count_and_percent in self.zero_parameters.items():
            yield f"{main_tag}/ZeroParameters/{param_name}/count", count_and_percent.count  # noqa: E501
            yield f"{main_tag}/ZeroParameters/{param_name}/percent", count_and_percent.percent  # noqa: E501


class SparsificationQuantization(BaseModel):
    """
    A model that contains the quantization information for a torch module.
    """

    enabled: Dict[str, bool] = Field(
        description="A dictionary that maps the name of an "
        "operation to a boolean flag that indicates whether "
        "the operation is quantized or not."
    )
    quantization_schema: Dict[str, Union[BaseModel, None]] = Field(
        description="A dictionary that maps the name of a layer"
        "to the dtype (precision) of that layer."
    )

    @classmethod
    def from_module(
        cls,
        module: torch.nn.Module,
    ) -> "SparsificationQuantization":
        """
        Factory method to create a SparsificationQuantization object from a module.

        :param module: The module to create the SparsificationQuantization object from.
        :return: A SparsificationQuantization object.
        """
        operations = get_leaf_operations(module)
        enabled = defaultdict(bool)
        quantization_schema = defaultdict(str)
        for op in operations:
            operation_name = op.__class__.__name__
            operation_counter = 0
            # make sure that the operation name is unique
            while enabled.get(operation_name) is not None:
                operation_counter += 1
                operation_name = f"{op.__class__.__name__}_{operation_counter}"

            enabled[operation_name] = is_quantized(op)
            quantization_schema[operation_name] = get_quantization_scheme(op)

        return cls(enabled=enabled, quantization_schema=quantization_schema)

    def loggable_items(
        self,
    ) -> Generator[Tuple[str, Union[Dict[str, int], float, int]], None, None]:
        """
        Yield the loggable items for SparsificationQuantization object.

        :return: A generator that yields the loggable items for this object.
        """
        main_tag = self.__class__.__name__
        for operation in self.enabled.keys():
            yield f"{main_tag}/{operation}/enabled", self.enabled[operation]

            quantization_schema = self.quantization_schema[operation]
            if quantization_schema is None:
                yield f"{main_tag}/{operation}/precision", None
            else:
                yield f"{main_tag}/{operation}/precision/weights/num_bits", quantization_schema.weights.num_bits  # noqa: E501
                yield f"{main_tag}/{operation}/precision/input_activations/num_bits", quantization_schema.input_activations.num_bits  # noqa: E501
=======
from sparseml.pytorch.utils.sparsification_info.helpers import (
    get_leaf_operations,
    get_precision_information,
    is_quantized,
)


__all__ = [
    "SparsificationSummaries",
    "SparsificationPruning",
    "SparsificationQuantization",
    "SparsificationInfo",
]


class SparsificationInfo(BaseModel, ABC):
    @classmethod
    @abstractmethod
    def from_module(
        cls,
        module: torch.nn.Module,
        **kwargs,
    ) -> "SparsificationInfo":
        """
        Factory method to create SparsificationInfo object from a module.

        :param module: The module to create the SparsificationInfo object from.
        :param kwargs: Additional arguments to pass to the SparsificationInfo object.
        :return: A SparsificationInfo object.
        """
        raise NotImplementedError()

    @abstractmethod
    def loggable_items(
        self,
    ) -> Generator[Tuple[str, Union[Dict[str, int], float, int]], None, None]:
        """
        Yield the loggable items for SparsificationInfo object.

        :return: A generator that yields the loggable items for this object.
        """
        raise NotImplementedError()


class CountAndPercent(BaseModel):
    count: int = Field(description="The count of items")
    percent: float = Field(description="The percentage of those items out of the total")


class SparsificationSummaries(SparsificationInfo):
    """
    A model that contains the sparsification summaries for a torch module.
    """

    quantized: CountAndPercent = Field(
        description="A model that contains the number of "
        "operations/the percent of operations that are quantized."
    )
    pruned: CountAndPercent = Field(
        description="A model that contains the number of "
        "parameters/the percent of parameters that are pruned."
    )
    parameter_counts: Dict[str, int] = Field(
        description="A dictionary that maps the name of a parameter "
        "to the number of elements (weights) in that parameter."
    )
    operation_counts: Dict[str, int] = Field(
        description="A dictionary that maps the name of an operation "
        "to the number of times that operation is used in the model."
    )

    @classmethod
    def from_module(
        cls,
        module=torch.nn.Module,
        pruning_thresholds: Tuple[float, float] = (0.05, 1 - 1e-9),
    ) -> "SparsificationSummaries":
        """
        Factory method to create a SparsificationSummaries object from a module.

        :param module: The module to create the SparsificationSummaries object from.
        :param pruning_thresholds: The lower and upper thresholds used to determine
            whether a parameter is pruned. If it's percentage of zero weights is between
            the lower and upper thresholds, it is considered pruned.
        :return: A SparsificationSummaries object.
        """
        operations = get_leaf_operations(module)
        num_quantized_ops = sum([is_quantized(op) for op in operations])
        total_num_params = len(list(module.parameters()))

        lower_threshold_pruning = min(pruning_thresholds)
        upper_threshold_pruning = max(pruning_thresholds)
        total_num_params_pruned = 0
        count_parameters = defaultdict(int)

        for param_name, param in module.named_parameters():
            num_parameters = param.numel()
            num_zero_parameters = param.numel() - param.count_nonzero().item()

            if (
                lower_threshold_pruning
                <= num_zero_parameters / num_parameters
                <= upper_threshold_pruning
            ):
                total_num_params_pruned += 1

            count_parameters[param_name] = num_parameters

        return cls(
            pruned=CountAndPercent(
                count=total_num_params_pruned,
                percent=total_num_params_pruned / total_num_params,
            ),
            quantized=CountAndPercent(
                count=num_quantized_ops, percent=num_quantized_ops / len(operations)
            ),
            parameter_counts=count_parameters,
            operation_counts=Counter([op.__class__.__name__ for op in operations]),
        )

    def loggable_items(
        self,
    ) -> Generator[Tuple[str, Union[Dict[str, int], float, int]], None, None]:
        """
        Yield the loggable items for SparsificationSummaries object.

        :return: A generator that yields the loggable items for this object.
        """
        main_tag = self.__class__.__name__
        yield f"{main_tag}/OperationCounts", self.operation_counts
        yield f"{main_tag}/ParameterCounts", self.parameter_counts
        yield f"{main_tag}/QuantizedOperations/count", self.quantized.count
        yield f"{main_tag}/QuantizedOperations/percent", self.quantized.percent
        yield f"{main_tag}/PrunedParameters/count", self.pruned.count
        yield f"{main_tag}/PrunedParameters/percent", self.pruned.percent


class SparsificationPruning(SparsificationInfo):
    """
    A model that contains the pruning information for a torch module.
    """

    sparse_parameters: Dict[str, CountAndPercent] = Field(
        description="A dictionary that maps the name of a parameter "
        "to the number/percent of weights that are zeroed out "
        "in that layer."
    )

    @classmethod
    def from_module(cls, module: torch.nn.Module) -> "SparsificationPruning":
        """
        Factory method to create a SparsificationPruning object from a module.

        :param module: The module to create the SparsificationPruning object from.
        :return: A SparsificationPruning object.
        """
        sparse_parameters_count = defaultdict(CountAndPercent)
        for param_name, param in module.named_parameters():
            num_parameters = param.numel()
            num_zero_parameters = param.numel() - param.count_nonzero().item()

            zero_count = num_zero_parameters
            zero_count_percent = num_zero_parameters / num_parameters

            sparse_parameters_count[param_name] = CountAndPercent(
                count=zero_count, percent=zero_count_percent
            )

        return cls(sparse_parameters=sparse_parameters_count)

    def loggable_items(
        self,
    ) -> Generator[Tuple[str, Union[Dict[str, int], float, int]], None, None]:
        """
        Yield the loggable items for SparsificationPruning object.

        :return: A generator that yields the loggable items for this object.
        """
        main_tag = self.__class__.__name__
        for param_name, count_and_percent in self.sparse_parameters.items():
            yield f"{main_tag}/SparseParameters/{param_name}/count", count_and_percent.count  # noqa: E501
            yield f"{main_tag}/SparseParameters/{param_name}/percent", count_and_percent.percent  # noqa: E501


class SparsificationQuantization(SparsificationInfo):
    """
    A model that contains the quantization information for a torch module.
    """

    enabled: Dict[str, bool] = Field(
        description="A dictionary that maps the name of an "
        "operation to a boolean flag that indicates whether "
        "the operation is quantized or not."
    )
    precision: Dict[str, Union[BaseModel, None, int]] = Field(
        description="A dictionary that maps the name of a layer"
        "to the precision of that layer."
    )

    class Config:
        arbitrary_types_allowed = True

    @classmethod
    def from_module(
        cls,
        module: torch.nn.Module,
    ) -> "SparsificationQuantization":
        """
        Factory method to create a SparsificationQuantization object from a module.

        :param module: The module to create the SparsificationQuantization object from.
        :return: A SparsificationQuantization object.
        """
        operations = get_leaf_operations(module)
        enabled = defaultdict(bool)
        precision = defaultdict(str)
        for op in operations:
            operation_name = op.__class__.__name__
            operation_counter = 0
            # make sure that the operation name is unique
            while enabled.get(operation_name) is not None:
                operation_counter += 1
                operation_name = f"{op.__class__.__name__}_{operation_counter}"

            enabled[operation_name] = is_quantized(op)
            precision[operation_name] = get_precision_information(op)

        return cls(enabled=enabled, precision=precision)

    def loggable_items(
        self,
    ) -> Generator[Tuple[str, Union[Dict[str, int], float, int]], None, None]:
        """
        Yield the loggable items for SparsificationQuantization object.

        :return: A generator that yields the loggable items for this object.
        """
        main_tag = self.__class__.__name__
        for operation in self.enabled.keys():
            yield f"{main_tag}/{operation}/enabled", self.enabled[operation]

            precision = self.precision[operation]
            if precision is None:
                yield f"{main_tag}/{operation}/precision", precision
            elif isinstance(precision, int):
                yield f"{main_tag}/{operation}/precision.weights/num_bits", precision
            elif isinstance(precision, BaseModel):
                yield f"{main_tag}/{operation}/precision/weights/num_bits", precision.weights.num_bits  # noqa: E501
                yield f"{main_tag}/{operation}/precision/input_activations/num_bits", precision.input_activations.num_bits  # noqa: E501
            else:
                raise ValueError(
                    f"The precision is not a valid type {type(precision)}."
                )
>>>>>>> 8052c54b
<|MERGE_RESOLUTION|>--- conflicted
+++ resolved
@@ -12,7 +12,7 @@
 # See the License for the specific language governing permissions and
 # limitations under the License.
 
-<<<<<<< HEAD
+from abc import ABC, abstractmethod
 from collections import Counter, defaultdict
 from typing import Dict, Generator, Tuple, Union
 
@@ -21,7 +21,7 @@
 
 from sparseml.pytorch.utils.sparsification_info.helpers import (
     get_leaf_operations,
-    get_quantization_scheme,
+    get_precision_information,
     is_quantized,
 )
 
@@ -30,23 +30,45 @@
     "SparsificationSummaries",
     "SparsificationPruning",
     "SparsificationQuantization",
+    "SparsificationInfo",
 ]
+
+
+class SparsificationInfo(BaseModel, ABC):
+    @classmethod
+    @abstractmethod
+    def from_module(
+        cls,
+        module: torch.nn.Module,
+        **kwargs,
+    ) -> "SparsificationInfo":
+        """
+        Factory method to create SparsificationInfo object from a module.
+
+        :param module: The module to create the SparsificationInfo object from.
+        :param kwargs: Additional arguments to pass to the SparsificationInfo object.
+        :return: A SparsificationInfo object.
+        """
+        raise NotImplementedError()
+
+    @abstractmethod
+    def loggable_items(
+        self,
+    ) -> Generator[Tuple[str, Union[Dict[str, int], float, int]], None, None]:
+        """
+        Yield the loggable items for SparsificationInfo object.
+
+        :return: A generator that yields the loggable items for this object.
+        """
+        raise NotImplementedError()
 
 
 class CountAndPercent(BaseModel):
     count: int = Field(description="The count of items")
     percent: float = Field(description="The percentage of those items out of the total")
-=======
-from abc import ABC, abstractmethod
-from collections import Counter, defaultdict
-from typing import Dict, Generator, Tuple, Union
->>>>>>> 8052c54b
-
-import torch.nn
-from pydantic import BaseModel, Field
-
-<<<<<<< HEAD
-class SparsificationSummaries(BaseModel):
+
+
+class SparsificationSummaries(SparsificationInfo):
     """
     A model that contains the sparsification summaries for a torch module.
     """
@@ -134,251 +156,6 @@
         yield f"{main_tag}/PrunedParameters/percent", self.pruned.percent
 
 
-class SparsificationPruning(BaseModel):
-    """
-    A model that contains the pruning information for a torch module.
-    """
-
-    zero_parameters: Dict[str, CountAndPercent] = Field(
-        description="A dictionary that maps the name of a parameter "
-        "to the number/percent of weights that are zeroed out "
-        "in that layer."
-    )
-
-    @classmethod
-    def from_module(cls, module: torch.nn.Module) -> "SparsificationPruning":
-        """
-        Factory method to create a SparsificationPruning object from a module.
-
-        :param module: The module to create the SparsificationPruning object from.
-        :return: A SparsificationPruning object.
-        """
-        zero_parameters_count = defaultdict(CountAndPercent)
-        for param_name, param in module.named_parameters():
-            num_parameters = param.numel()
-            num_zero_parameters = param.numel() - param.count_nonzero().item()
-
-            zero_count = num_zero_parameters
-            zero_count_percent = num_zero_parameters / num_parameters
-
-            zero_parameters_count[param_name] = CountAndPercent(
-                count=zero_count, percent=zero_count_percent
-            )
-
-        return cls(zero_parameters=zero_parameters_count)
-
-    def loggable_items(
-        self,
-    ) -> Generator[Tuple[str, Union[Dict[str, int], float, int]], None, None]:
-        """
-        Yield the loggable items for SparsificationPruning object.
-
-        :return: A generator that yields the loggable items for this object.
-        """
-        main_tag = self.__class__.__name__
-        for param_name, count_and_percent in self.zero_parameters.items():
-            yield f"{main_tag}/ZeroParameters/{param_name}/count", count_and_percent.count  # noqa: E501
-            yield f"{main_tag}/ZeroParameters/{param_name}/percent", count_and_percent.percent  # noqa: E501
-
-
-class SparsificationQuantization(BaseModel):
-    """
-    A model that contains the quantization information for a torch module.
-    """
-
-    enabled: Dict[str, bool] = Field(
-        description="A dictionary that maps the name of an "
-        "operation to a boolean flag that indicates whether "
-        "the operation is quantized or not."
-    )
-    quantization_schema: Dict[str, Union[BaseModel, None]] = Field(
-        description="A dictionary that maps the name of a layer"
-        "to the dtype (precision) of that layer."
-    )
-
-    @classmethod
-    def from_module(
-        cls,
-        module: torch.nn.Module,
-    ) -> "SparsificationQuantization":
-        """
-        Factory method to create a SparsificationQuantization object from a module.
-
-        :param module: The module to create the SparsificationQuantization object from.
-        :return: A SparsificationQuantization object.
-        """
-        operations = get_leaf_operations(module)
-        enabled = defaultdict(bool)
-        quantization_schema = defaultdict(str)
-        for op in operations:
-            operation_name = op.__class__.__name__
-            operation_counter = 0
-            # make sure that the operation name is unique
-            while enabled.get(operation_name) is not None:
-                operation_counter += 1
-                operation_name = f"{op.__class__.__name__}_{operation_counter}"
-
-            enabled[operation_name] = is_quantized(op)
-            quantization_schema[operation_name] = get_quantization_scheme(op)
-
-        return cls(enabled=enabled, quantization_schema=quantization_schema)
-
-    def loggable_items(
-        self,
-    ) -> Generator[Tuple[str, Union[Dict[str, int], float, int]], None, None]:
-        """
-        Yield the loggable items for SparsificationQuantization object.
-
-        :return: A generator that yields the loggable items for this object.
-        """
-        main_tag = self.__class__.__name__
-        for operation in self.enabled.keys():
-            yield f"{main_tag}/{operation}/enabled", self.enabled[operation]
-
-            quantization_schema = self.quantization_schema[operation]
-            if quantization_schema is None:
-                yield f"{main_tag}/{operation}/precision", None
-            else:
-                yield f"{main_tag}/{operation}/precision/weights/num_bits", quantization_schema.weights.num_bits  # noqa: E501
-                yield f"{main_tag}/{operation}/precision/input_activations/num_bits", quantization_schema.input_activations.num_bits  # noqa: E501
-=======
-from sparseml.pytorch.utils.sparsification_info.helpers import (
-    get_leaf_operations,
-    get_precision_information,
-    is_quantized,
-)
-
-
-__all__ = [
-    "SparsificationSummaries",
-    "SparsificationPruning",
-    "SparsificationQuantization",
-    "SparsificationInfo",
-]
-
-
-class SparsificationInfo(BaseModel, ABC):
-    @classmethod
-    @abstractmethod
-    def from_module(
-        cls,
-        module: torch.nn.Module,
-        **kwargs,
-    ) -> "SparsificationInfo":
-        """
-        Factory method to create SparsificationInfo object from a module.
-
-        :param module: The module to create the SparsificationInfo object from.
-        :param kwargs: Additional arguments to pass to the SparsificationInfo object.
-        :return: A SparsificationInfo object.
-        """
-        raise NotImplementedError()
-
-    @abstractmethod
-    def loggable_items(
-        self,
-    ) -> Generator[Tuple[str, Union[Dict[str, int], float, int]], None, None]:
-        """
-        Yield the loggable items for SparsificationInfo object.
-
-        :return: A generator that yields the loggable items for this object.
-        """
-        raise NotImplementedError()
-
-
-class CountAndPercent(BaseModel):
-    count: int = Field(description="The count of items")
-    percent: float = Field(description="The percentage of those items out of the total")
-
-
-class SparsificationSummaries(SparsificationInfo):
-    """
-    A model that contains the sparsification summaries for a torch module.
-    """
-
-    quantized: CountAndPercent = Field(
-        description="A model that contains the number of "
-        "operations/the percent of operations that are quantized."
-    )
-    pruned: CountAndPercent = Field(
-        description="A model that contains the number of "
-        "parameters/the percent of parameters that are pruned."
-    )
-    parameter_counts: Dict[str, int] = Field(
-        description="A dictionary that maps the name of a parameter "
-        "to the number of elements (weights) in that parameter."
-    )
-    operation_counts: Dict[str, int] = Field(
-        description="A dictionary that maps the name of an operation "
-        "to the number of times that operation is used in the model."
-    )
-
-    @classmethod
-    def from_module(
-        cls,
-        module=torch.nn.Module,
-        pruning_thresholds: Tuple[float, float] = (0.05, 1 - 1e-9),
-    ) -> "SparsificationSummaries":
-        """
-        Factory method to create a SparsificationSummaries object from a module.
-
-        :param module: The module to create the SparsificationSummaries object from.
-        :param pruning_thresholds: The lower and upper thresholds used to determine
-            whether a parameter is pruned. If it's percentage of zero weights is between
-            the lower and upper thresholds, it is considered pruned.
-        :return: A SparsificationSummaries object.
-        """
-        operations = get_leaf_operations(module)
-        num_quantized_ops = sum([is_quantized(op) for op in operations])
-        total_num_params = len(list(module.parameters()))
-
-        lower_threshold_pruning = min(pruning_thresholds)
-        upper_threshold_pruning = max(pruning_thresholds)
-        total_num_params_pruned = 0
-        count_parameters = defaultdict(int)
-
-        for param_name, param in module.named_parameters():
-            num_parameters = param.numel()
-            num_zero_parameters = param.numel() - param.count_nonzero().item()
-
-            if (
-                lower_threshold_pruning
-                <= num_zero_parameters / num_parameters
-                <= upper_threshold_pruning
-            ):
-                total_num_params_pruned += 1
-
-            count_parameters[param_name] = num_parameters
-
-        return cls(
-            pruned=CountAndPercent(
-                count=total_num_params_pruned,
-                percent=total_num_params_pruned / total_num_params,
-            ),
-            quantized=CountAndPercent(
-                count=num_quantized_ops, percent=num_quantized_ops / len(operations)
-            ),
-            parameter_counts=count_parameters,
-            operation_counts=Counter([op.__class__.__name__ for op in operations]),
-        )
-
-    def loggable_items(
-        self,
-    ) -> Generator[Tuple[str, Union[Dict[str, int], float, int]], None, None]:
-        """
-        Yield the loggable items for SparsificationSummaries object.
-
-        :return: A generator that yields the loggable items for this object.
-        """
-        main_tag = self.__class__.__name__
-        yield f"{main_tag}/OperationCounts", self.operation_counts
-        yield f"{main_tag}/ParameterCounts", self.parameter_counts
-        yield f"{main_tag}/QuantizedOperations/count", self.quantized.count
-        yield f"{main_tag}/QuantizedOperations/percent", self.quantized.percent
-        yield f"{main_tag}/PrunedParameters/count", self.pruned.count
-        yield f"{main_tag}/PrunedParameters/percent", self.pruned.percent
-
-
 class SparsificationPruning(SparsificationInfo):
     """
     A model that contains the pruning information for a torch module.
@@ -494,5 +271,4 @@
             else:
                 raise ValueError(
                     f"The precision is not a valid type {type(precision)}."
-                )
->>>>>>> 8052c54b
+                )