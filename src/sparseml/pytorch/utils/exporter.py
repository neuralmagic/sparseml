--- conflicted
+++ resolved
@@ -571,27 +571,7 @@
 
         # clean up graph from any injected / wrapped operations
         _delete_trivial_onnx_adds(onnx_model)
-<<<<<<< HEAD
-
-    try:
-        # alternatively we can just check the size of the onnx file on disk
-        onnx.save(onnx_model, file_path)
-
-    except Exception as e:
-        _LOGGER.info(
-            "Attempted to save ONNX model without external data."
-            f"Results in error: {e}. Saving with external data instead."
-        )
-        onnx.save(
-            onnx_model,
-            file_path,
-            location=os.path.basename(file_path).replace("onnx", "data"),
-            save_as_external_data=True,
-            all_tensors_to_one_file=True,
-        )
-=======
     save_onnx(onnx_model, file_path)
->>>>>>> 1b86f1d8
 
     if convert_qat and is_quant_module:
         # overwrite exported model with fully quantized version
