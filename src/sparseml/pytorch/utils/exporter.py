# Copyright (c) 2021 - present / Neuralmagic, Inc. All Rights Reserved.
#
# Licensed under the Apache License, Version 2.0 (the "License");
# you may not use this file except in compliance with the License.
# You may obtain a copy of the License at
#
#    http://www.apache.org/licenses/LICENSE-2.0
#
# Unless required by applicable law or agreed to in writing,
# software distributed under the License is distributed on an "AS IS" BASIS,
# WITHOUT WARRANTIES OR CONDITIONS OF ANY KIND, either express or implied.
# See the License for the specific language governing permissions and
# limitations under the License.

"""
Export PyTorch models to the local device
"""
import collections
import json
import logging
import os
import shutil
import warnings
from copy import deepcopy
from typing import Any, Callable, Dict, Iterable, List, Optional, Tuple, Union

import numpy
import onnx
import torch
from onnx import numpy_helper
from packaging import version
from torch import Tensor
from torch.nn import Module
from torch.optim.optimizer import Optimizer
from torch.utils.data import DataLoader

from sparseml.pytorch.utils.helpers import (
    tensors_export,
    tensors_module_forward,
    tensors_to_device,
)
from sparseml.pytorch.utils.model import (
    is_parallel_model,
    save_model,
    script_model,
    trace_model,
)
from sparseml.utils import clean_path, create_parent_dirs


__all__ = [
    "ModuleExporter",
    "export_onnx",
]


<<<<<<< HEAD
DEFAULT_ONNX_OPSET = (
    9 if version.parse(torch.__version__) < version.parse("1.3") else 13
)
=======
DEFAULT_ONNX_OPSET = 9 if torch.__version__ < "1.3" else 11
MODEL_ONNX_NAME = "model.onnx"
CONFIG_JSON_NAME = "config.json"
>>>>>>> d86283f4
_LOGGER = logging.getLogger(__name__)


class ModuleExporter(object):
    """
    An exporter for exporting PyTorch modules into ONNX format
    as well as numpy arrays for the input and output tensors.

    :param module: the module to export
    :param output_dir: the directory to export the module and extras to
    """

    def __init__(
        self,
        module: Module,
        output_dir: str,
    ):
        if is_parallel_model(module):
            module = module.module

        self._module = deepcopy(module).to("cpu").eval()
        self._output_dir = clean_path(output_dir)

    def export_to_zoo(
        self,
        dataloader: DataLoader,
        original_dataloader: Optional[DataLoader] = None,
        shuffle: bool = False,
        max_samples: int = 20,
        data_split_cb: Optional[Callable[[Any], Tuple[Any, Any]]] = None,
        label_mapping_cb: Optional[Callable[[Any], Any]] = None,
        trace_script: bool = False,
        fail_on_torchscript_failure: bool = True,
        export_entire_model: bool = False,
    ):
        """
        Creates and exports all related content of module including
        sample data, onnx, pytorch and torchscript.

        :param dataloader: DataLoader used to generate sample data
        :param original_dataloader: Optional dataloader to obtain the untransformed
            image.
        :param shuffle: Whether to shuffle sample data
        :param max_samples: Max number of sample data to create
        :param data_split_cb: Optional callback function to split data sample into
            a tuple (features,labels). If not provided will assume dataloader
            returns a tuple (features,labels).
        :param label_mapping_cb: Optional callback function to mapping dataset label to
            other   formats.
        :param dataset_wrapper: Wrapper function for the dataset to add original data
            to each sample. If set to None will default to use the
            'iter_dataset_with_orig_wrapper' function.
        :param trace_script: If true, creates torchscript via tracing. Otherwise,
            creates the torchscripe via scripting.
        :param fail_on_torchscript_failure: If true, fails if torchscript is unable
            to export model.
        :param export_entire_model: Exports entire file instead of state_dict
        """
        sample_batches = []
        sample_labels = []
        sample_originals = None
        if original_dataloader is not None:
            sample_originals = []
            for originals in original_dataloader:
                sample_originals.append(originals)
                if len(sample_originals) == max_samples:
                    break

        for sample in dataloader:
            if data_split_cb is not None:
                features, labels = data_split_cb(sample)
            else:
                features, labels = sample
            if label_mapping_cb:
                labels = label_mapping_cb(labels)

            sample_batches.append(features)
            sample_labels.append(labels)
            if len(sample_batches) == max_samples:
                break

        self.export_onnx(sample_batch=sample_batches[0])
        self.export_pytorch(export_entire_model=export_entire_model)
        try:
            if trace_script:
                self.export_torchscript(sample_batch=sample_batches[0])
            else:
                self.export_torchscript()
        except Exception as e:
            if fail_on_torchscript_failure:
                raise e
            else:
                _LOGGER.warn(
                    f"Unable to create torchscript file. Following error occurred: {e}"
                )

        self.export_samples(
            sample_batches,
            sample_labels=sample_labels,
            sample_originals=sample_originals,
        )

    @classmethod
    def get_output_names(cls, out: Any):
        """
        Get name of output tensors. Derived exporters specific to frameworks
        could override this method
        :param out: outputs of the model
        :return: list of names
        """
        return _get_output_names(out)

    def export_onnx(
        self,
        sample_batch: Any,
        name: str = MODEL_ONNX_NAME,
        opset: int = DEFAULT_ONNX_OPSET,
        disable_bn_fusing: bool = True,
        convert_qat: bool = False,
        **export_kwargs,
    ):
        """
        Export an onnx file for the current module and for a sample batch.
        Sample batch used to feed through the model to freeze the graph for a
        particular execution.

        :param sample_batch: the batch to export an onnx for, handles creating the
            static graph for onnx as well as setting dimensions
        :param name: name of the onnx file to save
        :param opset: onnx opset to use for exported model. Default is 11, if torch
            version is 1.2 or below, default is 9
        :param disable_bn_fusing: torch >= 1.7.0 only. Set True to disable batch norm
            fusing during torch export. Default and suggested setting is True. Batch
            norm fusing will change the exported parameter names as well as affect
            sensitivity analyses of the exported graph.  Additionally, the DeepSparse
            inference engine, and other engines, perform batch norm fusing at model
            compilation.
        :param convert_qat: if True and quantization aware training is detected in
            the module being exported, the resulting QAT ONNX model will be converted
            to a fully quantized ONNX model using `quantize_torch_qat_export`. Default
            is False.
        :param export_kwargs: kwargs to be passed as is to the torch.onnx.export api
            call. Useful to pass in dyanmic_axes, input_names, output_names, etc.
            See more on the torch.onnx.export api spec in the PyTorch docs:
            https://pytorch.org/docs/stable/onnx.html
        """
        if not export_kwargs:
            export_kwargs = {}
        if "output_names" not in export_kwargs:
            sample_batch = tensors_to_device(sample_batch, "cpu")
            module = deepcopy(self._module).cpu()
            module.eval()
            with torch.no_grad():
                out = tensors_module_forward(
                    sample_batch, module, check_feat_lab_inp=False
                )
                export_kwargs["output_names"] = self.get_output_names(out)
        export_onnx(
            module=self._module,
            sample_batch=sample_batch,
            file_path=os.path.join(self._output_dir, name),
            opset=opset,
            disable_bn_fusing=disable_bn_fusing,
            convert_qat=convert_qat,
            **export_kwargs,
        )

    def export_torchscript(
        self,
        name: str = "model.pts",
        sample_batch: Optional[Any] = None,
    ):
        """
        Export the torchscript into a pts file within a framework directory. If
        a sample batch is provided, will create torchscript model in trace mode.
        Otherwise uses script to create torchscript.

        :param name: name of the torchscript file to save
        :param sample_batch: If provided, will create torchscript model via tracing
            using the sample_batch
        """
        path = os.path.join(self._output_dir, "framework", name)
        create_parent_dirs(path)
        if sample_batch:
            trace_model(path, self._module, sample_batch)
        else:
            script_model(path, self._module)

    def create_deployment_folder(
        self, labels_to_class_mapping: Optional[Union[str, Dict[int, str]]] = None
    ):
        """
        Create a deployment folder inside the `self._output_dir` directory.

        :param labels_to_class_mapping: information about the mapping
            from integer labels to string class names.
            Can be either a string (path to the .json serialized dictionary)
            or a dictionary. Default is None
        """
        deployment_folder_dir = os.path.join(self._output_dir, "deployment")

        if os.path.isdir(deployment_folder_dir):
            shutil.rmtree(deployment_folder_dir)
        os.makedirs(deployment_folder_dir)
        _LOGGER.info(f"Created deployment folder at {deployment_folder_dir}")

        # copy over model onnx
        expected_onnx_model_dir = os.path.join(self._output_dir, MODEL_ONNX_NAME)
        deployment_onnx_model_dir = os.path.join(deployment_folder_dir, MODEL_ONNX_NAME)
        _copy_file(src=expected_onnx_model_dir, target=deployment_onnx_model_dir)
        _LOGGER.info(
            f"Saved {MODEL_ONNX_NAME} in the deployment "
            f"folder at {deployment_onnx_model_dir}"
        )

        # create config.json
        config_file_path = _create_config_file(save_dir=deployment_folder_dir)

        if labels_to_class_mapping:
            # append `labels_to_class_mapping` info to config.json
            _save_label_to_class_mapping(
                labels_to_class_mapping=labels_to_class_mapping,
                config_file_path=config_file_path,
            )

    def export_pytorch(
        self,
        optimizer: Optional[Optimizer] = None,
        recipe: Optional[str] = None,
        epoch: Optional[int] = None,
        name: str = "model.pth",
        use_zipfile_serialization_if_available: bool = True,
        include_modifiers: bool = False,
        export_entire_model: bool = False,
        arch_key: Optional[str] = None,
    ):
        """
        Export the pytorch state dicts into pth file within a
        pytorch framework directory.

        :param optimizer: optional optimizer to export along with the module
        :param recipe: the recipe used to obtain the model
        :param epoch: optional epoch to export along with the module
        :param name: name of the pytorch file to save
        :param use_zipfile_serialization_if_available: for torch >= 1.6.0 only
            exports the Module's state dict using the new zipfile serialization
        :param include_modifiers: if True, and a ScheduledOptimizer is provided
            as the optimizer, the associated ScheduledModifierManager and its
            Modifiers will be exported under the 'manager' key. Default is False
        :param export_entire_model: Exports entire file instead of state_dict
        :param arch_key: if provided, the `arch_key` will be saved in the
            checkpoint
        """
        pytorch_path = os.path.join(self._output_dir, "training")
        pth_path = os.path.join(pytorch_path, name)
        create_parent_dirs(pth_path)

        if export_entire_model:
            torch.save(self._module, pth_path)
        else:
            save_model(
                pth_path,
                self._module,
                optimizer,
                recipe,
                epoch,
                use_zipfile_serialization_if_available=(
                    use_zipfile_serialization_if_available
                ),
                include_modifiers=include_modifiers,
                arch_key=arch_key,
            )

    def export_samples(
        self,
        sample_batches: List[Any],
        sample_labels: Optional[List[Any]] = None,
        sample_originals: Optional[List[Any]] = None,
        exp_counter: int = 0,
    ):
        """
        Export a set list of sample batches as inputs and outputs through the model.

        :param sample_batches: a list of the sample batches to feed through the module
                               for saving inputs and outputs
        :param sample_labels: an optional list of sample labels that correspond to the
            the batches for saving
        :param exp_counter: the counter to start exporting the tensor files at
        """
        sample_batches = [tensors_to_device(batch, "cpu") for batch in sample_batches]
        inputs_dir = os.path.join(self._output_dir, "sample_inputs")
        outputs_dir = os.path.join(self._output_dir, "sample_outputs")
        labels_dir = os.path.join(self._output_dir, "sample_labels")
        originals_dir = os.path.join(self._output_dir, "sample_originals")

        with torch.no_grad():
            for batch, lab, orig in zip(
                sample_batches,
                sample_labels if sample_labels else [None for _ in sample_batches],
                sample_originals
                if sample_originals
                else [None for _ in sample_batches],
            ):
                out = tensors_module_forward(batch, self._module)

                exported_input = tensors_export(
                    batch,
                    inputs_dir,
                    name_prefix="inp",
                    counter=exp_counter,
                    break_batch=True,
                )
                if isinstance(out, dict):
                    new_out = []
                    for key in out:
                        new_out.append(out[key])
                    out = new_out
                exported_output = tensors_export(
                    out,
                    outputs_dir,
                    name_prefix="out",
                    counter=exp_counter,
                    break_batch=True,
                )

                if lab is not None:
                    tensors_export(
                        lab, labels_dir, "lab", counter=exp_counter, break_batch=True
                    )

                if orig is not None:
                    tensors_export(
                        orig,
                        originals_dir,
                        "orig",
                        counter=exp_counter,
                        break_batch=True,
                    )

                assert len(exported_input) == len(exported_output)
                exp_counter += len(exported_input)


def export_onnx(
    module: Module,
    sample_batch: Any,
    file_path: str,
    opset: int = DEFAULT_ONNX_OPSET,
    disable_bn_fusing: bool = True,
    convert_qat: bool = False,
    dynamic_axes: Union[str, Dict[str, List[int]]] = None,
    skip_input_quantize: bool = False,
    **export_kwargs,
):
    """
    Export an onnx file for the current module and for a sample batch.
    Sample batch used to feed through the model to freeze the graph for a
    particular execution.

    :param module: torch Module object to export
    :param sample_batch: the batch to export an onnx for, handles creating the
        static graph for onnx as well as setting dimensions
    :param file_path: path to the onnx file to save
    :param opset: onnx opset to use for exported model. Default is 11, if torch
        version is 1.2 or below, default is 9
    :param disable_bn_fusing: torch >= 1.7.0 only. Set True to disable batch norm
        fusing during torch export. Default and suggested setting is True. Batch
        norm fusing will change the exported parameter names as well as affect
        sensitivity analyses of the exported graph.  Additionally, the DeepSparse
        inference engine, and other engines, perform batch norm fusing at model
        compilation.
    :param convert_qat: if True and quantization aware training is detected in
        the module being exported, the resulting QAT ONNX model will be converted
        to a fully quantized ONNX model using `quantize_torch_qat_export`. Default
        is False.
    :param dynamic_axes: dictionary of input or output names to list of dimensions
        of those tensors that should be exported as dynamic. May input 'batch'
        to set the first dimension of all inputs and outputs to dynamic. Default
        is an empty dict
    :param skip_input_quantize: if True, the export flow will attempt to delete
        the first Quantize Linear Nodes(s) immediately after model input and set
        the model input type to UINT8. Default is False
    :param export_kwargs: kwargs to be passed as is to the torch.onnx.export api
        call. Useful to pass in dyanmic_axes, input_names, output_names, etc.
        See more on the torch.onnx.export api spec in the PyTorch docs:
        https://pytorch.org/docs/stable/onnx.html
    """
    if opset < 13 and convert_qat:
        warnings.warn(
            "Exporting onnx with QAT and opset < 13 may result in errors. "
            "Please use opset>=13 with QAT. "
            "See https://github.com/pytorch/pytorch/issues/77455 for more info. "
        )

    if not export_kwargs:
        export_kwargs = {}

    if isinstance(sample_batch, Dict) and not isinstance(
        sample_batch, collections.OrderedDict
    ):
        warnings.warn(
            "Sample inputs passed into the ONNX exporter should be in "
            "the same order defined in the model forward function. "
            "Consider using OrderedDict for this purpose.",
            UserWarning,
        )

    sample_batch = tensors_to_device(sample_batch, "cpu")
    create_parent_dirs(file_path)

    module = deepcopy(module).cpu()

    with torch.no_grad():
        out = tensors_module_forward(sample_batch, module, check_feat_lab_inp=False)

    if "input_names" not in export_kwargs:
        if isinstance(sample_batch, Tensor):
            export_kwargs["input_names"] = ["input"]
        elif isinstance(sample_batch, Dict):
            export_kwargs["input_names"] = list(sample_batch.keys())
            sample_batch = tuple(
                [sample_batch[f] for f in export_kwargs["input_names"]]
            )
        elif isinstance(sample_batch, Iterable):
            export_kwargs["input_names"] = [
                "input_{}".format(index) for index, _ in enumerate(iter(sample_batch))
            ]
            if isinstance(sample_batch, List):
                sample_batch = tuple(sample_batch)  # torch.onnx.export requires tuple

    if "output_names" not in export_kwargs:
        export_kwargs["output_names"] = _get_output_names(out)

    if dynamic_axes == "batch":
        dynamic_axes = {
            tensor_name: {0: "batch"}
            for tensor_name in (
                export_kwargs["input_names"] + export_kwargs["output_names"]
            )
        }

    # disable active quantization observers because they cannot be exported
    disabled_observers = []
    for submodule in module.modules():
        if (
            hasattr(submodule, "observer_enabled")
            and submodule.observer_enabled[0] == 1
        ):
            submodule.observer_enabled[0] = 0
            disabled_observers.append(submodule)

    is_quant_module = any(
        hasattr(submodule, "qconfig") and submodule.qconfig
        for submodule in module.modules()
    )
    batch_norms_wrapped = False
    if (
        version.parse(torch.__version__) >= version.parse("1.7")
        and not is_quant_module
        and disable_bn_fusing
    ):
        # prevent batch norm fusing by adding a trivial operation before every
        # batch norm layer
        batch_norms_wrapped = _wrap_batch_norms(module)

    torch.onnx.export(
        module,
        sample_batch,
        file_path,
        training=torch.onnx.TrainingMode.PRESERVE,
        verbose=False,
        opset_version=opset,
        dynamic_axes=dynamic_axes,
        do_constant_folding=not module.training,
        keep_initializers_as_inputs=False,
        **export_kwargs,
    )

    # re-enable disabled quantization observers
    for submodule in disabled_observers:
        submodule.observer_enabled[0] = 1

    # onnx file fixes
    onnx_model = onnx.load(file_path)
    # fix changed batch norm names
    _fix_batch_norm_names(onnx_model)
    if batch_norms_wrapped:
        # clean up graph from any injected / wrapped operations
        _delete_trivial_onnx_adds(onnx_model)
    onnx.save(onnx_model, file_path)

    if convert_qat and is_quant_module:
        # overwrite exported model with fully quantized version
        # import here to avoid cyclic dependency
        from sparseml.pytorch.sparsification.quantization import (
            quantize_torch_qat_export,
        )

        use_qlinearconv = hasattr(module, "export_with_qlinearconv") and (
            module.export_with_qlinearconv
        )

        quantize_torch_qat_export(
            model=file_path,
            output_file_path=file_path,
            use_qlinearconv=use_qlinearconv,
        )

    if skip_input_quantize:
        try:
            # import here to avoid cyclic dependency
            from sparseml.pytorch.sparsification.quantization import (
                skip_onnx_input_quantize,
            )

            skip_onnx_input_quantize(file_path, file_path)
        except Exception as e:
            _LOGGER.warning(
                f"Unable to skip input QuantizeLinear op with exception {e}"
            )

    # onnx.checker.check_model(file_path)


def _copy_file(src: str, target: str):
    if not os.path.exists(src):
        raise ValueError(
            f"Attempting to copy file from {src}, but the file does not exist."
        )
    shutil.copyfile(src, target)


def _create_config_file(save_dir: str) -> str:
    config_file_path = os.path.join(save_dir, CONFIG_JSON_NAME)
    with open(config_file_path, "w"):
        # create empty json file
        pass

    _LOGGER.info(f"Created {CONFIG_JSON_NAME} file at {save_dir}")
    return config_file_path


def _save_label_to_class_mapping(
    labels_to_class_mapping: Union[str, Dict[int, str]],
    config_file_path: str,
    key_name: str = "labels_to_class_mapping",
):
    """
    Appends `labels_to_class_mapping` information to the config.json file:
        - new key: `labels_to_class_mapping`
        - new value: a dictionary that maps the integer
          labels to string class names
    If config.json already contains `labels_to_class_mapping`,
    this information will be overwritten

    :param labels_to_class_mapping: information about the mapping from
        integer labels to string class names. Can be either a string
        (path to the .json serialized dictionary) or a dictionary.
    :param config_file_path: path to the directory of the `config.json` file.
    :param key_name: the key under which the information about
        the mapping will be stored inside the config.json file
    """
    is_config_empty = os.stat(config_file_path).st_size == 0

    if not is_config_empty:
        with open(config_file_path, "r") as outfile:
            config = json.load(outfile.read())
    else:
        config = {}

    # check whether the label names are not already present in the config.
    if key_name in config.keys():
        _LOGGER.warning(
            f"File: {CONFIG_JSON_NAME} already contains key {key_name}. "
            f"{key_name} data will be overwritten"
        )

    if isinstance(labels_to_class_mapping, str):
        with open(labels_to_class_mapping) as outfile:
            labels_to_class_mapping = json.load(outfile)

    config[key_name] = labels_to_class_mapping

    with open(config_file_path, "w") as outfile:
        json.dump(config, outfile)

    _LOGGER.info(
        f"Appended {key_name} data to {CONFIG_JSON_NAME} at {config_file_path}"
    )


def _get_output_names(out: Any):
    """
    Get name of output tensors

    :param out: outputs of the model
    :return: list of names
    """
    output_names = None
    if isinstance(out, Tensor):
        output_names = ["output"]
    elif hasattr(out, "keys") and callable(out.keys):
        output_names = list(out.keys())
    elif isinstance(out, Iterable):
        output_names = ["output_{}".format(index) for index, _ in enumerate(iter(out))]
    return output_names


class _AddNoOpWrapper(Module):
    # trivial wrapper to break-up Conv-BN blocks

    def __init__(self, module: Module):
        super().__init__()
        self.module = module

    def forward(self, inp):
        inp = inp + 0  # no-op
        return self.module(inp)


def _get_submodule(module: Module, path: List[str]) -> Module:
    if not path:
        return module
    return _get_submodule(getattr(module, path[0]), path[1:])


def _wrap_batch_norms(module: Module) -> bool:
    # wrap all batch norm layers in module with a trivial wrapper
    # to prevent BN fusing during export
    batch_norms_wrapped = False
    for name, submodule in module.named_modules():
        if (
            isinstance(submodule, torch.nn.BatchNorm1d)
            or isinstance(submodule, torch.nn.BatchNorm2d)
            or isinstance(submodule, torch.nn.BatchNorm3d)
        ):
            submodule_path = name.split(".")
            parent_module = _get_submodule(module, submodule_path[:-1])
            setattr(parent_module, submodule_path[-1], _AddNoOpWrapper(submodule))
            batch_norms_wrapped = True
    return batch_norms_wrapped


def _delete_trivial_onnx_adds(model: onnx.ModelProto):
    # delete all add nodes in the graph with second inputs as constant nodes set to 0
    add_nodes = [node for node in model.graph.node if node.op_type == "Add"]
    for add_node in add_nodes:
        try:
            add_const_node = [
                node for node in model.graph.node if node.output[0] == add_node.input[1]
            ][0]
            add_const_val = numpy_helper.to_array(add_const_node.attribute[0].t)
            if numpy.all(add_const_val == 0.0):
                # update graph edges
                parent_node = [
                    node
                    for node in model.graph.node
                    if add_node.input[0] in node.output
                ]
                if not parent_node:
                    continue
                parent_node[0].output[0] = add_node.output[0]
                # remove node and constant
                model.graph.node.remove(add_node)
                model.graph.node.remove(add_const_node)
        except Exception:  # skip node on any error
            continue


def _fix_batch_norm_names(model: onnx.ModelProto):
    name_to_inits = {init.name: init for init in model.graph.initializer}
    for node in model.graph.node:
        if node.op_type != "BatchNormalization":
            continue
        for idx in range(len(node.input)):
            init_name = node.input[idx]
            name_parts = init_name.split(".")
            if (
                init_name not in name_to_inits
                or len(name_parts) < 2
                or (name_parts[-2] != "module")
            ):
                continue
            del name_parts[-2]
            new_name = ".".join(name_parts)
            if new_name not in name_to_inits:
                init = name_to_inits[init_name]
                del name_to_inits[init_name]
                init.name = new_name
                node.input[idx] = new_name
                name_to_inits[new_name] = init<|MERGE_RESOLUTION|>--- conflicted
+++ resolved
@@ -54,15 +54,15 @@
 ]
 
 
-<<<<<<< HEAD
 DEFAULT_ONNX_OPSET = (
-    9 if version.parse(torch.__version__) < version.parse("1.3") else 13
+    9
+    if version.parse(torch.__version__) < version.parse("1.3")
+    else 10
+    if version.parse(torch.__version__) <= version.parse("1.9.2")
+    else 13
 )
-=======
-DEFAULT_ONNX_OPSET = 9 if torch.__version__ < "1.3" else 11
 MODEL_ONNX_NAME = "model.onnx"
 CONFIG_JSON_NAME = "config.json"
->>>>>>> d86283f4
 _LOGGER = logging.getLogger(__name__)
 
 
