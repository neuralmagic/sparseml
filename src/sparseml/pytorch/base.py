# Copyright (c) 2021 - present / Neuralmagic, Inc. All Rights Reserved.
#
# Licensed under the Apache License, Version 2.0 (the "License");
# you may not use this file except in compliance with the License.
# You may obtain a copy of the License at
#
#    http://www.apache.org/licenses/LICENSE-2.0
#
# Unless required by applicable law or agreed to in writing,
# software distributed under the License is distributed on an "AS IS" BASIS,
# WITHOUT WARRANTIES OR CONDITIONS OF ANY KIND, either express or implied.
# See the License for the specific language governing permissions and
# limitations under the License.


import functools
from typing import Optional

from sparseml.base import check_version


try:
    import torch

    torch_err = None
except Exception as err:
    torch = object()  # TODO: populate with fake object for necessary imports
    torch_err = err

try:
    import torchvision

    torchvision_err = None
except Exception as err:
    torchvision = object()  # TODO: populate with fake object for necessary imports
    torchvision_err = err


__all__ = [
    "torch",
    "torch_err",
    "torchvision",
    "torchvision_err",
    "check_torch_install",
    "check_torchvision_install",
    "require_torch",
    "require_torchvision",
]


_TORCH_MIN_VERSION = "1.0.0"
<<<<<<< HEAD
_TORCH_MAX_VERSION = "1.10.100"  # set bug to 100 to support all future 1.9.X  versions
=======
_TORCH_MAX_VERSION = "1.10.100"  # set bug to 100 to support all future 1.10.X  versions
>>>>>>> 1dc79d72


def check_torch_install(
    min_version: Optional[str] = _TORCH_MIN_VERSION,
    max_version: Optional[str] = _TORCH_MAX_VERSION,
    raise_on_error: bool = True,
) -> bool:
    """
    Check that the torch package is installed.
    If raise_on_error, will raise an ImportError if it is not installed or
    the required version range, if set, is not installed.
    If not raise_on_error, will return True if installed with required version
    and False otherwise.

    :param min_version: The minimum version for torch that it must be greater than
        or equal to, if unset will require no minimum version
    :type min_version: str
    :param max_version: The maximum version for torch that it must be less than
        or equal to, if unset will require no maximum version.
    :type max_version: str
    :param raise_on_error: True to raise any issues such as not installed,
        minimum version, or maximum version as ImportError. False to return the result.
    :type raise_on_error: bool
    :return: If raise_on_error, will return False if torch is not installed
        or the version is outside the accepted bounds and True if everything is correct.
    :rtype: bool
    """
    if torch_err is not None:
        if raise_on_error:
            raise torch_err
        return False

    return check_version("torch", min_version, max_version, raise_on_error)


def check_torchvision_install(
    min_version: Optional[str] = None,
    max_version: Optional[str] = None,
    raise_on_error: bool = True,
) -> bool:
    """
    Check that the torchvision package is installed.
    If raise_on_error, will raise an ImportError if it is not installed or
    the required version range, if set, is not installed.
    If not raise_on_error, will return True if installed with required version
    and False otherwise.

    :param min_version: The minimum version for torchvision that it must be greater than
        or equal to, if unset will require no minimum version
    :type min_version: str
    :param max_version: The maximum version for torchvision that it must be less than
        or equal to, if unset will require no maximum version.
    :type max_version: str
    :param raise_on_error: True to raise any issues such as not installed,
        minimum version, or maximum version as ImportError. False to return the result.
    :type raise_on_error: bool
    :return: If raise_on_error, will return False if torchvision is not installed
        or the version is outside the accepted bounds and True if everything is correct.
    :rtype: bool
    """
    if torchvision_err is not None:
        if raise_on_error:
            raise torchvision_err
        return False

    return check_version("torchvision", min_version, max_version, raise_on_error)


def require_torch(
    min_version: Optional[str] = _TORCH_MIN_VERSION,
    max_version: Optional[str] = _TORCH_MAX_VERSION,
):
    """
    Decorator function to require use of torch.
    Will check that torch package is installed and within the bounding
    ranges of min_version and max_version if they are set before calling
    the wrapped function.
    See :func:`check_torch_install` for more info.

    :param min_version: The minimum version for torch that it must be greater than
        or equal to, if unset will require no minimum version
    :type min_version: str
    :param max_version: The maximum version for torch that it must be less than
        or equal to, if unset will require no maximum version.
    :type max_version: str
    """

    def _decorator(func):
        @functools.wraps(func)
        def _wrapper(*args, **kwargs):
            check_torch_install(min_version, max_version)

            return func(*args, **kwargs)

        return _wrapper

    return _decorator


def require_torchvision(
    min_version: Optional[str] = None, max_version: Optional[str] = None
):
    """
    Decorator function to require use of torchvision.
    Will check that torchvision package is installed and within the bounding
    ranges of min_version and max_version if they are set before calling
    the wrapped function.
    See :func:`check_torchvision_install` for more info.

    :param min_version: The minimum version for torchvision that it must be greater than
        or equal to, if unset will require no minimum version
    :type min_version: str
    :param max_version: The maximum version for torchvision that it must be less than
        or equal to, if unset will require no maximum version.
    :type max_version: str
    """

    def _decorator(func):
        @functools.wraps(func)
        def _wrapper(*args, **kwargs):
            check_torchvision_install(min_version, max_version)

            return func(*args, **kwargs)

        return _wrapper

    return _decorator<|MERGE_RESOLUTION|>--- conflicted
+++ resolved
@@ -49,11 +49,7 @@
 
 
 _TORCH_MIN_VERSION = "1.0.0"
-<<<<<<< HEAD
-_TORCH_MAX_VERSION = "1.10.100"  # set bug to 100 to support all future 1.9.X  versions
-=======
 _TORCH_MAX_VERSION = "1.10.100"  # set bug to 100 to support all future 1.10.X  versions
->>>>>>> 1dc79d72
 
 
 def check_torch_install(
