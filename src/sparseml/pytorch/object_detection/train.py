# YOLOv5 🚀 by Ultralytics, GPL-3.0 license

# Copyright (c) 2021 - present / Neuralmagic, Inc. All Rights Reserved.
#
# Licensed under the Apache License, Version 2.0 (the "License");
# you may not use this file except in compliance with the License.
# You may obtain a copy of the License at
#
#    http://www.apache.org/licenses/LICENSE-2.0
#
# Unless required by applicable law or agreed to in writing,
# software distributed under the License is distributed on an "AS IS" BASIS,
# WITHOUT WARRANTIES OR CONDITIONS OF ANY KIND, either express or implied.
# See the License for the specific language governing permissions and
# limitations under the License.

"""
Train a YOLOv5 model on a custom dataset.
"""

import argparse
import math
import os
import random
import sys
import time
from datetime import datetime
from pathlib import Path

import numpy as np
import torch
import torch.distributed as dist
import torch.nn as nn
import yaml
from torch.cuda import amp
from torch.nn.parallel import DistributedDataParallel as DDP
from torch.optim import SGD, Adam, AdamW, lr_scheduler
from tqdm import tqdm

from sparseml.pytorch.object_detection import create_checkpoint, load_checkpoint, val
from yolov5.models.yolo import Model
from yolov5.utils.autoanchor import check_anchors
from yolov5.utils.autobatch import check_train_batch_size
from yolov5.utils.callbacks import Callbacks
from yolov5.utils.datasets import create_dataloader
from yolov5.utils.general import (
    LOGGER,
    ROOT,
    check_dataset,
    check_file,
    check_git_status,
    check_img_size,
    check_requirements,
    check_suffix,
    check_yaml,
    colorstr,
    get_latest_run,
    increment_path,
    init_seeds,
    labels_to_class_weights,
    labels_to_image_weights,
    methods,
    one_cycle,
    print_args,
    print_mutation,
    strip_optimizer,
)
from yolov5.utils.loggers import Loggers
from yolov5.utils.loggers.wandb.wandb_utils import check_wandb_resume
from yolov5.utils.loss import ComputeLoss
from yolov5.utils.metrics import fitness
from yolov5.utils.plots import plot_evolve, plot_labels
from yolov5.utils.sparse import SparseMLWrapper
from yolov5.utils.torch_utils import (
    EarlyStopping,
    ModelEMA,
    de_parallel,
    select_device,
    torch_distributed_zero_first,
)


FILE = Path(__file__).resolve()
LOCAL_ROOT = FILE.parents[0]
if str(LOCAL_ROOT) not in sys.path:
    sys.path.append(str(LOCAL_ROOT))  # add ROOT to PATH
LOCAL_ROOTOOT = Path(os.path.relpath(LOCAL_ROOT, Path.cwd()))  # relative


LOCAL_RANK = int(
    os.getenv("LOCAL_RANK", -1)
)  # https://pytorch.org/docs/stable/elastic/run.html
RANK = int(os.getenv("RANK", -1))
WORLD_SIZE = int(os.getenv("WORLD_SIZE", 1))


def train(hyp, opt, device, callbacks):  # path/to/hyp.yaml or hyp dictionary
    (
        save_dir,
        epochs,
        batch_size,
        weights,
        single_cls,
        evolve,
        data,
        cfg,
        resume,
        noval,
        nosave,  # noqa
        workers,
        freeze,
    ) = (
        Path(opt.save_dir),
        opt.epochs,
        opt.batch_size,
        opt.weights,
        opt.single_cls,
        opt.evolve,
        opt.data,
        opt.cfg,
        opt.resume,
        opt.noval,
        opt.nosave,
        opt.workers,
        opt.freeze,
    )

    # Directories
    w = save_dir / "weights"  # weights dir
    (w.parent if evolve else w).mkdir(parents=True, exist_ok=True)  # make dir
    last, best = w / "last.pt", w / "best.pt"

    # Hyperparameters
    if isinstance(hyp, str):
        with open(hyp, errors="ignore") as f:
            hyp = yaml.safe_load(f)  # load hyps dict
    LOGGER.info(
        colorstr("hyperparameters: ") + ", ".join(f"{k}={v}" for k, v in hyp.items())
    )

    # Save run settings
    if not evolve:
        with open(save_dir / "hyp.yaml", "w") as f:
            yaml.safe_dump(hyp, f, sort_keys=False)
        with open(save_dir / "opt.yaml", "w") as f:
            yaml.safe_dump(vars(opt), f, sort_keys=False)

    # Loggers
    data_dict = None
    if RANK in [-1, 0]:
        loggers = Loggers(save_dir, weights, opt, hyp, LOGGER)  # loggers instance
        if loggers.wandb:
            data_dict = loggers.wandb.data_dict
            if resume:
                weights, epochs, hyp, batch_size = (
                    opt.weights,
                    opt.epochs,
                    opt.hyp,
                    opt.batch_size,
                )

        # Register actions
        for k in methods(loggers):
            callbacks.register_action(k, callback=getattr(loggers, k))

    # Config
    plots = not evolve  # create plots
    cuda = device.type != "cpu"
    half_precision = cuda
    init_seeds(1 + RANK)
    with torch_distributed_zero_first(LOCAL_RANK):
        data_dict = data_dict or check_dataset(data)  # check if None
    train_path, val_path = data_dict["train"], data_dict["val"]
    nc = 1 if single_cls else int(data_dict["nc"])  # number of classes
    names = (
        ["item"] if single_cls and len(data_dict["names"]) != 1 else data_dict["names"]
    )  # class names
    assert (
        len(names) == nc
    ), f"{len(names)} names found for nc={nc} dataset in {data}"  # check
    is_coco = isinstance(val_path, str) and val_path.endswith(
        "coco/val2017.txt"
    )  # COCO dataset

    # Model
    check_suffix(weights, [".pt", ".pth"])  # check weights
    pretrained = (
        weights.endswith(".pt")
        or weights.endswith(".pth")
        or weights.startswith("zoo:")
    )
    if pretrained:
        model, extras = load_checkpoint(
            type_="train",
            weights=weights,
            device=device,
            cfg=opt.cfg,
            hyp=hyp,
            nc=nc,
            recipe=opt.recipe,
            resume=opt.resume,
            rank=LOCAL_RANK,
            one_shot=opt.one_shot,
        )
        ckpt, _, sparseml_wrapper = (
            extras["ckpt"],
            extras["state_dict"],
            extras["sparseml_wrapper"],
        )
        LOGGER.info(extras["report"])
    else:
        model = Model(cfg, ch=3, nc=nc, anchors=hyp.get("anchors")).to(device)  # create
        sparseml_wrapper = SparseMLWrapper(
<<<<<<< HEAD
            model,
            None,
            opt.recipe,
            steps_per_epoch=opt.max_train_steps,
            one_shot=opt.one_shot,
        )
        if not opt.one_shot:
            sparseml_wrapper.initialize(start_epoch=0)
=======
            model, None, opt.recipe, steps_per_epoch=opt.max_train_steps
        )
        sparseml_wrapper.initialize(start_epoch=0)
>>>>>>> 2b1b9981
        ckpt = None

    # Freeze
    freeze = [
        f"model.{x}." for x in (freeze if len(freeze) > 1 else range(freeze[0]))
    ]  # layers to freeze
    for k, v in model.named_parameters():
        v.requires_grad = True  # train all layers
        if any(x in k for x in freeze):
            LOGGER.info(f"freezing {k}")
            v.requires_grad = False

    # Image size
    gs = max(int(model.stride.max()), 32)  # grid size (max stride)
    imgsz = check_img_size(opt.imgsz, gs, floor=gs * 2)  # verify imgsz is gs-multiple

    # Batch size
    if RANK == -1 and batch_size == -1:  # single-GPU only, estimate best batch size
        batch_size = check_train_batch_size(model, imgsz)
        loggers.on_params_update({"batch_size": batch_size})

    # Optimizer
    nbs = 64  # nominal batch size
    accumulate = max(round(nbs / batch_size), 1)  # accumulate loss before optimizing
    hyp["weight_decay"] *= batch_size * accumulate / nbs  # scale weight_decay
    LOGGER.info(f"Scaled weight_decay = {hyp['weight_decay']}")

    g0, g1, g2 = [], [], []  # optimizer parameter groups
    for v in model.modules():
        if hasattr(v, "bias") and isinstance(v.bias, nn.Parameter):  # bias
            g2.append(v.bias)
        if isinstance(v, nn.BatchNorm2d):  # weight (no decay)
            g0.append(v.weight)
        elif hasattr(v, "weight") and isinstance(
            v.weight, nn.Parameter
        ):  # weight (with decay)
            g1.append(v.weight)

    if opt.optimizer == "Adam":
        optimizer = Adam(
            g0, lr=hyp["lr0"], betas=(hyp["momentum"], 0.999)
        )  # adjust beta1 to momentum
    elif opt.optimizer == "AdamW":
        optimizer = AdamW(
            g0, lr=hyp["lr0"], betas=(hyp["momentum"], 0.999)
        )  # adjust beta1 to momentum
    else:
        optimizer = SGD(g0, lr=hyp["lr0"], momentum=hyp["momentum"], nesterov=True)

    optimizer.add_param_group(
        {"params": g1, "weight_decay": hyp["weight_decay"]}
    )  # add g1 with weight_decay
    optimizer.add_param_group({"params": g2})  # add g2 (biases)
    LOGGER.info(
        f"{colorstr('optimizer:')} {type(optimizer).__name__} with parameter groups "
        f"{len(g0)} weight (no decay), {len(g1)} weight, {len(g2)} bias"
    )
    del g0, g1, g2

    # Scheduler
    if opt.cos_lr:
        lf = one_cycle(1, hyp["lrf"], epochs)  # cosine 1->hyp['lrf']
    else:
        lf = (
            lambda x: (1 - x / epochs) * (1.0 - hyp["lrf"]) + hyp["lrf"]
        )  # linear # noqa
    scheduler = lr_scheduler.LambdaLR(
        optimizer, lr_lambda=lf
    )  # plot_lr_scheduler(optimizer, scheduler, epochs)

    # EMA
    ema = ModelEMA(model, enabled=not opt.disable_ema) if RANK in [-1, 0] else None

    # Resume
    start_epoch = sparseml_wrapper.start_epoch or 0
    best_fitness = 0.0
    if pretrained:
        if opt.resume:
            assert (
                start_epoch > 0
            ), "%s training to %g epochs is finished, nothing to resume." % (
                weights,
                epochs,
            )
        if epochs < start_epoch:
            LOGGER.info(
                "%s has been trained for %g epochs. Fine-tuning for %g "
                "additional epochs." % (weights, start_epoch - 1, epochs)
            )
            epochs += start_epoch  # finetune additional epochs
        if sparseml_wrapper.qat_active(start_epoch):
            ema.enabled = False

        # Optimizer
        if ckpt["optimizer"] is not None:
            optimizer.load_state_dict(ckpt["optimizer"])
            best_fitness = ckpt["best_fitness"]

        # EMA
        if ema and ckpt.get("ema"):
            ema.ema.load_state_dict(ckpt["ema"].float().state_dict())
            ema.updates = ckpt["updates"]

        del ckpt

    # DP mode
    if cuda and RANK == -1 and torch.cuda.device_count() > 1:
        LOGGER.warning(
            "WARNING: DP not recommended, use torch.distributed.run for best "
            "DDP Multi-GPU results.\nSee Multi-GPU Tutorial at "
            "https://github.com/ultralytics/yolov5/issues/475 to get started."
        )
        model = torch.nn.DataParallel(model)

    # SyncBatchNorm
    if opt.sync_bn and cuda and RANK != -1:
        model = torch.nn.SyncBatchNorm.convert_sync_batchnorm(model).to(device)
        LOGGER.info("Using SyncBatchNorm()")

    # Trainloader
    train_loader, dataset = create_dataloader(
        train_path,
        imgsz,
        batch_size // WORLD_SIZE,
        gs,
        single_cls,
        hyp=hyp,
        augment=True,
        cache=None if opt.cache == "val" else opt.cache,
        rect=opt.rect,
        rank=LOCAL_RANK,
        workers=workers,
        image_weights=opt.image_weights,
        quad=opt.quad,
        prefix=colorstr("train: "),
        shuffle=True,
    )
    mlc = int(np.concatenate(dataset.labels, 0)[:, 0].max())  # max label class
    nb = len(train_loader)  # number of batches
    assert mlc < nc, (
        f"Label class {mlc} exceeds nc={nc} in {data}. Possible class labels "
        "are 0-{nc - 1}"
    )

    # Process 0
    if RANK in [-1, 0]:
        val_loader = create_dataloader(
            val_path,
            imgsz,
            batch_size // WORLD_SIZE * 2,
            gs,
            single_cls,
            hyp=hyp,
            cache=None if noval else opt.cache,
            rect=True,
            rank=-1,
            workers=workers * 2,
            pad=0.5,
            prefix=colorstr("val: "),
        )[0]

        if not resume:
            labels = np.concatenate(dataset.labels, 0)
            # c = torch.tensor(labels[:, 0])  # classes
            # cf = torch.bincount(c.long(), minlength=nc) + 1.  # frequency
            # model._initialize_biases(cf.to(device))
            if plots:
                plot_labels(labels, names, save_dir)

            # Anchors
            if not opt.noautoanchor:
                check_anchors(dataset, model=model, thr=hyp["anchor_t"], imgsz=imgsz)

        callbacks.run("on_pretrain_routine_end")

    # DDP mode
    if cuda and RANK != -1:
        model = DDP(model, device_ids=[LOCAL_RANK], output_device=LOCAL_RANK)

    # Model attributes
    nl = de_parallel(model).model[-1].nl  # number of detection layers (to scale hyps)
    hyp["box"] *= 3 / nl  # scale to layers
    hyp["cls"] *= nc / 80 * 3 / nl  # scale to classes and layers
    hyp["obj"] *= (imgsz / 640) ** 2 * 3 / nl  # scale to image size and layers
    hyp["label_smoothing"] = opt.label_smoothing
    model.nc = nc  # attach number of classes to model
    model.hyp = hyp  # attach hyperparameters to model
    model.class_weights = (
        labels_to_class_weights(dataset.labels, nc).to(device) * nc
    )  # attach class weights
    model.names = names

    # Start training
    t0 = time.time()
    nw = max(
        round(hyp["warmup_epochs"] * nb), 100
    )  # number of warmup iterations, max(3 epochs, 100 iterations)
    # nw = min(nw, (epochs - start_epoch) / 2 * nb)  # limit warmup to < 1/2 of training
    last_opt_step = -1
    maps = np.zeros(nc)  # mAP per class
    results = (0, 0, 0, 0, 0, 0, 0)  # P, R, mAP@.5, mAP@.5-.95, val_loss(box, obj, cls)
    if scheduler:
        scheduler.last_epoch = start_epoch - 1  # do not mov
    scaler = amp.GradScaler(enabled=half_precision)
    stopper = EarlyStopping(patience=opt.patience)
    compute_loss = ComputeLoss(model)  # init loss class
    LOGGER.info(
        f"Image sizes {imgsz} train, {imgsz} val\n"
        f"Using {train_loader.num_workers * WORLD_SIZE} dataloader workers\n"
        f"Logging results to {colorstr('bold', save_dir)}\n"
        f"Starting training for {epochs} epochs..."
    )

    # SparseML Integration
    if opt.one_shot:
        # skip training and save model on one-shot
        LOGGER.info(f"Skipped training due to one-shot: {opt.one_shot}")

        # create and save checkpoint
        ckpt_extras = {
            "nc": nc,
            "best_fitness": best_fitness,
            "wandb_id": loggers.wandb.wandb_run.id if loggers.wandb else None,
            "date": datetime.now().isoformat(),
        }
        ckpt = create_checkpoint(
            -1, model, optimizer, ema, sparseml_wrapper, **ckpt_extras
        )
        one_shot_checkpoint_name = w / "checkpoint-one-shot.pt"
        torch.save(ckpt, one_shot_checkpoint_name)
        LOGGER.info(f"One shot checkpoint saved to {one_shot_checkpoint_name}")

        if opt.num_export_samples > 0:
            dataloader = val_loader or train_loader
            sparseml_wrapper.save_sample_inputs_outputs(
                dataloader=dataloader,
                num_export_samples=opt.num_export_samples,
                save_dir=str(w),
            )

        torch.cuda.empty_cache()
        return results

    # Continue as expected
    if RANK in [-1, 0]:
        sparseml_wrapper.initialize_loggers(loggers.logger, loggers.tb, loggers.wandb)
    scaler = sparseml_wrapper.modify(scaler, optimizer, model, train_loader)
    scheduler = sparseml_wrapper.check_lr_override(scheduler, RANK)
    epochs = sparseml_wrapper.check_epoch_override(epochs, RANK)
    train_steps_executed = 0
    for epoch in range(
        start_epoch, epochs
    ):  # epoch ------------------------------------------------------------------
        if sparseml_wrapper.qat_active(epoch):
            LOGGER.info("Disabling half precision and EMA, QAT scheduled to run")
            half_precision = False
            scaler._enabled = False
            ema.enabled = False
        model.train()

        # Update image weights (optional, single-GPU only)
        if opt.image_weights:
            cw = (
                model.class_weights.cpu().numpy() * (1 - maps) ** 2 / nc
            )  # class weights
            iw = labels_to_image_weights(
                dataset.labels, nc=nc, class_weights=cw
            )  # image weights
            dataset.indices = random.choices(
                range(dataset.n), weights=iw, k=dataset.n
            )  # rand weighted idx

        # Update mosaic border (optional)
        # b = int(random.uniform(0.25 * imgsz, 0.75 * imgsz + gs) // gs * gs)
        # dataset.mosaic_border = [b - imgsz, -b]  # height, width borders

        mloss = torch.zeros(3, device=device)  # mean losses
        if RANK != -1:
            train_loader.sampler.set_epoch(epoch)
        pbar = enumerate(train_loader)
        LOGGER.info(
            ("\n" + "%10s" * 7)
            % ("Epoch", "gpu_mem", "box", "obj", "cls", "labels", "img_size")
        )
        if RANK in [-1, 0]:
            steps = opt.max_train_steps if opt.max_train_steps > 0 else nb
            pbar = tqdm(
                pbar, total=steps, bar_format="{l_bar}{bar:10}{r_bar}{bar:-10b}"
            )  # progress bar
        optimizer.zero_grad()
        for i, (
            imgs,
            targets,
            paths,
            _,
        ) in (
            pbar
        ):  # batch -------------------------------------------------------------
            ni = i + nb * epoch  # number integrated batches (since train start)
            imgs = (
                imgs.to(device, non_blocking=True).float() / 255
            )  # uint8 to float32, 0-255 to 0.0-1.0

            # Warmup
            if ni <= nw:
                xi = [0, nw]  # x interp
                # compute_loss.gr = np.interp(ni, xi, [0.0, 1.0])  # iou loss ratio
                # (obj_loss = 1.0 or iou)
                accumulate = max(1, np.interp(ni, xi, [1, nbs / batch_size]).round())
                for j, x in enumerate(optimizer.param_groups):
                    # bias lr falls from 0.1 to lr0, all other lrs rise from 0.0 to lr0
                    if scheduler:
                        x["lr"] = np.interp(
                            ni,
                            xi,
                            [
                                hyp["warmup_bias_lr"] if j == 2 else 0.0,
                                x["initial_lr"] * lf(epoch),
                            ],
                        )
                    if "momentum" in x:
                        x["momentum"] = np.interp(
                            ni, xi, [hyp["warmup_momentum"], hyp["momentum"]]
                        )

            # Multi-scale
            if opt.multi_scale:
                sz = random.randrange(imgsz * 0.5, imgsz * 1.5 + gs) // gs * gs  # size
                sf = sz / max(imgs.shape[2:])  # scale factor
                if sf != 1:
                    ns = [
                        math.ceil(x * sf / gs) * gs for x in imgs.shape[2:]
                    ]  # new shape (stretched to gs-multiple)
                    imgs = nn.functional.interpolate(
                        imgs, size=ns, mode="bilinear", align_corners=False
                    )

            # Forward
            with amp.autocast(enabled=half_precision):
                pred = model(imgs)  # forward
                loss, loss_items = compute_loss(
                    pred, targets.to(device)
                )  # loss scaled by batch_size
                if RANK != -1:
                    loss *= WORLD_SIZE  # gradient averaged between devices in DDP mode
                if opt.quad:
                    loss *= 4.0

            # Backward
            scaler.scale(loss).backward()
            train_steps_executed += 1

            # Optimize
            if ni - last_opt_step >= accumulate:
                scaler.step(optimizer)  # optimizer.step
                scaler.update()
                optimizer.zero_grad()
                if ema:
                    ema.update(model)
                last_opt_step = ni
            elif hasattr(scaler, "emulated_step"):
                # Call for SparseML integration since the number of steps per epoch
                # can vary. This keeps the number of steps per epoch equivalent to the
                # number of batches per epoch. Does not step the scaler or the optimizer
                scaler.emulated_step()

            # Log
            if RANK in [-1, 0]:
                mloss = (mloss * i + loss_items) / (i + 1)  # update mean losses
                mem = "{:.3f}G".format(
                    torch.cuda.memory_reserved() / 1e9
                    if torch.cuda.is_available()
                    else 0
                )  # (GB)
                pbar.set_description(
                    ("%10s" * 2 + "%10.4g" * 5)
                    % (
                        f"{epoch}/{epochs - 1}",
                        mem,
                        *mloss,
                        targets.shape[0],
                        imgs.shape[-1],
                    )
                )
                callbacks.run(
                    "on_train_batch_end",
                    ni,
                    model,
                    imgs,
                    targets,
                    paths,
                    plots,
                    opt.sync_bn,
                )
                if callbacks.stop_training:
                    return

            if 0 < opt.max_train_steps <= train_steps_executed:
<<<<<<< HEAD
                LOGGER.info(f"\nStopping early, {train_steps_executed} executed")
=======
                LOGGER.info(
                    f"\nStopping early, {train_steps_executed} training steps executed"
                )
>>>>>>> 2b1b9981
                break
            # end batch ---------------------------------------------------------------

        # Scheduler
        lr = [x["lr"] for x in optimizer.param_groups]  # for loggers
        if scheduler:
            scheduler.step()

        if RANK in [-1, 0]:
            # mAP
            callbacks.run("on_train_epoch_end", epoch=epoch)
            ema.update_attr(
                model, include=["yaml", "nc", "hyp", "names", "stride", "class_weights"]
            )
            final_epoch = (epoch + 1 == epochs) or stopper.possible_stop
            if not noval or final_epoch:  # Calculate mAP
                results, maps, _ = val(
                    data_dict,
                    batch_size=batch_size // WORLD_SIZE * 2,
                    imgsz=imgsz,
                    model=ema.ema,
                    single_cls=single_cls,
                    dataloader=val_loader,
                    save_dir=save_dir,
                    plots=False,
                    callbacks=callbacks,
                    compute_loss=compute_loss,
                    half=half_precision,
                    max_steps=opt.max_eval_steps,
                )

            # Update best mAP
            fi = fitness(
                np.array(results).reshape(1, -1)
            )  # weighted combination of [P, R, mAP@.5, mAP@.5-.95]
            if fi > best_fitness or sparseml_wrapper.reset_best(epoch):
                best_fitness = fi
            log_vals = list(mloss) + list(results) + lr
            callbacks.run("on_fit_epoch_end", log_vals, epoch, best_fitness, fi)

            # Save model
            if (not opt.nosave) or (final_epoch and not opt.evolve):  # if save
                ckpt_extras = {
                    "nc": nc,
                    "best_fitness": best_fitness,
                    "wandb_id": loggers.wandb.wandb_run.id if loggers.wandb else None,
                    "date": datetime.now().isoformat(),
                }
                ckpt = create_checkpoint(
                    epoch, model, optimizer, ema, sparseml_wrapper, **ckpt_extras
                )

                # Save last, best and delete
                torch.save(ckpt, last)
                if best_fitness == fi:
                    torch.save(ckpt, best)
                if (
                    (epoch > 0)
                    and (opt.save_period > 0)
                    and (epoch % opt.save_period == 0)
                ):
                    torch.save(ckpt, w / f"epoch{epoch}.pt")
                del ckpt
                callbacks.run(
                    "on_model_save", last, epoch, final_epoch, best_fitness, fi
                )

            # Stop Single-GPU
            if RANK == -1 and stopper(epoch=epoch, fitness=fi):
                break

            # Stop DDP TODO: known issues
            # shttps://github.com/ultralytics/yolov5/pull/4576
            # stop = stopper(epoch=epoch, fitness=fi)
            # if RANK == 0:
            #    dist.broadcast_object_list([stop], 0)  # broadcast 'stop' to all ranks

        # Stop DPP
        # with torch_distributed_zero_first(RANK):
        # if stop:
        #    break  # must break all DDP ranks
        if 0 < opt.max_train_steps <= train_steps_executed:
            break
        # end epoch -------------------------------------------------------------------
    # end training --------------------------------------------------------------------
    if RANK in [-1, 0]:
        epochs_ = epochs - start_epoch + 1
        if opt.max_train_steps > 0:
            epochs_ = opt.max_train_steps / nb
        LOGGER.info(
<<<<<<< HEAD
            f"\n{start_epoch + 1} epochs completed in "
=======
            f"\n{epochs_} epochs completed in "
>>>>>>> 2b1b9981
            f"{(time.time() - t0) / 3600:.3f} hours."
        )
        for f in last, best:
            if f.exists():
                strip_optimizer(f)  # strip optimizers
                if f is best:
                    LOGGER.info(f"\nValidating {f}...")
                    results, _, _ = val(
                        data_dict,
                        batch_size=batch_size // WORLD_SIZE * 2,
                        imgsz=imgsz,
                        model=load_checkpoint(
                            type_="ensemble", weights=best, device=device
                        )[0],
                        iou_thres=0.65
                        if is_coco
                        else 0.60,  # best pycocotools results at 0.65
                        single_cls=single_cls,
                        dataloader=val_loader,
                        save_dir=save_dir,
                        save_json=is_coco,
                        verbose=True,
                        plots=True,
                        callbacks=callbacks,
                        compute_loss=compute_loss,  # val best model with plots
                        half=half_precision,
                    )
                    if is_coco:
                        callbacks.run(
                            "on_fit_epoch_end",
                            list(mloss) + list(results) + lr,
                            epoch,
                            best_fitness,
                            fi,
                        )

        callbacks.run("on_train_end", last, best, plots, epoch, results)
        LOGGER.info(f"Results saved to {colorstr('bold', save_dir)}")

    if opt.num_export_samples > 0:
        sparseml_wrapper.save_sample_inputs_outputs(
            dataloader=val_loader or train_loader,
            num_export_samples=opt.num_export_samples,
            save_dir=str(w),
        )

    torch.cuda.empty_cache()
    return results


def parse_opt(known=False):
    parser = argparse.ArgumentParser()
    parser.add_argument(
        "--weights", type=str, default=ROOT / "yolov5s.pt", help="initial weights path"
    )
    parser.add_argument("--cfg", type=str, default="", help="model.yaml path")
    parser.add_argument(
        "--data", type=str, default=ROOT / "data/coco128.yaml", help="dataset.yaml path"
    )
    parser.add_argument(
        "--hyp",
        type=str,
        default=ROOT / "data/hyps/hyp.scratch-low.yaml",
        help="hyperparameters path",
    )
    parser.add_argument("--epochs", type=int, default=300)
    parser.add_argument(
        "--batch-size",
        type=int,
        default=16,
        help="total batch size for all GPUs, -1 for autobatch",
    )
    parser.add_argument(
        "--imgsz",
        "--img",
        "--img-size",
        type=int,
        default=640,
        help="train, val image size (pixels)",
    )
    parser.add_argument("--rect", action="store_true", help="rectangular training")
    parser.add_argument(
        "--resume",
        nargs="?",
        const=True,
        default=False,
        help=(
            "resume most recent training. When true, ignores --recipe arg and "
            "re-uses saved recipe (if exists)"
        ),
    )
    parser.add_argument(
        "--nosave", action="store_true", help="only save final checkpoint"
    )
    parser.add_argument(
        "--noval", action="store_true", help="only validate final epoch"
    )
    parser.add_argument(
        "--noautoanchor", action="store_true", help="disable AutoAnchor"
    )
    parser.add_argument(
        "--evolve",
        type=int,
        nargs="?",
        const=300,
        help="evolve hyperparameters for x generations",
    )
    parser.add_argument("--bucket", type=str, default="", help="gsutil bucket")
    parser.add_argument(
        "--cache",
        type=str,
        nargs="?",
        const="ram",
        help='--cache images in "ram" (default) or "disk"',
    )
    parser.add_argument(
        "--image-weights",
        action="store_true",
        help="use weighted image selection for training",
    )
    parser.add_argument(
        "--device", default="", help="cuda device, i.e. 0 or 0,1,2,3 or cpu"
    )
    parser.add_argument(
        "--multi-scale", action="store_true", help="vary img-size +/- 50%%"
    )
    parser.add_argument(
        "--single-cls",
        action="store_true",
        help="train multi-class data as single-class",
    )
    parser.add_argument(
        "--optimizer",
        type=str,
        choices=["SGD", "Adam", "AdamW"],
        default="SGD",
        help="optimizer",
    )
    parser.add_argument(
        "--sync-bn",
        action="store_true",
        help="use SyncBatchNorm, only available in DDP mode",
    )
    parser.add_argument(
        "--workers",
        type=int,
        default=8,
        help="max dataloader workers (per RANK in DDP mode)",
    )
    parser.add_argument(
        "--project", default=LOCAL_ROOT / "runs/train", help="save to project/name"
    )
    parser.add_argument("--name", default="exp", help="save to project/name")
    parser.add_argument(
        "--exist-ok",
        action="store_true",
        help="existing project/name ok, do not increment",
    )
    parser.add_argument("--quad", action="store_true", help="quad dataloader")
    parser.add_argument("--cos-lr", action="store_true", help="cosine LR scheduler")
    parser.add_argument(
        "--label-smoothing", type=float, default=0.0, help="Label smoothing epsilon"
    )
    parser.add_argument(
        "--patience",
        type=int,
        default=100,
        help="EarlyStopping patience (epochs without improvement)",
    )
    parser.add_argument(
        "--freeze",
        nargs="+",
        type=int,
        default=[0],
        help="Freeze layers: backbone=10, first3=0 1 2",
    )
    parser.add_argument(
        "--save-period",
        type=int,
        default=-1,
        help="Save checkpoint every x epochs (disabled if < 1)",
    )
    parser.add_argument(
        "--local_rank", type=int, default=-1, help="DDP parameter, do not modify"
    )

    # Weights & Biases arguments
    parser.add_argument("--entity", default=None, help="W&B: Entity")
    parser.add_argument(
        "--upload_dataset",
        nargs="?",
        const=True,
        default=False,
        help='W&B: Upload data, "val" option',
    )
    parser.add_argument(
        "--bbox_interval",
        type=int,
        default=-1,
        help="W&B: Set bounding-box image logging interval",
    )
    parser.add_argument(
        "--artifact_alias",
        type=str,
        default="latest",
        help="W&B: Version of dataset artifact to use",
    )
    parser.add_argument(
        "--recipe",
        type=str,
        default=None,
        help="Path to a sparsification recipe, "
        "see https://github.com/neuralmagic/sparseml for more information",
    )
    parser.add_argument(
        "--disable-ema",
        action="store_true",
        help="Disable EMA model updates (enabled by default)",
    )
    parser.add_argument(
        "--max-train-steps",
        type=int,
        default=-1,
        help="Set the maximum number of training steps per epoch. if negative,"
        "the entire dataset will be used, default=-1",
    )
    parser.add_argument(
        "--max-eval-steps",
        type=int,
        default=-1,
        help="Set the maximum number of eval steps per epoch. if negative,"
        "the entire dataset will be used, default=-1",
    )
<<<<<<< HEAD
    parser.add_argument(
        "--one-shot",
        action="store_true",
        default=False,
        help="Apply recipe in one shot manner",
    )
    parser.add_argument(
        "--num-export-samples",
        type=int,
        default=0,
        help="The number of sample inputs/outputs to export, default=0",
    )
=======
>>>>>>> 2b1b9981

    opt = parser.parse_known_args()[0] if known else parser.parse_args()
    return opt


def main(opt=None, callbacks=Callbacks()):
    if opt is None:
        opt = parse_opt()
    # Checks
    if RANK in [-1, 0]:
        print_args(FILE.stem, opt)
        check_git_status()
        check_requirements(exclude=["thop"])

    # Resume
    if (
        opt.resume and not check_wandb_resume(opt) and not opt.evolve
    ):  # resume an interrupted run
        ckpt = (
            opt.resume if isinstance(opt.resume, str) else get_latest_run()
        )  # specified or most recent path
        assert os.path.isfile(ckpt), "ERROR: --resume checkpoint does not exist"
        with open(Path(ckpt).parent.parent / "opt.yaml", errors="ignore") as f:
            opt = argparse.Namespace(**yaml.safe_load(f))  # replace
        opt.cfg, opt.weights, opt.resume = "", ckpt, True  # reinstate
        LOGGER.info(f"Resuming training from {ckpt}")
    else:
        opt.data, opt.cfg, opt.hyp, opt.weights, opt.project = (
            check_file(opt.data),
            check_yaml(opt.cfg),
            check_yaml(opt.hyp),
            str(opt.weights),
            str(opt.project),
        )  # checks
        assert len(opt.cfg) or len(
            opt.weights
        ), "either --cfg or --weights must be specified"
        if opt.evolve:
            if opt.project == str(
                LOCAL_ROOT / "runs/train"
            ):  # if default project name, rename to runs/evolve
                opt.project = str(LOCAL_ROOT / "runs/evolve")
            opt.exist_ok, opt.resume = (
                opt.resume,
                False,
            )  # pass resume to exist_ok and disable resume
        opt.save_dir = str(
            increment_path(Path(opt.project) / opt.name, exist_ok=opt.exist_ok)
        )  # increment run

    # DDP mode
    device = select_device(opt.device, batch_size=opt.batch_size)
    if LOCAL_RANK != -1:
        msg = "is not compatible with YOLOv5 Multi-GPU DDP training"
        assert not opt.image_weights, f"--image-weights {msg}"
        assert not opt.evolve, f"--evolve {msg}"
        assert (
            opt.batch_size != -1
        ), f"AutoBatch with --batch-size -1 {msg}, please pass a valid --batch-size"
        assert (
            opt.batch_size % WORLD_SIZE == 0
        ), f"--batch-size {opt.batch_size} must be multiple of WORLD_SIZE"
        assert (
            torch.cuda.device_count() > LOCAL_RANK
        ), "insufficient CUDA devices for DDP command"
        torch.cuda.set_device(LOCAL_RANK)
        device = torch.device("cuda", LOCAL_RANK)
        dist.init_process_group(backend="nccl" if dist.is_nccl_available() else "gloo")

    # Train
    if not opt.evolve:
        train(opt.hyp, opt, device, callbacks)
        if WORLD_SIZE > 1 and RANK == 0:
            LOGGER.info("Destroying process group... ")
            dist.destroy_process_group()

    # Evolve hyperparameters (optional)
    else:
        # Hyperparameter evolution metadata (mutation scale 0-1,
        # lower_limit, upper_limit)
        meta = {
            "lr0": (1, 1e-5, 1e-1),  # initial learning rate (SGD=1E-2, Adam=1E-3)
            "lrf": (1, 0.01, 1.0),  # final OneCycleLR learning rate (lr0 * lrf)
            "momentum": (0.3, 0.6, 0.98),  # SGD momentum/Adam beta1
            "weight_decay": (1, 0.0, 0.001),  # optimizer weight decay
            "warmup_epochs": (1, 0.0, 5.0),  # warmup epochs (fractions ok)
            "warmup_momentum": (1, 0.0, 0.95),  # warmup initial momentum
            "warmup_bias_lr": (1, 0.0, 0.2),  # warmup initial bias lr
            "box": (1, 0.02, 0.2),  # box loss gain
            "cls": (1, 0.2, 4.0),  # cls loss gain
            "cls_pw": (1, 0.5, 2.0),  # cls BCELoss positive_weight
            "obj": (1, 0.2, 4.0),  # obj loss gain (scale with pixels)
            "obj_pw": (1, 0.5, 2.0),  # obj BCELoss positive_weight
            "iou_t": (0, 0.1, 0.7),  # IoU training threshold
            "anchor_t": (1, 2.0, 8.0),  # anchor-multiple threshold
            "anchors": (2, 2.0, 10.0),  # anchors per output grid (0 to ignore)
            "fl_gamma": (
                0,
                0.0,
                2.0,
            ),  # focal loss gamma (efficientDet default gamma=1.5)
            "hsv_h": (1, 0.0, 0.1),  # image HSV-Hue augmentation (fraction)
            "hsv_s": (1, 0.0, 0.9),  # image HSV-Saturation augmentation (fraction)
            "hsv_v": (1, 0.0, 0.9),  # image HSV-Value augmentation (fraction)
            "degrees": (1, 0.0, 45.0),  # image rotation (+/- deg)
            "translate": (1, 0.0, 0.9),  # image translation (+/- fraction)
            "scale": (1, 0.0, 0.9),  # image scale (+/- gain)
            "shear": (1, 0.0, 10.0),  # image shear (+/- deg)
            "perspective": (
                0,
                0.0,
                0.001,
            ),  # image perspective (+/- fraction), range 0-0.001
            "flipud": (1, 0.0, 1.0),  # image flip up-down (probability)
            "fliplr": (0, 0.0, 1.0),  # image flip left-right (probability)
            "mosaic": (1, 0.0, 1.0),  # image mixup (probability)
            "mixup": (1, 0.0, 1.0),  # image mixup (probability)
            "copy_paste": (1, 0.0, 1.0),
        }  # segment copy-paste (probability)

        with open(opt.hyp, errors="ignore") as f:
            hyp = yaml.load(f, Loader=yaml.SafeLoader)  # load hyps dict
            if "anchors" not in hyp:  # anchors commented in hyp.yaml
                hyp["anchors"] = 3
        opt.noval, opt.nosave, save_dir = (
            True,
            True,
            Path(opt.save_dir),
        )  # only val/save final epoch
        # ei = [isinstance(x, (int, float)) for x in hyp.values()]  # evolvable indices
        evolve_yaml, evolve_csv = save_dir / "hyp_evolve.yaml", save_dir / "evolve.csv"
        if opt.bucket:
            os.system(
                f"gsutil cp gs://{opt.bucket}/evolve.csv {evolve_csv}"
            )  # download evolve.csv if exists

        for _ in range(opt.evolve):  # generations to evolve
            if evolve_csv.exists():  # if evolve.csv exists: select best hyps and mutate
                # Select parent(s)
                parent = "single"  # parent selection method: 'single' or 'weighted'
                x = np.loadtxt(evolve_csv, ndmin=2, delimiter=",", skiprows=1)
                n = min(5, len(x))  # number of previous results to consider
                x = x[np.argsort(-fitness(x))][:n]  # top n mutations
                w = fitness(x) - fitness(x).min() + 1e-6  # weights (sum > 0)
                if parent == "single" or len(x) == 1:
                    # x = x[random.randint(0, n - 1)]  # random selection
                    x = x[random.choices(range(n), weights=w)[0]]  # weighted selection
                elif parent == "weighted":
                    x = (x * w.reshape(n, 1)).sum(0) / w.sum()  # weighted combination

                # Mutate
                mp, s = 0.8, 0.2  # mutation probability, sigma
                npr = np.random
                npr.seed(int(time.time()))
                g = np.array([meta[k][0] for k in hyp.keys()])  # gains 0-1
                ng = len(meta)
                v = np.ones(ng)
                while all(v == 1):  # mutate until a change occurs (prevent duplicates)
                    v = (
                        g * (npr.random(ng) < mp) * npr.randn(ng) * npr.random() * s + 1
                    ).clip(0.3, 3.0)
                for i, k in enumerate(hyp.keys()):  # plt.hist(v.ravel(), 300)
                    hyp[k] = float(x[i + 7] * v[i])  # mutate

            # Constrain to limits
            for k, v in meta.items():
                hyp[k] = max(hyp[k], v[1])  # lower limit
                hyp[k] = min(hyp[k], v[2])  # upper limit
                hyp[k] = round(hyp[k], 5)  # significant digits

            # Train mutation
            results = train(hyp.copy(), opt, device, callbacks)
            callbacks = Callbacks()
            # Write mutation results
            print_mutation(results, hyp.copy(), save_dir, opt.bucket)

        # Plot results
        plot_evolve(evolve_csv)
        LOGGER.info(
            f"Hyperparameter evolution finished {opt.evolve} generations\n"
            f"Results saved to {colorstr('bold', save_dir)}\n"
            f"Usage example: $ python train.py --hyp {evolve_yaml}"
        )


def run(**kwargs):
    # Usage: import train; train.run(data='coco128.yaml', imgsz=320,
    # weights='yolov5m.pt')
    opt = parse_opt(True)
    for k, v in kwargs.items():
        setattr(opt, k, v)
    main(opt)
    return opt


if __name__ == "__main__":
    opt = parse_opt()
    main(opt)<|MERGE_RESOLUTION|>--- conflicted
+++ resolved
@@ -211,7 +211,6 @@
     else:
         model = Model(cfg, ch=3, nc=nc, anchors=hyp.get("anchors")).to(device)  # create
         sparseml_wrapper = SparseMLWrapper(
-<<<<<<< HEAD
             model,
             None,
             opt.recipe,
@@ -220,11 +219,6 @@
         )
         if not opt.one_shot:
             sparseml_wrapper.initialize(start_epoch=0)
-=======
-            model, None, opt.recipe, steps_per_epoch=opt.max_train_steps
-        )
-        sparseml_wrapper.initialize(start_epoch=0)
->>>>>>> 2b1b9981
         ckpt = None
 
     # Freeze
@@ -623,13 +617,9 @@
                     return
 
             if 0 < opt.max_train_steps <= train_steps_executed:
-<<<<<<< HEAD
-                LOGGER.info(f"\nStopping early, {train_steps_executed} executed")
-=======
                 LOGGER.info(
                     f"\nStopping early, {train_steps_executed} training steps executed"
                 )
->>>>>>> 2b1b9981
                 break
             # end batch ---------------------------------------------------------------
 
@@ -720,11 +710,7 @@
         if opt.max_train_steps > 0:
             epochs_ = opt.max_train_steps / nb
         LOGGER.info(
-<<<<<<< HEAD
-            f"\n{start_epoch + 1} epochs completed in "
-=======
             f"\n{epochs_} epochs completed in "
->>>>>>> 2b1b9981
             f"{(time.time() - t0) / 3600:.3f} hours."
         )
         for f in last, best:
@@ -958,7 +944,6 @@
         help="Set the maximum number of eval steps per epoch. if negative,"
         "the entire dataset will be used, default=-1",
     )
-<<<<<<< HEAD
     parser.add_argument(
         "--one-shot",
         action="store_true",
@@ -971,8 +956,6 @@
         default=0,
         help="The number of sample inputs/outputs to export, default=0",
     )
-=======
->>>>>>> 2b1b9981
 
     opt = parser.parse_known_args()[0] if known else parser.parse_args()
     return opt
