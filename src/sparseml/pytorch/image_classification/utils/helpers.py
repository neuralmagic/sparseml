# Copyright (c) 2021 - present / Neuralmagic, Inc. All Rights Reserved.
#
# Licensed under the Apache License, Version 2.0 (the "License");
# you may not use this file except in compliance with the License.
# You may obtain a copy of the License at
#
#    http://www.apache.org/licenses/LICENSE-2.0
#
# Unless required by applicable law or agreed to in writing,
# software distributed under the License is distributed on an "AS IS" BASIS,
# WITHOUT WARRANTIES OR CONDITIONS OF ANY KIND, either express or implied.
# See the License for the specific language governing permissions and
# limitations under the License.

"""
Helper methods for image classification/detection based tasks
"""

import logging
import os
import warnings
from contextlib import contextmanager
from enum import Enum, auto, unique
from typing import Any, Dict, List, Optional, Tuple, Union

import torch
from torch.nn import Module
from torch.optim import Optimizer
from torch.utils.data import DataLoader, Dataset

from sparseml.optim.manager import BaseManager
from sparseml.pytorch.datasets import DatasetRegistry
from sparseml.pytorch.datasets.image_classification.ffcv_dataset import (
    FFCVCompatibleDataset,
)
from sparseml.pytorch.image_classification.utils.constants import AVAILABLE_DATASETS
from sparseml.pytorch.models import ModelRegistry
from sparseml.pytorch.optim import ScheduledModifierManager
from sparseml.pytorch.utils import (
    DEFAULT_LOSS_KEY,
    CrossEntropyLossWrapper,
    ModuleExporter,
    ModuleRunResults,
    PythonLogger,
    TensorBoardLogger,
    TopKAccuracy,
    default_device,
    download_framework_model_by_recipe_type,
    early_stop_data_loader,
    model_to_device,
    set_deterministic_seeds,
    torch_distributed_zero_first,
)
from sparseml.utils import create_dirs
from sparseml.utils.datasets import cifar, imagenet, imagenette
from sparsezoo import Model, setup_model


_LOGGER = logging.getLogger(__name__)

__all__ = [
    "Tasks",
    "get_save_dir_and_loggers",
    "get_dataset_and_dataloader",
    "create_model",
    "infer_num_classes",
    "save_model_training",
    "write_validation_results",
    "set_seeds",
    "get_loss_wrapper",
    "ddp_aware_model_move",
    "extract_metadata",
<<<<<<< HEAD
    "save_zoo_directory",
=======
    "create_sparsezoo_model",
    "label_to_class_mapping_from_dataset",
>>>>>>> c32c90f3
]


def save_zoo_directory(
    output_dir: str, training_outputs_dir: str, logs_path: Optional[str] = None
):
    """
    Takes the `training_outputs_dir`
    (the directory where the pipeline saves its training artifacts),
    and saves the training artifacts to `output_dir` as a sparsezoo Model class object.

    :param output_dir: The output path where the artifacts are saved
        (adhering to the structure of sparsezoo Model class object)
    :param training_outputs_dir: The path to the existing directory
        with the saved training artifacts
    :param logs_path: Optional directory where the training logs reside
    """
    for root_file in [
        "model.onnx",
        "sample_inputs",
        "sample_outputs",
        "sample_labels",
        "deployment",
    ]:
        root_file_path = os.path.join(training_outputs_dir, root_file)
        if not os.path.exists(root_file_path):
            raise ValueError(
                f"File {root_file_path} missing. To create this file, "
                "make sure that the `export` script (for exporting image "
                "classification models) has been evoked."
            )

    setup_model(
        output_dir=output_dir,
        training=os.path.join(training_outputs_dir, "training"),
        deployment=os.path.join(training_outputs_dir, "deployment"),
        onnx_model=os.path.join(training_outputs_dir, "model.onnx"),
        sample_inputs=os.path.join(training_outputs_dir, "sample_inputs"),
        sample_outputs=os.path.join(training_outputs_dir, "sample_outputs"),
        sample_labels=os.path.join(training_outputs_dir, "sample_labels"),
        model_card=os.path.join(training_outputs_dir, "model.md"),
        logs=logs_path,
        sample_originals=None,
        analysis=None,
        benchmarks=None,
        eval_results=None,
        recipes=None,
    )
    _LOGGER.info(f"Created sparsezoo Model directory locally in {output_dir}")


@unique
class Tasks(Enum):
    """
    A class representing supported image classification/detection tasks
    """

    TRAIN = auto()
    EXPORT = auto()
    ANALYSIS = auto()
    LR_ANALYSIS = auto()
    PR_SENSITIVITY = auto()


def get_save_dir_and_loggers(
    task: Optional[Tasks] = None,
    is_main_process: bool = True,
    save_dir: Optional[str] = None,
    logs_dir: Optional[str] = None,
    arch_key: Optional[str] = "",
    model_tag: Optional[str] = None,
    dataset_name: Optional[str] = "",
) -> Tuple[Union[str, None], List]:
    """
    :param task: The current task being performed
    :param is_main_process: Whether this is the main process or not
    :param save_dir: The directory to save the model
    :param logs_dir: The directory to save logs
    :param arch_key: The architecture key of the image classification model
    :param model_tag: A str tag to optionally tag this model with
    :param dataset_name: The name of the dataset used to tag a model
        if model_tag not given
    :return: A tuple of the save directory and a list of loggers
    """
    arch_key = arch_key or ""
    if is_main_process:
        save_dir = os.path.abspath(os.path.expanduser(save_dir))
        logs_dir = (
            os.path.abspath(os.path.expanduser(os.path.join(logs_dir)))
            if task == Tasks.TRAIN
            else None
        )

        if not model_tag:
            model_tag = f"{arch_key.replace('/', '.')}_{dataset_name}"
            model_id = model_tag
            model_inc = 0
            # set location to check for models with same name
            model_main_dir = logs_dir or save_dir

            while os.path.exists(os.path.join(model_main_dir, model_id)):
                model_inc += 1
                model_id = f"{model_tag}__{model_inc:02d}"
        else:
            model_id = model_tag

        save_dir = os.path.join(save_dir, model_id)
        create_dirs(save_dir)

        # loggers setup
        loggers = [PythonLogger()]
        if task == Tasks.TRAIN:
            logs_dir = os.path.join(logs_dir, model_id)
            create_dirs(logs_dir)
            try:
                loggers.append(TensorBoardLogger(log_path=logs_dir))
            except AttributeError:
                warnings.warn(
                    "Failed to initialize TensorBoard logger, "
                    "it will not be used for logging",
                )

        print(f"Model id is set to {model_id}")
    else:
        # do not log for non main processes
        save_dir = None
        loggers = []
    return save_dir, loggers


# data helpers
def label_to_class_mapping_from_dataset(dataset: str) -> Optional[Dict[int, str]]:
    """
    Retrieve the label-to-class-mapping for the chosen dataset
    If dataset is not recognized, returns None

    :param dataset: string identifier of the dataset (e.g. "imagenet")
    :return: mapping from labels to class strings if found. Otherwise None
    """
    if dataset not in AVAILABLE_DATASETS:
        _LOGGER.warning(f"Dataset: {dataset} not recognized.")
        return None
    else:
        if dataset == "cifar":
            return cifar.CIFAR_10_CLASSES
        elif dataset == "imagenette":
            return imagenette.IMAGENETTE_CLASSES
        else:
            return imagenet.IMAGENET_CLASSES


def get_dataset_and_dataloader(
    dataset_name: str,
    dataset_path: str,
    batch_size: int,
    image_size: int,
    dataset_kwargs: Optional[Dict[str, Any]] = None,
    training: bool = False,
    rank: int = -1,
    local_rank: int = -1,
    loader_num_workers: int = 0,
    loader_pin_memory: bool = False,
    max_samples: Optional[int] = None,
    ffcv: bool = False,
    device: Optional[torch.device] = default_device(),
) -> Tuple[Dataset, Union[DataLoader, Any]]:
    """
    :param dataset_name: The name of the dataset
    :param dataset_path: The path to the dataset
    :param batch_size: The batch size
    :param image_size: A tuple of ints representing the image size
    :param dataset_kwargs: A dict of kwargs for dataset creation
    :param training: Whether this is training or validation
    :param rank: The rank of the current process
    :param local_rank: The local rank of the current process
    :param loader_num_workers: The number of workers to use for the data loader
    :param loader_pin_memory: Whether to pin memory for the data loader
    :param max_samples: The maximum number of samples to use
    :param ffcv: Whether to use ffcv dataset and data loaders
    :param device: The device to use for the data loader. Required for ffcv
    :return: Tuple with the following format (dataset, dataloader)
    """

    download_context = (
        torch_distributed_zero_first(local_rank)  # only download once locally
        if training
        else _nullcontext()
    )
    dataset_kwargs = dataset_kwargs or {}

    with download_context:
        dataset = DatasetRegistry.create(
            dataset_name,
            root=dataset_path,
            train=training,
            rand_trans=training,
            image_size=image_size,
            **dataset_kwargs,
        )

    sampler = (
        torch.utils.data.distributed.DistributedSampler(dataset)
        if rank != -1 and training  # only run on DDP + training
        else None
    )
    shuffle = sampler is None and not training

    if ffcv:
        if not isinstance(dataset, FFCVCompatibleDataset):
            raise ValueError(f"Dataset {dataset} must implement FFCVCompatibleDataset")
        dataset_type = "train" if training else "val"
        write_path = os.path.join(
            dataset_path,
            "ffcv_cache",
            f"{dataset_type}.beton",
        )

        data_loader = dataset.get_ffcv_loader(
            write_path=write_path,
            batch_size=batch_size,
            num_workers=loader_num_workers,
            device=device,
        )

    else:
        data_loader = DataLoader(
            dataset=dataset,
            batch_size=batch_size,
            shuffle=shuffle,
            num_workers=loader_num_workers,
            pin_memory=loader_pin_memory,
            sampler=sampler,
        )

    if max_samples is not None:
        data_loader = early_stop_data_loader(
            data_loader, max_samples if max_samples > 1 else 1
        )

    return dataset, data_loader


# Model creation Helpers
def create_model(
    checkpoint_path: str,
    num_classes: int,
    recipe_path: Optional[str] = None,
    arch_key: Optional[str] = None,
    pretrained: Union[bool, str] = False,
    pretrained_dataset: Optional[str] = None,
    local_rank: int = -1,
    **model_kwargs,
) -> Tuple[Module, str, str]:
    """
    :param checkpoint_path: Path to the checkpoint to load. `zoo` for
        downloading weights with respect to a SparseZoo recipe
    :param num_classes: Integer representing the number of output classes
    :param recipe_path: Path or SparseZoo stub to the recipe for downloading,
        respective model. Defaults to `None`
    :param arch_key: The architecture key of the image classification model.
        Defaults to `None`
    :param pretrained: Whether to use pretrained weights or not. Defaults to
        False
    :param pretrained_dataset: The dataset to used for pretraining. Defaults to
        None
    :param local_rank: The local rank of the process. Defaults to -1
    :param model_kwargs: Additional keyword arguments to pass to the model
    :returns: A tuple containing the mode, the model's arch_key, and the
        checkpoint path
    """
    with torch_distributed_zero_first(local_rank):
        # only download once locally
        if checkpoint_path and checkpoint_path.startswith("zoo"):
            recipe_type = None
            if recipe_path and "recipe_type=" in recipe_path:
                # override recipe type from recipe path
                recipe_type = recipe_path.split("recipe_type=")[1]
                recipe_type = recipe_type.split("&")[0]

            if checkpoint_path.lower() == "zoo":
                checkpoint_path = recipe_path

            checkpoint_path = _download_model_from_zoo_using_recipe(
                recipe_stub=checkpoint_path, recipe_type=recipe_type
            )

        result = ModelRegistry.create(
            key=arch_key,
            pretrained=pretrained,
            pretrained_path=checkpoint_path,
            pretrained_dataset=pretrained_dataset,
            num_classes=num_classes,
            **model_kwargs,
        )

        if not isinstance(result, tuple):
            model, arch_key = result, arch_key
        else:
            model, arch_key = result

        return model, arch_key, checkpoint_path


def infer_num_classes(
    train_dataset: Optional[Dataset],
    val_dataset: Optional[Dataset],
    dataset: str,
    model_kwargs: Dict[str, Any],
) -> int:
    """
    :param train_dataset: dataset representing training data
    :param val_dataset: dataset representing validation data
    :param dataset: name of the dataset
    :param model_kwargs: keyword arguments used for model creation
    :return: An integer representing the number of classes
    """
    if "num_classes" in model_kwargs:
        # handle manually overriden num classes
        num_classes = model_kwargs["num_classes"]
        del model_kwargs["num_classes"]
    elif dataset == "imagefolder":
        dataset = val_dataset or train_dataset  # get non None dataset
        num_classes = dataset.num_classes
    else:
        dataset_attributes = DatasetRegistry.attributes(dataset)
        num_classes = dataset_attributes["num_classes"]
    return num_classes


def get_arch_key(arch_key: Optional[str], checkpoint_path: Optional[str]) -> str:
    """
    Utility method to read and return the arch_key from the checkpoint, if it
    is not passed and exists in the checkpoint. if passed the passed value is
    returned

    :param arch_key: Optional[str] The arch_key to use for the model
    :param checkpoint_path: Optional[str] The path to the checkpoint
    :return: str The arch_key to use for the model if present in the
        checkpoint
    """
    if arch_key is None:
        if checkpoint_path:
            checkpoint = torch.load(checkpoint_path)
        else:
            raise ValueError(
                "Must provide a checkpoint path if no arch_key is provided"
            )
        if "arch_key" in checkpoint:
            arch_key = checkpoint["arch_key"]
        else:
            raise ValueError(
                "Checkpoint does not contain "
                "arch_key, provide one using "
                "--arch_key"
            )

    return arch_key


# saving helpers
def save_model_training(
    model: Module,
    optim: Optimizer,
    manager: BaseManager,
    save_name: str,
    save_dir: str,
    epoch: Optional[int],
    val_res: Optional[ModuleRunResults],
    checkpoint_manager: Optional[BaseManager] = None,
    arch_key: Optional[str] = None,
):
    """
    :param model: model architecture
    :param optim: the optimizer used
    :param manager: manager created from the training recipe
    :param save_name: name to save model to
    :param save_dir: directory to save results in
    :param epoch: integer representing epoch at which model is saved at
    :param val_res: results from validation run
    :param checkpoint_manager: manager created from the checkpoint recipe
    :param arch_key: if provided, the `arch_key` will be saved in the
        checkpoint
    """

    save_message_shown = False
    recipe = str(
        ScheduledModifierManager.compose_staged(
            base_recipe=checkpoint_manager, additional_recipe=manager
        )
        if checkpoint_manager
        else str(manager)
    )

    if val_res is not None:
        has_top1 = "top1acc" in val_res.results
        metric_name = "top-1 accuracy" if has_top1 else "val_loss"
        metric = val_res.result_mean("top1acc" if has_top1 else DEFAULT_LOSS_KEY).item()
        print(
            f"Saving model for epoch {epoch} and {metric_name} "
            f"{metric} to {save_dir} for {save_name}"
        )
        save_message_shown = True
    exporter = ModuleExporter(model, save_dir)
    exporter.export_pytorch(
        optimizer=optim,
        epoch=epoch,
        recipe=recipe,
        name=f"{save_name}.pth",
        arch_key=arch_key,
    )

    info_path = os.path.join(save_dir, f"{save_name}.txt")
    write_validation_results(info_path, val_res, epoch=epoch)

    if not save_message_shown:
        print(f"Saving model for epoch {epoch} to {save_dir} for {save_name}")


def write_validation_results(
    info_path: str, val_res: ModuleRunResults, epoch: Optional[int] = None
):
    """
    :param: file path to save results to
    :param: results from validation run
    :param: epoch number of validation run
    """
    with open(info_path, "w") as info_file:
        info_lines = []

        if epoch is not None:
            info_lines.append(f"epoch: {epoch}")

        if val_res is not None:
            for loss in val_res.results.keys():
                info_lines.append(f"{loss}: {val_res.result_mean(loss).item()}")

        info_file.write("\n".join(info_lines))
        _LOGGER.info(f"Saving validation results to {info_path}")


def set_seeds(local_rank: int):
    """
    Utility method to initialize process group and set seeds

    :param local_rank: The local rank of the process
    """
    if local_rank != -1:
        torch.distributed.init_process_group(
            backend="nccl",
            init_method="env://",
        )
        set_deterministic_seeds(0)


def get_loss_wrapper() -> CrossEntropyLossWrapper:
    """
    :return loss_wrapper: A Cross Entropy Loss Wrapper with extra metrics
    """
    extras = {"top1acc": TopKAccuracy(1), "top5acc": TopKAccuracy(5)}
    return CrossEntropyLossWrapper(extras=extras)


def ddp_aware_model_move(
    device: Any,
    local_rank: int,
    model: Any,
    rank: int,
) -> Tuple[bool, Any, Any]:
    """
    Move model to device and wrap in DistributedDataParallel if necessary.

    :param device: device to move model to
    :param local_rank: local rank of current process
    :param model: model to move
    :param rank: rank of current process
    :return: A tuple of the following form (ddp_state, device, model)
    """
    if rank == -1:
        ddp = False
    else:
        torch.cuda.set_device(local_rank)
        device = local_rank
        ddp = True
    model, device, _ = model_to_device(
        model=model,
        device=device,
        ddp=ddp,
    )
    return ddp, device, model


def extract_metadata(
    metadata_args: List[str], training_args_dict: Dict[str, Any]
) -> Dict[str, Any]:
    """
    Extract metadata from the training arguments.

    :param metadata_args: List of keys we are attempting to retrieve from
        `training_arg` and pass as metadata
    :param training_args_dict: Dictionary extracted from
        the TrainingArguments of the pipeline
    :return: metadata
    """
    # TODO: Possibly share this functionality among
    #  IC and transformers (and future pipelines)
    metadata = {}

    for arg in metadata_args:
        if arg not in training_args_dict.keys():
            logging.warning(
                f"Required metadata argument {arg} was not found "
                f"in the training arguments. Setting {arg} to None."
            )
            metadata[arg] = None
        else:
            metadata[arg] = training_args_dict[arg]

    return metadata


def _download_model_from_zoo_using_recipe(
    recipe_stub: str,
    recipe_type: Optional[str],
) -> Optional[str]:
    """
    Download a model from the zoo using a recipe stub and return the
    path to the downloaded model.

    :param recipe_stub: Path to a valid recipe stub
    :param recipe_type: recipe type override in zoo stub
    :return: Path to the downloaded model
    """
    valid_recipe_stub = recipe_stub and recipe_stub.startswith("zoo:")

    if not valid_recipe_stub:
        raise ValueError(
            "The recipe path must start with 'zoo:' to download from the zoo"
            f" but got {recipe_stub} instead"
        )

    return download_framework_model_by_recipe_type(
        Model(recipe_stub),
        recipe_name=recipe_type,
    )


@contextmanager
def _nullcontext(enter_result=None):
    """
    A context manager that does nothing. For compatibility with Python 3.6
    Update usages to use contextlib.nullcontext on Python 3.7+
    """
    yield enter_result<|MERGE_RESOLUTION|>--- conflicted
+++ resolved
@@ -70,13 +70,9 @@
     "get_loss_wrapper",
     "ddp_aware_model_move",
     "extract_metadata",
-<<<<<<< HEAD
     "save_zoo_directory",
-=======
     "create_sparsezoo_model",
     "label_to_class_mapping_from_dataset",
->>>>>>> c32c90f3
-]
 
 
 def save_zoo_directory(
