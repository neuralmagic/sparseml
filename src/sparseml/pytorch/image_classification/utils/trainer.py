# Copyright (c) 2021 - present / Neuralmagic, Inc. All Rights Reserved.
#
# Licensed under the Apache License, Version 2.0 (the "License");
# you may not use this file except in compliance with the License.
# You may obtain a copy of the License at
#
#    http://www.apache.org/licenses/LICENSE-2.0
#
# Unless required by applicable law or agreed to in writing,
# software distributed under the License is distributed on an "AS IS" BASIS,
# WITHOUT WARRANTIES OR CONDITIONS OF ANY KIND, either express or implied.
# See the License for the specific language governing permissions and
# limitations under the License.

"""
Trainers for image classification.
"""

import logging
from abc import ABC, abstractmethod
from typing import Any, Callable, Dict, List, Optional

import torch
from torch.utils.data import DataLoader

from sparseml.pytorch.optim import ScheduledModifierManager, ScheduledOptimizer
from sparseml.pytorch.utils import (
    DEFAULT_LOSS_KEY,
    CrossEntropyLossWrapper,
    ModuleDeviceContext,
    ModuleTester,
    ModuleTrainer,
    default_device,
    is_parallel_model,
)


_LOGGER = logging.getLogger(__file__)

__all__ = [
    "ImageClassificationTrainer",
]


class Trainer(ABC):
    """
    Abstract class for Trainers.
    Creates a contract that all trainers must have a run_one_epoch method.
    """

    @abstractmethod
    def run_one_epoch(self):
        """
        Runs one epoch of training.
        """
        raise NotImplementedError


class ImageClassificationTrainer(Trainer):
    """
    Trainer for image classification.

    :param model: The loaded torch model to train.
    :param key: The arch key of the model.
    :param recipe_path: The path to the yaml file containing the modifiers and
        schedule to apply them with; Can also provide a SparseZoo stub prefixed
        with 'zoo:'.
    :param ddp: bool indicating whether to use Distributed Data Parallel.
    :param device: The device to train on. Defaults to torch default device.
    :param use_mixed_precision: Whether to use mixed precision FP16 training.
        Defaults to False.
    :param val_loader: A DataLoader for validation data.
    :param train_loader: A DataLoader for training data.
    :param is_main_process: Whether the current process is the main process,
        while training using DDP. Defaults to True.
    :param loggers: A list of loggers to use during training process.
    :param loss_fn: A Callable loss function for training and validation
        losses.
    :param init_lr: The initial learning rate for the optimizer.Defaults to
        1e-9.
    :param optim_name: str representing the optimizer type to use.
        Defaults to `Adam`.
    :param optim_kwargs: dict of additional kwargs to pass to the optimizer.
    :param recipe_args: json parsable dict of recipe variable names to values
        to overwrite with.
    """

    def __init__(
        self,
        model: torch.nn.Module,
        key: str,
        recipe_path: str,
        metadata: Optional[Dict[str, Any]] = None,
        checkpoint_path: Optional[str] = None,
        ddp: bool = False,
        device: str = default_device(),
        use_mixed_precision: bool = False,
        val_loader: Optional[DataLoader] = None,
        train_loader: Optional[DataLoader] = None,
        is_main_process: bool = True,
        loggers: Optional[List[Any]] = None,
        loss_fn: Callable = lambda: CrossEntropyLossWrapper(),
        init_lr=1e-9,
        optim_name="Adam",
        optim_kwargs: Optional[Dict[str, Any]] = None,
        recipe_args: Optional[str] = None,
    ):
        """
        Initializes the module_trainer.
        """
        self.recipe_path = recipe_path
        self.metadata = metadata
        self.checkpoint_path = checkpoint_path
        self.ddp = ddp
        self.is_main_process = is_main_process
        self.optim_kwargs = optim_kwargs or {}
        self.device = device
        self.use_mixed_precision = use_mixed_precision
        self.model, self.key = model, key
        self.loss_fn = loss_fn()
        self.init_lr = init_lr
        self.val_loader = val_loader
        self.train_loader = train_loader
        self.loggers = loggers
        self.recipe_args = recipe_args

        self.val_loss = loss_fn()
        _LOGGER.info(f"created loss for validation: {self.val_loss}")

        self.train_loss = loss_fn()
        _LOGGER.info(f"created loss for training: {self.train_loss}")

        self.optim_name = optim_name
        self.epoch = 0
        self._device_context = ModuleDeviceContext(
            use_mixed_precision=self.use_mixed_precision,
        )
        if self.train_loader is not None:
            (
                self.epoch,
                self.optim,
                self.manager,
            ) = self._initialize_scheduled_optimizer()
            self.module_trainer = self._initialize_module_trainer()
        else:
            self.optim = self.manager = self.module_trainer = None

        self.checkpoint_manager = (
            self._setup_checkpoint_manager() if self.checkpoint_path else None
        )

        if self.val_loader is not None:
            self.module_tester = self._initialize_module_tester()
        else:
            self.module_tester = None

        self.target_metric = (
            "top1acc"
            if self.module_tester
            and "top1acc" in self.module_tester.loss.available_losses
            else DEFAULT_LOSS_KEY
        )

        if self.epoch > 0:
            _LOGGER.info("adjusting ScheduledOptimizer to restore point")
            self.optim.adjust_current_step(self.epoch, 0)

    def run_one_epoch(
        self,
        mode: str = "train",
        max_steps: Optional[int] = None,
        baseline_run: bool = False,
    ) -> Any:
        """
        Runs one epoch of training or validation.

        :param mode: str representing the mode to run in, one of
            ['train', 'val']
        :param max_steps: int representing the maximum number of steps to run
            in this epoch
        :param baseline_run: bool indicating whether to run the baseline run
        :returns: Results from validation or training run
        """
        train_mode = mode == "train"
        validation_mode = not train_mode

        if torch.__version__ < "1.9" and self.manager.qat_active(epoch=self.epoch):
            # switch off fp16
            self._device_context.use_mixed_precision = False

        if validation_mode:
            return self._run_validation_epoch(
                max_steps=max_steps,
                baseline_run=baseline_run,
            )

        if train_mode:
            return self._run_train_epoch(max_steps=max_steps)

    @property
    def max_epochs(self):
        """
        :return: the maximum number of epochs from manager
        """
        return self.manager.max_epochs if self.manager is not None else 0

    def _initialize_module_tester(self):
        tester = ModuleTester(
            module=self.model,
            device=self.device,
            loss=self.val_loss,
            loggers=self.loggers,
            log_steps=-1,
        )
        return tester

    def _initialize_scheduled_optimizer(self):
        # optimizer setup
        optim_constructor = torch.optim.__dict__[self.optim_name]
        optim = optim_constructor(
            self.model.parameters(), lr=self.init_lr, **self.optim_kwargs
        )
        _LOGGER.info(f"created optimizer: {optim}")
        _LOGGER.info(
            "note, the lr for the optimizer may not reflect the manager "
            "yet until the recipe config is created and run"
        )

        epoch = 0

        manager = ScheduledModifierManager.from_yaml(
<<<<<<< HEAD
            file_path=self.recipe_path,
            recipe_variables=self.recipe_args,
=======
            file_path=self.recipe_path, metadata=self.metadata
>>>>>>> ae70fb50
        )

        optim = ScheduledOptimizer(
            optim,
            self.model.module if is_parallel_model(self.model) else self.model,
            manager,
            steps_per_epoch=len(self.train_loader),
            loggers=self.loggers,
        )
        _LOGGER.info(f"created manager: {manager}")
        return epoch, optim, manager

    def _initialize_module_trainer(self):

        trainer = ModuleTrainer(
            module=self.model,
            device=self.device,
            loss=self.train_loss,
            optimizer=self.optim,
            loggers=self.loggers,
            device_context=self._device_context,
        )
        _LOGGER.info(f"created Module Trainer: {trainer}")

        return trainer

    def _run_validation_epoch(
        self,
        max_steps: Optional[int] = None,
        baseline_run: bool = False,
    ):
        # Note: This method should not be called directly,
        # use run_one_epoch instead

        if self.is_main_process:
            assert self.module_tester, "module_tester is not initialized"

            return self.module_tester.run_epoch(
                self.val_loader,
                epoch=-1 if baseline_run else self.epoch,
                max_steps=max_steps,
            )

    def _run_train_epoch(
        self,
        max_steps: Optional[int] = None,
    ):
        # Note: This method should not be called directly,
        # use run_one_epoch instead

        if max_steps and max_steps > 0:
            # correct since all optimizer steps are not
            # taken in the epochs for debug mode
            self.optim.adjust_current_step(self.epoch, 0)

        if self.ddp:  # sync DDP dataloaders
            assert hasattr(self.train_loader.sampler, "set_epoch")
            self.train_loader.sampler.set_epoch(self.epoch)

        return self.module_trainer.run_epoch(
            data_loader=self.train_loader,
            epoch=self.epoch,
            max_steps=max_steps,
            show_progress=self.is_main_process,
        )

    def _setup_checkpoint_manager(self):
        checkpoint_state = torch.load(self.checkpoint_path)
        checkpoint_manager = None
        checkpoint_recipe = checkpoint_state.get("recipe")
        if checkpoint_recipe:
            checkpoint_manager = ScheduledModifierManager.from_yaml(checkpoint_recipe)
        return checkpoint_manager<|MERGE_RESOLUTION|>--- conflicted
+++ resolved
@@ -229,12 +229,9 @@
         epoch = 0
 
         manager = ScheduledModifierManager.from_yaml(
-<<<<<<< HEAD
             file_path=self.recipe_path,
             recipe_variables=self.recipe_args,
-=======
-            file_path=self.recipe_path, metadata=self.metadata
->>>>>>> ae70fb50
+            metadata=self.metadata,
         )
 
         optim = ScheduledOptimizer(
