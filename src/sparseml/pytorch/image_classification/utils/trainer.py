# Copyright (c) 2021 - present / Neuralmagic, Inc. All Rights Reserved.
#
# Licensed under the Apache License, Version 2.0 (the "License");
# you may not use this file except in compliance with the License.
# You may obtain a copy of the License at
#
#    http://www.apache.org/licenses/LICENSE-2.0
#
# Unless required by applicable law or agreed to in writing,
# software distributed under the License is distributed on an "AS IS" BASIS,
# WITHOUT WARRANTIES OR CONDITIONS OF ANY KIND, either express or implied.
# See the License for the specific language governing permissions and
# limitations under the License.

"""
Trainers for image classification.
"""

import logging
from abc import ABC, abstractmethod
from typing import Any, Callable, Dict, List, Optional

import torch
from torch.utils.data import DataLoader

from sparseml.pytorch.optim import ScheduledModifierManager, ScheduledOptimizer
from sparseml.pytorch.utils import (
    DEFAULT_LOSS_KEY,
    CrossEntropyLossWrapper,
    ModuleDeviceContext,
    ModuleTester,
    ModuleTrainer,
    default_device,
    is_parallel_model,
)


_LOGGER = logging.getLogger(__file__)

__all__ = [
    "ImageClassificationTrainer",
]


class Trainer(ABC):
    """
    Abstract class for Trainers.
    Creates a contract that all trainers must have a run_one_epoch method.
    """

    @abstractmethod
    def run_one_epoch(self):
        """
        Runs one epoch of training.
        """
        raise NotImplementedError


class ImageClassificationTrainer(Trainer):
    """
    Trainer for image classification.

    :param model: The loaded torch model to train.
    :param key: The arch key of the model.
    :param recipe_path: The path to the yaml file containing the modifiers and
        schedule to apply them with; Can also provide a SparseZoo stub prefixed
        with 'zoo:'.
    :param ddp: bool indicating whether to use Distributed Data Parallel.
    :param device: The device to train on. Defaults to torch default device.
    :param use_mixed_precision: Whether to use mixed precision FP16 training.
        Defaults to False.
    :param val_loader: A DataLoader for validation data.
    :param train_loader: A DataLoader for training data.
    :param is_main_process: Whether the current process is the main process,
        while training using DDP. Defaults to True.
    :param loggers: A list of loggers to use during training process.
    :param loss_fn: A Callable loss function for training and validation
        losses.
    :param init_lr: The initial learning rate for the optimizer.Defaults to
        1e-9
    :param optim_name: str representing the optimizer type to use.
        Defaults to `Adam`.
    :param optim_kwargs: dict of additional kwargs to pass to the optimizer.
    """

    def __init__(
        self,
        model: torch.nn.Module,
        key: str,
        recipe_path: str,
        start_epoch: int = 0,
        ddp: bool = False,
        device: str = default_device(),
        use_mixed_precision: bool = False,
        val_loader: Optional[DataLoader] = None,
        train_loader: Optional[DataLoader] = None,
        is_main_process: bool = True,
        loggers: Optional[List[Any]] = None,
        loss_fn: Callable = lambda: CrossEntropyLossWrapper(),
        init_lr=1e-9,
        optim_name="Adam",
        optim_kwargs: Optional[Dict[str, Any]] = None,
    ):
        """
        Initializes the module_trainer.
        """
        self.recipe_path = recipe_path
        self.ddp = ddp
        self.is_main_process = is_main_process
        self.optim_kwargs = optim_kwargs or {}
        self.device = device
        self.use_mixed_precision = use_mixed_precision
        self.model, self.key = model, key
        self.loss_fn = loss_fn()
        self.init_lr = init_lr
        self.val_loader = val_loader
        self.train_loader = train_loader
        self.loggers = loggers

        self.val_loss = loss_fn()
        _LOGGER.info(f"created loss for validation: {self.val_loss}")

        self.train_loss = loss_fn()
        _LOGGER.info(f"created loss for training: {self.train_loss}")

        self.optim_name = optim_name
<<<<<<< HEAD
        self.epoch = start_epoch

=======
        self.epoch = 0
        self._device_context = ModuleDeviceContext(
            use_mixed_precision=self.use_mixed_precision,
        )
>>>>>>> 9c9e217c
        if self.train_loader is not None:
            self.optim, self.manager = self._initialize_scheduled_optimizer()
            self.module_trainer = self._initialize_module_trainer()
        else:
            self.optim = self.manager = self.module_trainer = None

        if self.val_loader is not None:
            self.module_tester = self._initialize_module_tester()
        else:
            self.module_tester = None

        self.target_metric = (
            "top1acc"
            if self.module_tester
            and "top1acc" in self.module_tester.loss.available_losses
            else DEFAULT_LOSS_KEY
        )

        if self.epoch > 0:
            _LOGGER.info("adjusting ScheduledOptimizer to restore point")
            self.optim.adjust_current_step(self.epoch, 0)

    def run_one_epoch(
        self,
        mode: str = "train",
        max_steps: Optional[int] = None,
        baseline_run: bool = False,
    ) -> Any:
        """
        Runs one epoch of training or validation.

        :param mode: str representing the mode to run in, one of
            ['train', 'val']
        :param max_steps: int representing the maximum number of steps to run
            in this epoch
        :param baseline_run: bool indicating whether to run the baseline run
        :returns: Results from validation or training run
        """
        train_mode = mode == "train"
        validation_mode = not train_mode

        if torch.__version__ < "1.9" and self.manager.qat_active(epoch=self.epoch):
            # switch off fp16
            self._device_context.use_mixed_precision = False

        if validation_mode:
            return self._run_validation_epoch(
                max_steps=max_steps,
                baseline_run=baseline_run,
            )

        if train_mode:
            return self._run_train_epoch(max_steps=max_steps)

    @property
    def max_epochs(self):
        """
        :return: the maximum number of epochs from manager
        """
        return self.manager.max_epochs if self.manager is not None else 0

    def _initialize_module_tester(self):
        tester = ModuleTester(
            module=self.model,
            device=self.device,
            loss=self.val_loss,
            loggers=self.loggers,
            log_steps=-1,
        )
        return tester

    def _initialize_scheduled_optimizer(self):
        # optimizer setup
        optim_constructor = torch.optim.__dict__[self.optim_name]
        optim = optim_constructor(
            self.model.parameters(), lr=self.init_lr, **self.optim_kwargs
        )
        _LOGGER.info(f"created optimizer: {optim}")
        _LOGGER.info(
            "note, the lr for the optimizer may not reflect the manager "
            "yet until the recipe config is created and run"
        )

        manager = ScheduledModifierManager.from_yaml(
            file_path=self.recipe_path,
        )

        optim = ScheduledOptimizer(
            optim,
            self.model.module if is_parallel_model(self.model) else self.model,
            manager,
            steps_per_epoch=len(self.train_loader),
            loggers=self.loggers,
        )
        _LOGGER.info(f"created manager: {manager}")
        return optim, manager

    def _initialize_module_trainer(self):

        trainer = ModuleTrainer(
            module=self.model,
            device=self.device,
            loss=self.train_loss,
            optimizer=self.optim,
            loggers=self.loggers,
            device_context=self._device_context,
        )
        _LOGGER.info(f"created Module Trainer: {trainer}")

        return trainer

    def _run_validation_epoch(
        self,
        max_steps: Optional[int] = None,
        baseline_run: bool = False,
    ):
        # Note: This method should not be called directly,
        # use run_one_epoch instead

        if self.is_main_process:
            assert self.module_tester, "module_tester is not initialized"

            return self.module_tester.run_epoch(
                self.val_loader,
                epoch=-1 if baseline_run else self.epoch,
                max_steps=max_steps,
            )

    def _run_train_epoch(
        self,
        max_steps: Optional[int] = None,
    ):
        # Note: This method should not be called directly,
        # use run_one_epoch instead

        if max_steps and max_steps > 0:
            # correct since all optimizer steps are not
            # taken in the epochs for debug mode
            self.optim.adjust_current_step(self.epoch, 0)

        if self.ddp:  # sync DDP dataloaders
            assert hasattr(self.train_loader.sampler, "set_epoch")
            self.train_loader.sampler.set_epoch(self.epoch)

        return self.module_trainer.run_epoch(
            data_loader=self.train_loader,
            epoch=self.epoch,
            max_steps=max_steps,
            show_progress=self.is_main_process,
        )<|MERGE_RESOLUTION|>--- conflicted
+++ resolved
@@ -124,15 +124,11 @@
         _LOGGER.info(f"created loss for training: {self.train_loss}")
 
         self.optim_name = optim_name
-<<<<<<< HEAD
         self.epoch = start_epoch
-
-=======
-        self.epoch = 0
         self._device_context = ModuleDeviceContext(
             use_mixed_precision=self.use_mixed_precision,
         )
->>>>>>> 9c9e217c
+
         if self.train_loader is not None:
             self.optim, self.manager = self._initialize_scheduled_optimizer()
             self.module_trainer = self._initialize_module_trainer()
