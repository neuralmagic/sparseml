--- conflicted
+++ resolved
@@ -146,11 +146,6 @@
     :param data_args: additional data args used to create a `DataTrainingArguments`
         instance for fetching the dataset
     """
-<<<<<<< HEAD
-=======
-    # TODO: fill out the function for
-    #  1) text-classification
->>>>>>> 002c2751
 
     if task == "masked-language-modeling" or task == "mlm":
         from sparseml.transformers.masked_language_modeling import (
