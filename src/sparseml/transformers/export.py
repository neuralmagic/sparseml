--- conflicted
+++ resolved
@@ -75,11 +75,7 @@
 import math
 import os
 import shutil
-<<<<<<< HEAD
-from typing import Any, Dict, Optional, Set, Union
-=======
-from typing import Any, List, Optional
->>>>>>> 3c46e3d4
+from typing import Any, Dict, List, Optional, Union
 
 from torch.nn import Module
 from transformers import AutoConfig, AutoTokenizer
@@ -95,7 +91,7 @@
 __all__ = ["export_transformer_to_onnx", "load_task_model"]
 
 MODEL_ONNX_NAME = "model.onnx"
-DEPLOYMENT_FILES = [
+DEPLOYMENT_FILES: List[str] = [
     MODEL_ONNX_NAME,
     "tokenizer.json",
     "tokenizer_config.json",
@@ -542,9 +538,9 @@
         no_convert_qat=args.no_convert_qat,  # False if flagged
         finetuning_task=args.finetuning_task,
         onnx_file_name=args.onnx_file_name,
-        one_shot=args.one_shot,
         num_export_samples=args.num_export_samples,
         data_args=args.data_args,
+        one_shot=args.one_shot,
     )
 
 
