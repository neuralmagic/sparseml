--- conflicted
+++ resolved
@@ -31,15 +31,12 @@
 from transformers.file_utils import WEIGHTS_NAME
 
 from compressed_tensors.compressors import ModelCompressor
-<<<<<<< HEAD
-=======
 from compressed_tensors.quantization import (
     QuantizationConfig,
     apply_quantization_config,
     load_pretrained_quantization,
 )
 from sparseml.modifiers.quantization.modification import modify_model
->>>>>>> 90795bda
 from sparseml.pytorch.model_load.helpers import (
     apply_recipe_structure_to_model,
     log_model_load,
