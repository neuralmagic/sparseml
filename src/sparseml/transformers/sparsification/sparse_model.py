--- conflicted
+++ resolved
@@ -31,14 +31,6 @@
 from transformers.file_utils import WEIGHTS_NAME
 
 from compressed_tensors.compressors import ModelCompressor
-<<<<<<< HEAD
-=======
-from compressed_tensors.quantization import (
-    QuantizationConfig,
-    apply_quantization_config,
-    load_pretrained_quantization,
-)
->>>>>>> f7cb678f
 from sparseml.modifiers.quantization.modification import modify_model
 from sparseml.pytorch.model_load.helpers import (
     apply_recipe_structure_to_model,
@@ -129,18 +121,12 @@
         # If model is quantized or compressed on disk, initialize quantization
         # structure and run decompression
         if compressor is not None:
-<<<<<<< HEAD
             # initialize quantization and decompress weights
             compressor.decompress(model_path=pretrained_model_name_or_path, model=model)
         else:
             # legacy loading for old quantization modifier
             recipe = resolve_recipe(
                 recipe=recipe, model_path=pretrained_model_name_or_path
-=======
-            # decompress weights
-            compressor.overwrite_weights(
-                model_path=pretrained_model_name_or_path, model=model
->>>>>>> f7cb678f
             )
             if recipe:
                 apply_recipe_structure_to_model(
@@ -149,24 +135,6 @@
                     recipe_path=recipe,
                 )
 
-<<<<<<< HEAD
-=======
-        if quantization_config is not None:
-            # if we loaded from a HF stub, find the cached model
-            apply_quantization_config(model, quantization_config)
-            load_pretrained_quantization(model, pretrained_model_name_or_path)
-        else:
-            recipe = resolve_recipe(
-                recipe=recipe, model_path=pretrained_model_name_or_path
-            )
-            if recipe:
-                apply_recipe_structure_to_model(
-                    model=model,
-                    model_path=pretrained_model_name_or_path,
-                    recipe_path=recipe,
-                )
-
->>>>>>> f7cb678f
         return model
 
 
