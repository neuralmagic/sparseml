--- conflicted
+++ resolved
@@ -31,11 +31,7 @@
 from sparseml.transformers.finetune.data import TextGenerationDataset
 from sparseml.transformers.finetune.data.data_args import DataTrainingArguments
 from sparseml.transformers.finetune.data.data_helpers import format_calibration_data
-<<<<<<< HEAD
-from sparseml.transformers.utils.sparse_model import SparseCausalLM
-=======
 from sparseml.transformers.utils.initializers import initialize_sparse_model
->>>>>>> 73281f94
 
 
 __all__ = ["one_shot"]
@@ -91,24 +87,7 @@
 
     # Load the configuration from the model path
     config = AutoConfig.from_pretrained(model_path)
-<<<<<<< HEAD
-    model_type = config.model_type.lower()
-
-    model_loader_fn = None
-    if "opt" in model_type:
-        model_loader_fn = SparseCausalLM.opt_model_from_pretrained
-    elif "llama" in model_type or "mistral" in model_type:
-        model_loader_fn = SparseCausalLM.auto_model_from_pretrained
-    else:
-        _LOGGER.warning(
-            f"A supported model type({SUPPORTED_MODELS}) could not be "
-            f"parsed from model_path={model_path}. Defaulting to "
-            "AutoModelForCausalLM loading. "
-        )
-        model_loader_fn = SparseCausalLM.auto_model_from_pretrained
-=======
-
->>>>>>> 73281f94
+
     torch_dtype = parse_dtype(precision)
     session_manager.create_session()
     model = initialize_sparse_model(
@@ -133,21 +112,6 @@
         num_calibration_samples=num_samples,
         concatenate_data=concatenate_data,
         pad_to_max_length=False,
-<<<<<<< HEAD
-    )
-
-    tokenizer = AutoTokenizer.from_pretrained(
-        model_path, use_fast=True, trust_remote_code=True
-    )
-    dataset_manager = TextGenerationDataset.load_from_registry(
-        dataset_name, data_args=data_args, split="train", tokenizer=tokenizer
-    )
-    raw_dataset = dataset_manager.get_raw_dataset()
-    tokenized_dataset = dataset_manager.tokenize_and_process(raw_dataset)
-    calibration_data = format_calibration_data(
-        tokenized_dataset=tokenized_dataset, num_calibration_samples=num_samples
-=======
->>>>>>> 73281f94
     )
 
     tokenizer = AutoTokenizer.from_pretrained(
