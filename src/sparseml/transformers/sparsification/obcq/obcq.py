--- conflicted
+++ resolved
@@ -103,13 +103,6 @@
         forward_fn = llama_forward
 
     torch_dtype = parse_dtype(precision)
-<<<<<<< HEAD
-    model = model_loader_fn(
-        model_path,
-        sequence_length=sequence_length,
-        torch_dtype=torch_dtype,
-        device_map=device,
-=======
     # create session and initialize a sparse model
     session_manager.create_session()
     model = initialize_sparse_model(
@@ -119,7 +112,6 @@
         torch_dtype=torch_dtype,
         config=config,
         device=device,
->>>>>>> 691cb495
     )
 
     if dataset_name not in SUPPORTED_DATASETS:
