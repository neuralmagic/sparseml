test_stage:
  obcq_modifiers:
<<<<<<< HEAD
=======
    SmoothQuantModifier:
      smoothing_strength: 0.5
      mappings: [
        [["re:.*q_proj", "re:.*k_proj", "re:.*v_proj"], "re:.*input_layernorm"],
        [["re:.*gate_proj", "re:.*up_proj"], "re:.*post_attention_layernorm"]
      ]
    QuantizationModifier:
      ignore:
        - LlamaRotaryEmbedding
        - LlamaRMSNorm
        - SiLUActivation
        - model.layers.0.mlp.down_proj
        - model.layers.1.mlp.down_proj
        - model.layers.2.mlp.down_proj
        - model.layers.3.mlp.down_proj
        - model.layers.4.mlp.down_proj
        - model.layers.5.mlp.down_proj
        - model.layers.6.mlp.down_proj
        - model.layers.7.mlp.down_proj
        - model.layers.8.mlp.down_proj
        - model.layers.9.mlp.down_proj
        - model.layers.10.mlp.down_proj
        - model.layers.11.mlp.down_proj
        - model.layers.12.mlp.down_proj
        - model.layers.13.mlp.down_proj
        - model.layers.14.mlp.down_proj
        - model.layers.15.mlp.down_proj
        - model.layers.16.mlp.down_proj
        - model.layers.17.mlp.down_proj
        - model.layers.18.mlp.down_proj
        - model.layers.19.mlp.down_proj
        - model.layers.20.mlp.down_proj
        - model.layers.21.mlp.down_proj
        - model.layers.22.mlp.down_proj
        - model.layers.23.mlp.down_proj
        - model.layers.24.mlp.down_proj
        - model.layers.25.mlp.down_proj
        - model.layers.26.mlp.down_proj
        - model.layers.27.mlp.down_proj
        - model.layers.28.mlp.down_proj
        - model.layers.29.mlp.down_proj
        - model.layers.30.mlp.down_proj
        - model.layers.31.mlp.down_proj
      post_oneshot_calibration: True
      scheme_overrides:
        Embedding:
          input_activations: null
          weights:
            num_bits: 8
            symmetric: False
>>>>>>> 1f350a8f
    SparseGPTModifier:
      sparsity: 0.5
      block_size: 128
      sequential_update: False
      quantize: False
      percdamp: 0.01
      prunen: 0
      prunem: 0
      targets: [
        "model.layers.0",
        "model.layers.1",
        "model.layers.2",
        "model.layers.3",
        "model.layers.4",
        "model.layers.5"
      ]
      target_ids: ["attention_mask", "position_ids"]  <|MERGE_RESOLUTION|>--- conflicted
+++ resolved
@@ -1,7 +1,5 @@
 test_stage:
   obcq_modifiers:
-<<<<<<< HEAD
-=======
     SmoothQuantModifier:
       smoothing_strength: 0.5
       mappings: [
@@ -52,12 +50,11 @@
           weights:
             num_bits: 8
             symmetric: False
->>>>>>> 1f350a8f
     SparseGPTModifier:
       sparsity: 0.5
       block_size: 128
       sequential_update: False
-      quantize: False
+      quantize: True
       percdamp: 0.01
       prunen: 0
       prunem: 0
@@ -67,6 +64,32 @@
         "model.layers.2",
         "model.layers.3",
         "model.layers.4",
-        "model.layers.5"
+        "model.layers.5",
+        "model.layers.6",
+        "model.layers.7",
+        "model.layers.8",
+        "model.layers.9",
+        "model.layers.10",
+        "model.layers.11",
+        "model.layers.12",
+        "model.layers.13",
+        "model.layers.14",
+        "model.layers.15",
+        "model.layers.16",
+        "model.layers.17",
+        "model.layers.18",
+        "model.layers.19",
+        "model.layers.20",
+        "model.layers.21",
+        "model.layers.22",
+        "model.layers.23",
+        "model.layers.24",
+        "model.layers.25",
+        "model.layers.26",
+        "model.layers.27",
+        "model.layers.28",
+        "model.layers.29",
+        "model.layers.30",
+        "model.layers.31",
       ]
       target_ids: ["attention_mask", "position_ids"]  