--- conflicted
+++ resolved
@@ -4,9 +4,6 @@
       sparsity: 0.5
       block_size: 128
       sequential_update: False
-<<<<<<< HEAD
-      quantize: False
-=======
       quantize:
         QuantizationModifier:
           ignore: ["lm_head", "Embedding", "OPTLearnedPositionalEmbedding", "QuantizableBatchMatMul", "BMMLeftInput_QK", "BMMRightInput_QK", "BMMOutput_QK", "BMMLeftInput_PV", "BMMRightInput_PV", "BMMOutput_PV"]
@@ -18,7 +15,6 @@
             LayerNorm:
               input_activations: null
               output_activations: null
->>>>>>> e20927f3
       percdamp: 0.01
       prunen: 0
       prunem: 0
