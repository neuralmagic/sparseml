--- conflicted
+++ resolved
@@ -40,16 +40,7 @@
     WANDBLogger,
 )
 from sparseml.transformers.utils import SparseAutoModel
-<<<<<<< HEAD
 from sparseml.transformers.utils.helpers import RECIPE_NAME
-=======
-from sparseml.transformers.utils.helpers import (
-    RECIPE_NAME,
-    RECIPE_REGEX,
-    RECIPE_TEMPLATE,
-)
->>>>>>> 63a24aec
-
 
 __all__ = [
     "RecipeManagerTrainerInterface",
@@ -118,11 +109,7 @@
             self._extract_metadata(
                 metadata_args=metadata_args, training_args=kwargs["args"]
             )
-<<<<<<< HEAD
             if ("args" in kwargs and metadata_args)
-=======
-            if (kwargs["args"] and metadata_args)
->>>>>>> 63a24aec
             else None
         )
 
@@ -171,11 +158,7 @@
         :return: True if recipes were applied, False otherwise
         """
 
-<<<<<<< HEAD
         if (not self.arch_manager and self.manager is None) or self.manager_applied:
-=======
-        if (not self.arch_managers and self.manager is None) or self.manager_applied:
->>>>>>> 63a24aec
             return False
 
         orig_state_dict = self.model.state_dict()
@@ -386,7 +369,6 @@
         if output_dir is None:
             output_dir = self.args.output_dir
 
-<<<<<<< HEAD
         recipe_path = os.path.join(output_dir, RECIPE_NAME)
         if self.arch_manager:
             composed_manager = ScheduledModifierManager.compose_staged(
@@ -397,19 +379,7 @@
         else:
 
             self.manager.save(recipe_path)
-=======
-        index = len(self.arch_managers)
-        recipe_path = os.path.join(
-            output_dir, RECIPE_TEMPLATE.format(f"_{index:02d}" if index > 0 else "")
-        )
-        checkpoint_path = os.path.join(self.args.output_dir, RECIPE_NAME)
-
-        if os.path.isfile(checkpoint_path):
-            self.manager = ScheduledModifierManager.compose_staged(
-                base_recipe=checkpoint_path, additional_recipe=self.manager
-            )
-        self.manager.save(recipe_path)
->>>>>>> 63a24aec
+
         _LOGGER.info(f"Saved SparseML recipe with model state to {recipe_path}")
 
     def log_model_sparsification(self):
@@ -470,14 +440,11 @@
                 self.recipe,
                 recipe_variables=self.recipe_args,
                 metadata=self.metadata,
-<<<<<<< HEAD
-=======
             )
             _LOGGER.info(
                 "Loaded SparseML recipe variable into manager for recipe: "
                 f"{self.recipe}, recipe_variables: {self.recipe_args} "
                 f"and metadata {self.metadata}"
->>>>>>> 63a24aec
             )
 
             _LOGGER.info(
