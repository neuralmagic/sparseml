--- conflicted
+++ resolved
@@ -36,9 +36,6 @@
 from transformers.trainer_utils import get_last_checkpoint
 
 from sparseml.pytorch.optim import ScheduledModifierManager, ScheduledOptimizer
-<<<<<<< HEAD
-from sparseml.pytorch.utils import LoggerManager, ModuleSparsificationInfo, WANDBLogger
-=======
 from sparseml.pytorch.utils import (
     GradSampler,
     LoggerManager,
@@ -46,7 +43,6 @@
     TensorBoardLogger,
     WANDBLogger,
 )
->>>>>>> be28f31d
 from sparseml.transformers.utils import SparseAutoModel
 from sparseml.transformers.utils.helpers import RECIPE_NAME
 
@@ -159,13 +155,7 @@
         self.criterion = torch.nn.CrossEntropyLoss()
         self.callback_disable_fp16 = DisableHalfPrecisionCallback(self)
         self.callback_handler.add_callback(self.callback_disable_fp16)
-<<<<<<< HEAD
-=======
         self._add_tensorboard_logger_if_available()
-        self.grad_sampler = GradSampler(
-            self._mfac_data_loader(), self._mfac_loss_function
-        )
->>>>>>> be28f31d
 
         model_signature = inspect.signature(self.model.forward)
         self._model_signature_columns = list(model_signature.parameters.keys())
