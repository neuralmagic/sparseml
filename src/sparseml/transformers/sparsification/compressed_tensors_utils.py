# Copyright (c) 2021 - present / Neuralmagic, Inc. All Rights Reserved.
#
# Licensed under the Apache License, Version 2.0 (the "License");
# you may not use this file except in compliance with the License.
# You may obtain a copy of the License at
#
#    http://www.apache.org/licenses/LICENSE-2.0
#
# Unless required by applicable law or agreed to in writing,
# software distributed under the License is distributed on an "AS IS" BASIS,
# WITHOUT WARRANTIES OR CONDITIONS OF ANY KIND, either express or implied.
# See the License for the specific language governing permissions and
# limitations under the License.

import logging
import weakref
from functools import wraps
from typing import Optional

from transformers import PreTrainedModel

<<<<<<< HEAD
from compressed_tensors import ModelCompressor, SparsityCompressionConfig
from compressed_tensors.quantization.utils import is_model_quantized
from sparseml.transformers.compression.quantization_format import (
    infer_quantization_format,
)
=======
from compressed_tensors import (
    QUANTIZATION_CONFIG_NAME,
    SPARSITY_CONFIG_NAME,
    CompressionConfig,
    ModelCompressor,
    QuantizationConfig,
)
from compressed_tensors.quantization.utils import is_model_quantized
>>>>>>> f7cb678f
from sparseml.transformers.compression.sparsity_config import SparsityConfigMetadata
from sparseml.utils.pytorch import qat_active


_LOGGER = logging.getLogger(__name__)

__all__ = ["modify_save_pretrained"]


def modify_save_pretrained(model: PreTrainedModel):
    """
    Overrides a PreTrainedModel's save_pretrained() method with a wrapped version that
    supports compression
    """

    def save_pretrained_compressed(save_pretrained_method):
        if getattr(save_pretrained_method, "_overridden", False):
            # `model.save_pretrained` has already been replaced, return.
            return save_pretrained_method

        # Keep a weak reference to the model class and unbound save_pretrained
        # method so we can call the original
        model_ref = weakref.ref(save_pretrained_method.__self__)
        original_save_pretrained = save_pretrained_method.__func__
        model_class = model_ref().__class__
        del save_pretrained_method

        @wraps(original_save_pretrained)
        def save_pretrained_wrapper(
            save_directory: str,
            sparsity_config: Optional[SparsityCompressionConfig] = None,
            quantization_format: str = None,
            save_compressed: bool = False,
            skip_compression_stats: bool = False,
            **kwargs,
        ):
            """
            Wrapper around PreTrainedModel.save_pretrained(), adds functionality for
            saving models in a compressed format on disk. The compression format is
            saved to the model's config file

            :param save_directory: output directory to save model to
            :param sparsity_config: optional sparsity config to compress model with,
            if no config is provided it will be inferred from the model
            :param quantization_format: optional compression format for quantized
            models. If none is provided it will be inferred from the model
            :param save_compresed: whether or not to compress the model on disk
            :param skip_compression_stats: whether to skip the calculation of
            compression statistics (such as global sparsity and sparsity structure) when
            saving a model in dense format
            :param kwargs: additional kwargs to pass on to model.save_pretrained
            """
            model = model_ref()
            # state_dict gets passed in as a kwarg for FSDP models
            state_dict = kwargs.get("state_dict", None)

            # check if we are in the old quantization framework
            if qat_active(model) and not is_model_quantized(model):
                _LOGGER.info(
                    "Compression for models quantized with QuantizationModifer is not "
                    "supported. Save will be run without compression and no sparsity "
                    "statistics will be calculated. To save a quantized model in a "
                    "compressed state please use vLLMQuantizationModifier instead."
                )

                original_save_pretrained.__get__(model, model_class)(
<<<<<<< HEAD
                    save_directory, **kwargs
                )

=======
                    save_directory, **kwargs
                )

                return

            elif qat_active(model):  # quantized in new framework
                _LOGGER.info(
                    "Sparsity compression for quantized models is not yet supported. "
                    "No sparsity statistics will be calculated and no sparsity config "
                    "will be saved."
                )

                original_save_pretrained.__get__(model, model_class)(
                    save_directory, **kwargs
                )

                quant_config = QuantizationConfig.from_pretrained(model)
                quant_config_data = quant_config.model_dump(exclude_unset=True)
                config_file_path = os.path.join(save_directory, CONFIG_NAME)

                # add the sparsity config to the model's config file
                with open(config_file_path, "r") as config_file:
                    config_data = json.load(config_file)
                config_data[QUANTIZATION_CONFIG_NAME] = quant_config_data
                with open(config_file_path, "w") as config_file:
                    json.dump(config_data, config_file, indent=2, sort_keys=True)

>>>>>>> f7cb678f
                return

            if sparsity_config is not None:
                sparsity_config.global_sparsity = (
                    SparsityConfigMetadata.infer_global_sparsity(
                        model, state_dict=state_dict
                    )
                )
                sparsity_config.sparsity_structure = (
                    SparsityConfigMetadata.infer_sparsity_structure()
                )
            elif not skip_compression_stats:
                # try to infer a sparsity config from the model if none is provided
                _LOGGER.info(
                    "Inferring a sparsity configuration requires a global sparsity "
                    "calculation. This can be costly for large models. To skip the "
                    "calculation of compression statistics set "
                    "skip_compression_stats=True"
                )
                sparsity_config = SparsityConfigMetadata.from_pretrained(
                    model, state_dict=state_dict, compress=save_compressed
                )

            quantization_format = infer_quantization_format(
                model=model,
                quantization_format=quantization_format,
                save_compressed=save_compressed,
            )
            compressor = ModelCompressor.from_pretrained_model(
                model,
                sparsity_config=sparsity_config,
                quantization_format=quantization_format,
            )
            if compressor is None:
                # model is not compressed or quantized, save as normal
                return original_save_pretrained.__get__(model, model_class)(
                    save_directory, **kwargs
                )

            # if we've gotten to this point we have a config so we can run compression
            kwargs["safe_serialization"] = True
            if state_dict is None:
                state_dict = model.state_dict()

            # make sure we're on the main process when saving
            if state_dict is not None and len(state_dict) > 0:
                compressed_state_dict = compressor.compress(model, state_dict)
                kwargs["state_dict"] = compressed_state_dict

                original_save_pretrained.__get__(model, model_class)(
                    save_directory, **kwargs
                )
                compressor.update_config(save_directory)

        save_pretrained_wrapper._overriden = True
        return save_pretrained_wrapper

    # wrap save_pretrained
    model.save_pretrained = save_pretrained_compressed(model.save_pretrained)<|MERGE_RESOLUTION|>--- conflicted
+++ resolved
@@ -19,22 +19,12 @@
 
 from transformers import PreTrainedModel
 
-<<<<<<< HEAD
 from compressed_tensors import ModelCompressor, SparsityCompressionConfig
 from compressed_tensors.quantization.utils import is_model_quantized
 from sparseml.transformers.compression.quantization_format import (
     infer_quantization_format,
 )
-=======
-from compressed_tensors import (
-    QUANTIZATION_CONFIG_NAME,
-    SPARSITY_CONFIG_NAME,
-    CompressionConfig,
-    ModelCompressor,
-    QuantizationConfig,
-)
 from compressed_tensors.quantization.utils import is_model_quantized
->>>>>>> f7cb678f
 from sparseml.transformers.compression.sparsity_config import SparsityConfigMetadata
 from sparseml.utils.pytorch import qat_active
 
@@ -101,39 +91,9 @@
                 )
 
                 original_save_pretrained.__get__(model, model_class)(
-<<<<<<< HEAD
                     save_directory, **kwargs
                 )
 
-=======
-                    save_directory, **kwargs
-                )
-
-                return
-
-            elif qat_active(model):  # quantized in new framework
-                _LOGGER.info(
-                    "Sparsity compression for quantized models is not yet supported. "
-                    "No sparsity statistics will be calculated and no sparsity config "
-                    "will be saved."
-                )
-
-                original_save_pretrained.__get__(model, model_class)(
-                    save_directory, **kwargs
-                )
-
-                quant_config = QuantizationConfig.from_pretrained(model)
-                quant_config_data = quant_config.model_dump(exclude_unset=True)
-                config_file_path = os.path.join(save_directory, CONFIG_NAME)
-
-                # add the sparsity config to the model's config file
-                with open(config_file_path, "r") as config_file:
-                    config_data = json.load(config_file)
-                config_data[QUANTIZATION_CONFIG_NAME] = quant_config_data
-                with open(config_file_path, "w") as config_file:
-                    json.dump(config_data, config_file, indent=2, sort_keys=True)
-
->>>>>>> f7cb678f
                 return
 
             if sparsity_config is not None:
