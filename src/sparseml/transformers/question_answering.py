#!/usr/bin/env python
# coding=utf-8
# Copyright 2020 The HuggingFace Team All rights reserved.
#
# Licensed under the Apache License, Version 2.0 (the "License");
# you may not use this file except in compliance with the License.
# You may obtain a copy of the License at
#
#     http://www.apache.org/licenses/LICENSE-2.0
#
# Unless required by applicable law or agreed to in writing, software
# distributed under the License is distributed on an "AS IS" BASIS,
# WITHOUT WARRANTIES OR CONDITIONS OF ANY KIND, either express or implied.
# See the License for the specific language governing permissions and
# limitations under the License.

# Adapted from https://github.com/huggingface/transformers
# neuralmagic: no copyright

"""
Fine-tuning the library models for question answering integrated with sparseml
"""

# You can also adapt this script on your own question answering task.
# Pointers for this are left as comments.

import logging
import os
import sys
from dataclasses import dataclass, field
from typing import Optional

import datasets
import transformers
from datasets import load_dataset, load_metric
from transformers import (
    AutoConfig,
    AutoTokenizer,
    DataCollatorWithPadding,
    EvalPrediction,
    HfArgumentParser,
    PreTrainedTokenizerFast,
    TrainingArguments,
    default_data_collator,
    set_seed,
)
from transformers.trainer_utils import get_last_checkpoint
from transformers.utils import check_min_version
from transformers.utils.versions import require_version

from sparseml.transformers.sparsification import (
    QuestionAnsweringTrainer,
    postprocess_qa_predictions,
)
from sparseml.transformers.utils import SparseAutoModel


# Will error if the minimal version of Transformers is not installed. Remove at your
# own risks.
check_min_version("4.18.0.dev0")

require_version(
    "datasets>=1.18.0",
    "To fix: pip install -r examples/pytorch/question-answering/requirements.txt",
)


_LOGGER = logging.getLogger(__name__)

metadata_args = [
    "per_device_train_batch_size",
<<<<<<< HEAD
    "doc_stride",
    "fp16",
=======
    "per_device_eval_batch_size",
    "doc_stride",
    "fp16",
    "max_seq_length",
>>>>>>> 63a24aec
]


@dataclass
class ModelArguments:
    """
    Arguments pertaining to which model/config/tokenizer we are going to fine-tune from
    """

    model_name_or_path: str = field(
        metadata={
            "help": (
                "Path to pretrained model or model identifier from "
                "huggingface.co/models"
            )
        }
    )
    distill_teacher: Optional[str] = field(
        default=None,
        metadata={"help": "Teacher model which needs to be a trained QA model"},
    )
    config_name: Optional[str] = field(
        default=None,
        metadata={
            "help": "Pretrained config name or path if not the same as model_name",
        },
    )
    tokenizer_name: Optional[str] = field(
        default=None,
        metadata={
            "help": "Pretrained tokenizer name or path if not the same as model_name",
        },
    )
    cache_dir: Optional[str] = field(
        default=None,
        metadata={
            "help": (
                "Path to directory to store the pretrained models downloaded from "
                "huggingface.co"
            ),
        },
    )
    model_revision: str = field(
        default="main",
        metadata={
            "help": (
                "The specific model version to use (can be a branch name, "
                "tag name or commit id)."
            ),
        },
    )
    use_auth_token: bool = field(
        default=False,
        metadata={
            "help": (
                "Will use the token generated when running `transformers-cli login` "
                "(necessary to use this script with private models)."
            ),
        },
    )


@dataclass
class DataTrainingArguments:
    """
    Arguments pertaining to what data to input to our model for training and eval
    """

    recipe: Optional[str] = field(
        default=None,
        metadata={
            "help": (
                "Path to a SparseML sparsification recipe, see "
                "https://github.com/neuralmagic/sparseml for more information"
            )
        },
    )
    recipe_args: Optional[str] = field(
        default=None,
        metadata={
            "help": "Recipe arguments to be overwritten",
        },
    )
    dataset_name: Optional[str] = field(
        default=None,
        metadata={
            "help": "The name of the dataset to use (via the datasets library).",
        },
    )
    dataset_config_name: Optional[str] = field(
        default=None,
        metadata={
            "help": (
                "The configuration name of the dataset to use "
                "(via the datasets library)."
            ),
        },
    )
    train_file: Optional[str] = field(
        default=None,
        metadata={"help": "The input training data file (a text file)."},
    )
    validation_file: Optional[str] = field(
        default=None,
        metadata={
            "help": (
                "An optional input evaluation data file to evaluate the perplexity "
                "on (a text file)."
            ),
        },
    )
    test_file: Optional[str] = field(
        default=None,
        metadata={
            "help": (
                "An optional input test data file to evaluate the perplexity on "
                "(a text file)."
            ),
        },
    )
    overwrite_cache: bool = field(
        default=False,
        metadata={"help": "Overwrite the cached training and evaluation sets"},
    )
    preprocessing_num_workers: Optional[int] = field(
        default=None,
        metadata={"help": "The number of processes to use for the preprocessing."},
    )
    max_seq_length: int = field(
        default=384,
        metadata={
            "help": "The maximum total input sequence length after tokenization. "
            "Sequences longer  than this will be truncated, sequences shorter will "
            "be padded."
        },
    )
    pad_to_max_length: bool = field(
        default=True,
        metadata={
            "help": "Whether to pad all samples to `max_seq_length`. If False, "
            "will pad the samples dynamically when batching to the maximum length "
            "in the batch (which can be faster on GPU but will be slower on TPU)."
        },
    )
    max_train_samples: Optional[int] = field(
        default=None,
        metadata={
            "help": "For debugging purposes or quicker training, truncate the number "
            "of training examples to this value if set."
        },
    )
    max_eval_samples: Optional[int] = field(
        default=None,
        metadata={
            "help": "For debugging purposes or quicker training, truncate the number "
            "of evaluation examples to this value if set."
        },
    )
    max_predict_samples: Optional[int] = field(
        default=None,
        metadata={
            "help": (
                "For debugging purposes or quicker training, truncate the number of "
                "prediction examples to this value if set."
            ),
        },
    )
    version_2_with_negative: bool = field(
        default=False,
        metadata={"help": "If true, some of the examples do not have an answer."},
    )
    null_score_diff_threshold: float = field(
        default=0.0,
        metadata={
            "help": (
                "The threshold used to select the null answer: if the best answer has "
                "a score that is less than the score of the null answer minus this "
                "threshold, the null answer is selected for this example. Only useful "
                "when `version_2_with_negative=True`."
            ),
        },
    )
    doc_stride: int = field(
        default=128,
        metadata={
            "help": (
                "When splitting up a long document into chunks, how much stride to "
                "take between chunks."
            ),
        },
    )
    n_best_size: int = field(
        default=20,
        metadata={
            "help": (
                "The total number of n-best predictions to generate when looking "
                "for an answer."
            ),
        },
    )
    max_answer_length: int = field(
        default=30,
        metadata={
            "help": (
                "The maximum length of an answer that can be generated. This is "
                "needed because the start and end predictions are not conditioned "
                "on one another."
            ),
        },
    )

    def __post_init__(self):
        if (
            self.dataset_name is None
            and self.train_file is None
            and self.validation_file is None
            and self.test_file is None
        ):
            raise ValueError(
                "Need either a dataset name or a training/validation file/test_file."
            )
        else:
            if self.train_file is not None:
                extension = self.train_file.split(".")[-1]
                assert extension in [
                    "csv",
                    "json",
                ], "`train_file` should be a csv or a json file."
            if self.validation_file is not None:
                extension = self.validation_file.split(".")[-1]
                assert extension in [
                    "csv",
                    "json",
                ], "`validation_file` should be a csv or a json file."
            if self.test_file is not None:
                extension = self.test_file.split(".")[-1]
                assert extension in [
                    "csv",
                    "json",
                ], "`test_file` should be a csv or a json file."


def main():
    # See all possible arguments in src/transformers/training_args.py
    # or by passing the --help flag to this script.
    # We now keep distinct sets of args, for a cleaner separation of concerns.

    parser = HfArgumentParser(
        (ModelArguments, DataTrainingArguments, TrainingArguments)
    )
    if len(sys.argv) == 2 and sys.argv[1].endswith(".json"):
        # If we pass only one argument to the script and it's the path to a json file,
        # let's parse it to get our arguments.
        model_args, data_args, training_args = parser.parse_json_file(
            json_file=os.path.abspath(sys.argv[1])
        )
    else:
        model_args, data_args, training_args = parser.parse_args_into_dataclasses()

    # Setup logging
    log_level = training_args.get_process_log_level()
    _LOGGER.setLevel(log_level)
    datasets.utils.logging.set_verbosity(log_level)
    transformers.utils.logging.set_verbosity(log_level)
    transformers.utils.logging.enable_default_handler()
    transformers.utils.logging.enable_explicit_format()

    # Log on each process the small summary:
    _LOGGER.warning(
        f"Process rank: {training_args.local_rank}, device: {training_args.device}, "
        f"n_gpu: {training_args.n_gpu}, "
        f"distributed training: {bool(training_args.local_rank != -1)}, "
        f"16-bits training: {training_args.fp16}"
    )
    _LOGGER.info(f"Training/evaluation parameters {training_args}")

    # Detecting last checkpoint.
    last_checkpoint = None
    if (
        os.path.isdir(training_args.output_dir)
        and training_args.do_train
        and not training_args.overwrite_output_dir
    ):
        last_checkpoint = get_last_checkpoint(training_args.output_dir)
        if last_checkpoint is None and len(os.listdir(training_args.output_dir)) > 0:
            raise ValueError(
                f"Output directory ({training_args.output_dir}) already exists and is "
                "not empty. Use --overwrite_output_dir to overcome."
            )
        elif (
            last_checkpoint is not None and training_args.resume_from_checkpoint is None
        ):
            _LOGGER.info(
                f"Checkpoint detected, resuming training at {last_checkpoint}. "
                "To avoid this behavior, change the `--output_dir` or add "
                "`--overwrite_output_dir` to train from scratch."
            )

    # Set seed before initializing model.
    set_seed(training_args.seed)

    # Get the datasets: you can either provide your own CSV/JSON/TXT training and
    # evaluation files (see below)or just provide the name of one of the public
    # datasets available on the hub at https://huggingface.co/datasets/
    # (the dataset will be downloaded automatically from the datasets Hub).
    #
    # For CSV/JSON files, this script will use the column called 'text' or the
    # first column if no column called
    # 'text' is found. You can easily tweak this behavior (see below).
    #
    # In distributed training, the load_dataset function guarantee that
    # only one local process can concurrently download the dataset.
    if data_args.dataset_name is not None:
        # Downloading and loading a dataset from the hub.
        raw_datasets = load_dataset(
            data_args.dataset_name,
            data_args.dataset_config_name,
            cache_dir=model_args.cache_dir,
        )
    else:
        data_files = {}
        if data_args.train_file is not None:
            data_files["train"] = data_args.train_file
            extension = data_args.train_file.split(".")[-1]

        if data_args.validation_file is not None:
            data_files["validation"] = data_args.validation_file
            extension = data_args.validation_file.split(".")[-1]
        if data_args.test_file is not None:
            data_files["test"] = data_args.test_file
            extension = data_args.test_file.split(".")[-1]
        raw_datasets = load_dataset(
            extension,
            data_files=data_files,
            field="data",
            cache_dir=model_args.cache_dir,
        )
    # See more about loading any type of standard or custom dataset
    # (from files, python dict, pandas DataFrame, etc) at
    # https://huggingface.co/docs/datasets/loading_datasets.html.

    # Load pretrained model and tokenizer
    #
    # Distributed training:
    # The .from_pretrained methods guarantee that only one local process can
    # concurrently download model & vocab.
    config = AutoConfig.from_pretrained(
        model_args.config_name
        if model_args.config_name
        else model_args.model_name_or_path,
        cache_dir=model_args.cache_dir,
        revision=model_args.model_revision,
        use_auth_token=True if model_args.use_auth_token else None,
    )
    tokenizer = AutoTokenizer.from_pretrained(
        model_args.tokenizer_name
        if model_args.tokenizer_name
        else model_args.model_name_or_path,
        cache_dir=model_args.cache_dir,
        use_fast=True,
        revision=model_args.model_revision,
        use_auth_token=True if model_args.use_auth_token else None,
    )
    model, teacher = SparseAutoModel.question_answering_from_pretrained_distil(
        model_name_or_path=model_args.model_name_or_path,
        model_kwargs={
            "config": config,
            "cache_dir": model_args.cache_dir,
            "revision": model_args.model_revision,
            "use_auth_token": True if model_args.use_auth_token else None,
        },
        teacher_name_or_path=model_args.distill_teacher,
        teacher_kwargs={
            "cache_dir": model_args.cache_dir,
            "use_auth_token": True if model_args.use_auth_token else None,
        },
    )

    # Tokenizer check: this script requires a fast tokenizer.
    if not isinstance(tokenizer, PreTrainedTokenizerFast):
        raise ValueError(
            "This example script only works for models that have a fast tokenizer. "
            "Checkout the big table of models at "
            "https://huggingface.co/transformers/index.html#supported-frameworks to "
            "find the model types that meet this requirement"
        )

    # Preprocessing the datasets.
    # Preprocessing is slighlty different for training and evaluation.
    if training_args.do_train:
        column_names = raw_datasets["train"].column_names
    elif training_args.do_eval:
        column_names = raw_datasets["validation"].column_names
    else:
        column_names = raw_datasets["test"].column_names
    question_column_name = "question" if "question" in column_names else column_names[0]
    context_column_name = "context" if "context" in column_names else column_names[1]
    answer_column_name = "answers" if "answers" in column_names else column_names[2]

    # Padding side determines if we do (question|context) or (context|question).
    pad_on_right = tokenizer.padding_side == "right"

    if data_args.max_seq_length > tokenizer.model_max_length:
        _LOGGER.warning(
            f"The max_seq_length passed ({data_args.max_seq_length}) is larger "
            f"than the maximum length for the model ({tokenizer.model_max_length}). "
            f"Using max_seq_length={tokenizer.model_max_length}."
        )
    max_seq_length = min(data_args.max_seq_length, tokenizer.model_max_length)

    # Training preprocessing
    def prepare_train_features(examples):
        # Some of the questions have lots of whitespace on the left, which is not
        # useful and will make the truncation of the context fail (the tokenized
        # question will take a lots of space). So we remove that left whitespace
        examples[question_column_name] = [
            q.lstrip() for q in examples[question_column_name]
        ]

        # Tokenize our examples with truncation and maybe padding, but keep the
        # overflows using a stride. This results in one example possible giving
        # several features when a context is long, each of those features having a
        # context that overlaps a bit the context of the previous feature.
        tokenized_examples = tokenizer(
            examples[question_column_name if pad_on_right else context_column_name],
            examples[context_column_name if pad_on_right else question_column_name],
            truncation="only_second" if pad_on_right else "only_first",
            max_length=max_seq_length,
            stride=data_args.doc_stride,
            return_overflowing_tokens=True,
            return_offsets_mapping=True,
            padding="max_length" if data_args.pad_to_max_length else False,
        )

        # Since one example might give us several features if it has a long context,
        # we need a map from a feature to its corresponding example. This key gives
        # us just that.
        sample_mapping = tokenized_examples.pop("overflow_to_sample_mapping")
        # The offset mappings will give us a map from token to character position in the
        # original context. This will help us compute the start_positions and
        # end_positions
        offset_mapping = tokenized_examples.pop("offset_mapping")

        # Let's label those examples!
        tokenized_examples["start_positions"] = []
        tokenized_examples["end_positions"] = []

        for i, offsets in enumerate(offset_mapping):
            # We will label impossible answers with the index of the CLS token.
            input_ids = tokenized_examples["input_ids"][i]
            cls_index = input_ids.index(tokenizer.cls_token_id)

            # Grab the sequence corresponding to that example
            # (to know what is the context and what is the question).
            sequence_ids = tokenized_examples.sequence_ids(i)

            # One example can give several spans, this is the index of the
            # example containing this span of text.
            sample_index = sample_mapping[i]
            answers = examples[answer_column_name][sample_index]
            # If no answers are given, set the cls_index as answer.
            if len(answers["answer_start"]) == 0:
                tokenized_examples["start_positions"].append(cls_index)
                tokenized_examples["end_positions"].append(cls_index)
            else:
                # Start/end character index of the answer in the text.
                start_char = answers["answer_start"][0]
                end_char = start_char + len(answers["text"][0])

                # Start token index of the current span in the text.
                token_start_index = 0
                while sequence_ids[token_start_index] != (1 if pad_on_right else 0):
                    token_start_index += 1

                # End token index of the current span in the text.
                token_end_index = len(input_ids) - 1
                while sequence_ids[token_end_index] != (1 if pad_on_right else 0):
                    token_end_index -= 1

                # Detect if the answer is out of the span (in which case this feature
                # is labeled with the CLS index).
                if not (
                    offsets[token_start_index][0] <= start_char
                    and offsets[token_end_index][1] >= end_char
                ):
                    tokenized_examples["start_positions"].append(cls_index)
                    tokenized_examples["end_positions"].append(cls_index)
                else:
                    # Otherwise move the token_start_index and token_end_index to the
                    # two ends of the answer
                    # Note: we could go after the last offset if the answer is the last
                    # word (edge case).
                    while (
                        token_start_index < len(offsets)
                        and offsets[token_start_index][0] <= start_char
                    ):
                        token_start_index += 1
                    tokenized_examples["start_positions"].append(token_start_index - 1)
                    while offsets[token_end_index][1] >= end_char:
                        token_end_index -= 1
                    tokenized_examples["end_positions"].append(token_end_index + 1)

        return tokenized_examples

    if training_args.do_train:
        if "train" not in raw_datasets:
            raise ValueError("--do_train requires a train dataset")
        train_dataset = raw_datasets["train"]
        if data_args.max_train_samples is not None:
            # We will select sample from whole data if argument is specified
            train_dataset = train_dataset.select(range(data_args.max_train_samples))
        # Create train feature from dataset
        with training_args.main_process_first(desc="train dataset map pre-processing"):
            train_dataset = train_dataset.map(
                prepare_train_features,
                batched=True,
                num_proc=data_args.preprocessing_num_workers,
                remove_columns=column_names,
                load_from_cache_file=not data_args.overwrite_cache,
                desc="Running tokenizer on train dataset",
            )
        if data_args.max_train_samples is not None:
            # Number of samples might increase during Feature Creation, We select only
            # specified max samples
            train_dataset = train_dataset.select(range(data_args.max_train_samples))

    # Validation preprocessing
    def prepare_validation_features(examples):
        # Some of the questions have lots of whitespace on the left, which is not
        # useful and will make the truncation of the context fail (the tokenized
        # question will take a lots of space). So we remove that left whitespace
        examples[question_column_name] = [
            q.lstrip() for q in examples[question_column_name]
        ]

        # Tokenize our examples with truncation and maybe padding, but keep the
        # overflows using a stride. This results in one example possible giving
        # several features when a context is long, each of those features having a
        # context that overlaps a bit the context of the previous feature.
        tokenized_examples = tokenizer(
            examples[question_column_name if pad_on_right else context_column_name],
            examples[context_column_name if pad_on_right else question_column_name],
            truncation="only_second" if pad_on_right else "only_first",
            max_length=max_seq_length,
            stride=data_args.doc_stride,
            return_overflowing_tokens=True,
            return_offsets_mapping=True,
            padding="max_length" if data_args.pad_to_max_length else False,
        )

        # Since one example might give us several features if it has a long context,
        # we need a map from a feature to its corresponding example.
        # This key gives us just that
        sample_mapping = tokenized_examples.pop("overflow_to_sample_mapping")

        # For evaluation, we will need to convert our predictions to substrings of
        # the context, so we keep the corresponding example_id and we will store
        # the offset mappings.
        tokenized_examples["example_id"] = []

        for i in range(len(tokenized_examples["input_ids"])):
            # Grab the sequence corresponding to that example
            # (to know what is the context and what is the question).
            sequence_ids = tokenized_examples.sequence_ids(i)
            context_index = 1 if pad_on_right else 0

            # One example can give several spans, this is the index of the example
            # containing this span of text.
            sample_index = sample_mapping[i]
            tokenized_examples["example_id"].append(examples["id"][sample_index])

            # Set to None the offset_mapping that are not part of the context so
            # it's easy to determine if a token position is part of the context or not
            tokenized_examples["offset_mapping"][i] = [
                (o if sequence_ids[k] == context_index else None)
                for k, o in enumerate(tokenized_examples["offset_mapping"][i])
            ]

        return tokenized_examples

    if training_args.do_eval:
        if "validation" not in raw_datasets:
            raise ValueError("--do_eval requires a validation dataset")
        eval_examples = raw_datasets["validation"]
        if data_args.max_eval_samples is not None:
            # We will select sample from whole data
            eval_examples = eval_examples.select(range(data_args.max_eval_samples))
        # Validation Feature Creation
        with training_args.main_process_first(
            desc="validation dataset map pre-processing"
        ):
            eval_dataset = eval_examples.map(
                prepare_validation_features,
                batched=True,
                num_proc=data_args.preprocessing_num_workers,
                remove_columns=column_names,
                load_from_cache_file=not data_args.overwrite_cache,
                desc="Running tokenizer on validation dataset",
            )
        if data_args.max_eval_samples is not None:
            # During Feature creation dataset samples might increase, we will select
            # required samples again
            eval_dataset = eval_dataset.select(range(data_args.max_eval_samples))

    if training_args.do_predict:
        if "test" not in raw_datasets:
            raise ValueError("--do_predict requires a test dataset")
        predict_examples = raw_datasets["test"]
        if data_args.max_predict_samples is not None:
            # We will select sample from whole data
            predict_examples = predict_examples.select(
                range(data_args.max_predict_samples)
            )
        # Predict Feature Creation
        with training_args.main_process_first(
            desc="prediction dataset map pre-processing"
        ):
            predict_dataset = predict_examples.map(
                prepare_validation_features,
                batched=True,
                num_proc=data_args.preprocessing_num_workers,
                remove_columns=column_names,
                load_from_cache_file=not data_args.overwrite_cache,
                desc="Running tokenizer on prediction dataset",
            )
        if data_args.max_predict_samples is not None:
            # During Feature creation dataset samples might increase,
            # we will select required samples again
            predict_dataset = predict_dataset.select(
                range(data_args.max_predict_samples)
            )

    # Data collator
    # We have already padded to max length if the corresponding flag is True,
    # otherwise we need to pad in the data collator.
    data_collator = (
        default_data_collator
        if data_args.pad_to_max_length
        else DataCollatorWithPadding(
            tokenizer, pad_to_multiple_of=8 if training_args.fp16 else None
        )
    )

    # Post-processing:
    def post_processing_function(examples, features, predictions, stage="eval"):
        # Post-processing: we match the start logits and end
        # logits to answers in the original context.
        predictions = postprocess_qa_predictions(
            examples=examples,
            features=features,
            predictions=predictions,
            version_2_with_negative=data_args.version_2_with_negative,
            n_best_size=data_args.n_best_size,
            max_answer_length=data_args.max_answer_length,
            null_score_diff_threshold=data_args.null_score_diff_threshold,
            output_dir=training_args.output_dir,
            log_level=log_level,
            prefix=stage,
        )
        # Format the result to the format the metric expects.
        if data_args.version_2_with_negative:
            formatted_predictions = [
                {"id": k, "prediction_text": v, "no_answer_probability": 0.0}
                for k, v in predictions.items()
            ]
        else:
            formatted_predictions = [
                {"id": k, "prediction_text": v} for k, v in predictions.items()
            ]

        references = [
            {"id": ex["id"], "answers": ex[answer_column_name]} for ex in examples
        ]
        return EvalPrediction(predictions=formatted_predictions, label_ids=references)

    metric = load_metric("squad_v2" if data_args.version_2_with_negative else "squad")

    def compute_metrics(p: EvalPrediction):
        return metric.compute(predictions=p.predictions, references=p.label_ids)

    # Initialize our Trainer
    trainer = QuestionAnsweringTrainer(
        model=model,
        model_state_path=model_args.model_name_or_path,
        recipe=data_args.recipe,
        recipe_args=data_args.recipe_args,
        metadata_args=metadata_args,
        teacher=teacher,
        args=training_args,
        train_dataset=train_dataset if training_args.do_train else None,
        eval_dataset=eval_dataset if training_args.do_eval else None,
        eval_examples=eval_examples if training_args.do_eval else None,
        tokenizer=tokenizer,
        data_collator=data_collator,
        post_process_function=post_processing_function,
        compute_metrics=compute_metrics,
    )

    # Training
    if training_args.do_train:
        checkpoint = None
        if training_args.resume_from_checkpoint is not None:
            checkpoint = training_args.resume_from_checkpoint
        elif last_checkpoint is not None:
            checkpoint = last_checkpoint
        train_result = trainer.train(resume_from_checkpoint=checkpoint)
        trainer.save_model()  # Saves the tokenizer too for easy upload

        metrics = train_result.metrics
        max_train_samples = (
            data_args.max_train_samples
            if data_args.max_train_samples is not None
            else len(train_dataset)
        )
        metrics["train_samples"] = min(max_train_samples, len(train_dataset))

        trainer.log_metrics("train", metrics)
        trainer.save_metrics("train", metrics)
        trainer.save_state()

    # Evaluation
    if training_args.do_eval:
        _LOGGER.info("*** Evaluate ***")
        metrics = trainer.evaluate()

        max_eval_samples = (
            data_args.max_eval_samples
            if data_args.max_eval_samples is not None
            else len(eval_dataset)
        )
        metrics["eval_samples"] = min(max_eval_samples, len(eval_dataset))

        trainer.log_metrics("eval", metrics)
        trainer.save_metrics("eval", metrics)

    # Prediction
    if training_args.do_predict:
        _LOGGER.info("*** Predict ***")
        results = trainer.predict(predict_dataset, predict_examples)
        metrics = results.metrics

        max_predict_samples = (
            data_args.max_predict_samples
            if data_args.max_predict_samples is not None
            else len(predict_dataset)
        )
        metrics["predict_samples"] = min(max_predict_samples, len(predict_dataset))

        trainer.log_metrics("predict", metrics)
        trainer.save_metrics("predict", metrics)

    kwargs = {
        "finetuned_from": model_args.model_name_or_path,
        "tasks": "question-answering",
    }
    if data_args.dataset_name is not None:
        kwargs["dataset_tags"] = data_args.dataset_name
        if data_args.dataset_config_name is not None:
            kwargs["dataset_args"] = data_args.dataset_config_name
            kwargs[
                "dataset"
            ] = f"{data_args.dataset_name} {data_args.dataset_config_name}"
        else:
            kwargs["dataset"] = data_args.dataset_name

    if training_args.push_to_hub:
        trainer.push_to_hub(**kwargs)
    else:
        trainer.create_model_card(**kwargs)


def _mp_fn(index):
    # For xla_spawn (TPUs)
    main()


if __name__ == "__main__":
    main()<|MERGE_RESOLUTION|>--- conflicted
+++ resolved
@@ -69,15 +69,10 @@
 
 metadata_args = [
     "per_device_train_batch_size",
-<<<<<<< HEAD
-    "doc_stride",
-    "fp16",
-=======
     "per_device_eval_batch_size",
     "doc_stride",
     "fp16",
     "max_seq_length",
->>>>>>> 63a24aec
 ]
 
 
