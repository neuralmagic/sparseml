--- conflicted
+++ resolved
@@ -54,12 +54,9 @@
     "ALL_TASK_NAMES",
     "create_fake_dataloader",
     "POSSIBLE_TOKENIZER_FILES",
-<<<<<<< HEAD
     "generate_mask",
-=======
     "download_repo_from_huggingface_hub",
     "download_model_directory",
->>>>>>> 45b6533b
 ]
 
 
@@ -548,7 +545,6 @@
     return recipe_path
 
 
-<<<<<<< HEAD
 def generate_mask(string: str, response: str, prompt: str = "") -> str:
     """
     Generate a mask based on provided prompt and response strings to obscure
@@ -597,7 +593,8 @@
         if prompt.startswith(char) or response.startswith(char):
             counter = 1
     return "".join(mask)
-=======
+
+
 def download_repo_from_huggingface_hub(repo_id, **kwargs):
     """
     Download relevant model files from the Hugging Face Hub
@@ -686,5 +683,4 @@
         _LOGGER.debug("Downloading model from HuggingFace Hub.")
         return download_repo_from_huggingface_hub(
             repo_id=pretrained_model_name_or_path, **kwargs
-        )
->>>>>>> 45b6533b
+        )