# Copyright (c) 2021 - present / Neuralmagic, Inc. All Rights Reserved.
#
# Licensed under the Apache License, Version 2.0 (the "License");
# you may not use this file except in compliance with the License.
# You may obtain a copy of the License at
#
#    http://www.apache.org/licenses/LICENSE-2.0
#
# Unless required by applicable law or agreed to in writing,
# software distributed under the License is distributed on an "AS IS" BASIS,
# WITHOUT WARRANTIES OR CONDITIONS OF ANY KIND, either express or implied.
# See the License for the specific language governing permissions and
# limitations under the License.

"""
Helper variables and functions for integrating SparseML with huggingface/transformers
flows
"""
import logging
import os
from enum import Enum
from pathlib import Path
from typing import Optional, Union

from transformers.trainer_utils import get_last_checkpoint

from sparsezoo import setup_model


<<<<<<< HEAD
__all__ = ["RECIPE_NAME", "save_zoo_directory", "TaskNames"]


class TaskNames(Enum):
    mlm = {"masked-language-modeling", "mlm"}
    qa = {"question-answering", "qa"}
    token_classification = {"token-classification", "ner"}
    text_classification = {
        "text-classification",
        "sentiment-analysis",
        "sequence-classification",
        "glue",
    }
    text_generation = {"text-generation"}
=======
_LOGGER: logging.Logger = logging.getLogger(__name__)


__all__ = ["RECIPE_NAME", "save_zoo_directory", "detect_last_checkpoint"]
>>>>>>> 3f862511


RECIPE_NAME = "recipe.yaml"
# TODO: To import MODEL_ONNX_NAME after the rebase
MODEL_ONNX_NAME = "model.onnx"
MANDATORY_DEPLOYMENT_FILES = {
    MODEL_ONNX_NAME,
    "tokenizer_config.json",
    "config.json",
}
NLG_TOKENIZER_FILES = {"special_tokens_map.json", "vocab.json", "merges.txt"}
OPTIONAL_DEPLOYMENT_FILES = {"tokenizer.json", "tokenizer.model"}


def is_transformer_model(source_path: Union[Path, str]) -> bool:
    """
    :param source_path: The path to the model
    :return: Whether the model is a transformers model or not
    """
    # make sure that the path is a directory and contains
    # the EXPECTED_TRANSFORMER_FILES
    if not os.path.isdir(source_path):
        raise ValueError(f"Path {source_path} is not a valid directory")
    expected_files = MANDATORY_DEPLOYMENT_FILES.difference({MODEL_ONNX_NAME})
    return expected_files.issubset(os.listdir(source_path))


def save_zoo_directory(
    output_dir: str,
    training_outputs_dir: str,
    logs_path: Optional[str] = None,
):
    """
    Takes the `training_outputs_dir`
    (the directory where the pipeline saves its training artifacts),
    and saves the training artifacts to `output_dir` as a sparsezoo Model class object.

    :param output_dir: The output path where the artifacts are saved
        (adhering to the structure of sparsezoo Model class object)
    :param training_outputs_dir: The path to the existing directory
        with the saved training artifacts
    :param logs_path: Optional directory where the training logs reside
    """
    for root_file in ["sample-inputs", "sample-outputs"]:
        root_file_path = os.path.join(training_outputs_dir, root_file)
        if not os.path.exists(root_file_path):
            _LOGGER.warning(
                f"File {root_file_path} missing. To create this file, "
                "make sure that the export script is being ran with"
                "`--num_export_samples` argument."
            )
    for root_file in ["model.onnx", "deployment"]:
        root_file_path = os.path.join(training_outputs_dir, root_file)
        if not os.path.exists(root_file_path):
            raise ValueError(
                f"File {root_file_path} missing. To create this file, "
                "make sure that the `export` script (for exporting "
                "transformer models) has been evoked."
            )

    setup_model(
        output_dir=output_dir,
        training=os.path.join(training_outputs_dir, "training"),
        deployment=os.path.join(training_outputs_dir, "deployment"),
        onnx_model=os.path.join(training_outputs_dir, "model.onnx"),
        sample_inputs=os.path.join(training_outputs_dir, "sample-inputs"),
        sample_outputs=os.path.join(training_outputs_dir, "sample-outputs"),
        model_card=os.path.join(training_outputs_dir, "model.md"),
        logs=logs_path,
        sample_labels=None,
        sample_originals=None,
        analysis=None,
        benchmarks=None,
        eval_results=None,
        recipes=None,
    )
    _LOGGER.info(f"Created sparsezoo Model directory locally in {output_dir}")


def detect_last_checkpoint(training_args: "TrainingArguments"):  # noqa 821
    last_checkpoint = None
    if (
        os.path.isdir(training_args.output_dir)
        and training_args.do_train
        and not training_args.overwrite_output_dir
    ):
        last_checkpoint = get_last_checkpoint(training_args.output_dir)
        if last_checkpoint is None and (len(os.listdir(training_args.output_dir)) > 0):
            raise ValueError(
                f"Output directory ({training_args.output_dir}) already "
                "exists and is not empty. Use --overwrite_output_dir to overcome."
            )
        elif (
            last_checkpoint is not None and training_args.resume_from_checkpoint is None
        ):
            _LOGGER.info(
                f"Checkpoint detected, resuming training at {last_checkpoint}. To "
                "avoid this behavior, change  the `--output_dir` or add "
                "`--overwrite_output_dir` to train from scratch."
            )

    return last_checkpoint<|MERGE_RESOLUTION|>--- conflicted
+++ resolved
@@ -27,9 +27,10 @@
 from sparsezoo import setup_model
 
 
-<<<<<<< HEAD
-__all__ = ["RECIPE_NAME", "save_zoo_directory", "TaskNames"]
+_LOGGER: logging.Logger = logging.getLogger(__name__)
 
+
+__all__ = ["RECIPE_NAME", "save_zoo_directory", "detect_last_checkpoint", "TaskNames"]
 
 class TaskNames(Enum):
     mlm = {"masked-language-modeling", "mlm"}
@@ -42,12 +43,6 @@
         "glue",
     }
     text_generation = {"text-generation"}
-=======
-_LOGGER: logging.Logger = logging.getLogger(__name__)
-
-
-__all__ = ["RECIPE_NAME", "save_zoo_directory", "detect_last_checkpoint"]
->>>>>>> 3f862511
 
 
 RECIPE_NAME = "recipe.yaml"
