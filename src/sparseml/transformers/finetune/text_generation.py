--- conflicted
+++ resolved
@@ -281,11 +281,8 @@
         tokenizer=tokenizer,
         data_collator=data_collator,
     )
-<<<<<<< HEAD
-=======
     if trainer.is_fsdp_enabled:
         trainer._prepare_model_for_fsdp()
->>>>>>> d2f8656c
     stage_runner.trainer = trainer
 
     # alternating Training/One-shot
