--- conflicted
+++ resolved
@@ -329,12 +329,7 @@
     calib_dataset = stage_runner.get_dataset_split("calibration")
 
     # Initialize our Trainer
-<<<<<<< HEAD
     data_collator = DefaultDataCollator()
-=======
-    data_collator = DataCollatorForLanguageModeling(tokenizer=tokenizer, mlm=False)
-
->>>>>>> ba507107
     trainer = Trainer(
         model_init=get_session_model,
         teacher=teacher,
