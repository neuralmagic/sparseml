# Copyright (c) 2021 - present / Neuralmagic, Inc. All Rights Reserved.
#
# Licensed under the Apache License, Version 2.0 (the "License");
# you may not use this file except in compliance with the License.
# You may obtain a copy of the License at
#
#    http://www.apache.org/licenses/LICENSE-2.0
#
# Unless required by applicable law or agreed to in writing,
# software distributed under the License is distributed on an "AS IS" BASIS,
# WITHOUT WARRANTIES OR CONDITIONS OF ANY KIND, either express or implied.
# See the License for the specific language governing permissions and
# limitations under the License.

from dataclasses import dataclass, field
from typing import Dict, List, Optional, Union


@dataclass
class DataTrainingArguments:
    """
    Arguments pertaining to what data we are going to input our model for
    training and eval

    Using `HfArgumentParser` we can turn this class into argparse
    arguments to be able to specify them on the command line
    """

    dataset_name: Optional[str] = field(
        default=None,
        metadata={"help": "The name of the dataset to use (via the datasets library)"},
    )
    dataset_config_name: Optional[str] = field(
        default=None,
        metadata={
            "help": ("The configuration name of the dataset to use"),
        },
    )
    max_seq_length: int = field(
        default=384,
        metadata={
            "help": "The maximum total input sequence length after tokenization. "
            "Sequences longer  than this will be truncated, sequences shorter will "
            "be padded."
        },
    )
    concatenate_data: bool = field(
        default=False,
        metadata={
            "help": "Whether or not to concatenate datapoints to fill max_seq_length"
        },
    )
    raw_kwargs: Optional[Dict] = field(
        default=None,
        metadata={"help": "Additional keyboard args to pass to datasets load_data"},
    )
    splits: Union[None, str, List, Dict] = field(
        default=None,
        metadata={"help": "Optional percentages of each split to download"},
    )
    num_calibration_samples: Optional[int] = field(
        default=512,
        metadata={"help": "Number of samples to use for one-shot calibration"},
    )
<<<<<<< HEAD
    dvc_dataset_path: Optional[str] = field(
        default=None,
        metadata={"help": "Path to dvc dataset to load, of format dvc://path"},
    )
    dvc_data_registry: Optional[str] = field(
        default=None,
        metadata={"help": "Path to repository used for dvc_dataset_path"},
=======
    streaming: Optional[bool] = field(
        default=False,
        metadata={"help": "True to stream data from a cloud dataset"},
>>>>>>> 6fabeb54
    )
    overwrite_cache: bool = field(
        default=False,
        metadata={"help": "Overwrite the cached preprocessed datasets or not."},
    )
    preprocessing_num_workers: Optional[int] = field(
        default=None,
        metadata={"help": "The number of processes to use for the preprocessing."},
    )
    pad_to_max_length: bool = field(
        default=True,
        metadata={
            "help": "Whether to pad all samples to `max_seq_length`. If False, "
            "will pad the samples dynamically when batching to the maximum length "
            "in the batch (which can be faster on GPU but will be slower on TPU)."
        },
    )
    max_train_samples: Optional[int] = field(
        default=None,
        metadata={
            "help": "For debugging purposes or quicker training, truncate the number "
            "of training examples to this value if set."
        },
    )
    max_eval_samples: Optional[int] = field(
        default=None,
        metadata={
            "help": "For debugging purposes or quicker training, truncate the number "
            "of evaluation examples to this value if set."
        },
    )
    max_predict_samples: Optional[int] = field(
        default=None,
        metadata={
            "help": (
                "For debugging purposes or quicker training, truncate the number of "
                "prediction examples to this value if set."
            ),
        },
    )<|MERGE_RESOLUTION|>--- conflicted
+++ resolved
@@ -62,7 +62,6 @@
         default=512,
         metadata={"help": "Number of samples to use for one-shot calibration"},
     )
-<<<<<<< HEAD
     dvc_dataset_path: Optional[str] = field(
         default=None,
         metadata={"help": "Path to dvc dataset to load, of format dvc://path"},
@@ -70,11 +69,10 @@
     dvc_data_registry: Optional[str] = field(
         default=None,
         metadata={"help": "Path to repository used for dvc_dataset_path"},
-=======
+    )
     streaming: Optional[bool] = field(
         default=False,
         metadata={"help": "True to stream data from a cloud dataset"},
->>>>>>> 6fabeb54
     )
     overwrite_cache: bool = field(
         default=False,
