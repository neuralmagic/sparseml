--- conflicted
+++ resolved
@@ -25,11 +25,7 @@
 
 def format_calibration_data(
     tokenized_dataset: Dataset,
-<<<<<<< HEAD
-    num_calibration_samples: int,
-=======
     num_calibration_samples: Optional[int] = None,
->>>>>>> 73281f94
     collate_fn: Callable = default_data_collator,
     accelerator: Optional[Any] = None,
 ) -> List[torch.Tensor]:
