--- conflicted
+++ resolved
@@ -125,32 +125,11 @@
         """
         _LOGGER.info("*** One Shot ***")
 
-<<<<<<< HEAD
-        oneshot_dataset = self.get_dataset_split("calibration")
         calib_data = format_calibration_data(
-            tokenized_dataset=oneshot_dataset,
+            tokenized_dataset=self.datasets.get("calibration"),
             num_calibration_samples=self._data_args.num_calibration_samples,
-            collate_fn=self.trainer.data_collator,
+            accelerator=self.trainer.accelerator
         )
-        oneshot_device = fallback_to_cpu(self._training_args.oneshot_device)
-        session_manager.apply(
-            framework=Framework.pytorch,
-            recipe=self._training_args.recipe,
-            recipe_stage=stage,
-            model=self.model,
-            calib_data=calib_data,
-            start=-1,
-            device=oneshot_device,
-            copy_data=False,
-        )
-
-        save_model_and_recipe(
-            model=self.model,
-            save_path=self._output_dir,
-            tokenizer=self.tokenizer,
-        )
-=======
-        calib_data = self.format_calibration_data()
         self.trainer.one_shot(calib_data, stage=stage)
 
         if is_fsdp_model(self.trainer.model):
@@ -170,7 +149,6 @@
                 save_path=self._output_dir,
                 tokenizer=self.tokenizer,
             )
->>>>>>> d2f8656c
 
     def train(self, checkpoint: str, stage: Optional[str] = None):
         """
