--- conflicted
+++ resolved
@@ -53,15 +53,12 @@
     )
     recipe_args: Optional[List[str]] = field(
         default=None,
-<<<<<<< HEAD
         metadata={
             "help": (
                 "List of recipe arguments to evaluate, of the format key1=value1 "
                 "key2=value2"
             )
         },
-=======
-        metadata={"help": "Recipe arguments to be overwritten"},
     )
     do_oneshot: Optional[bool] = field(
         default=False,
@@ -70,5 +67,4 @@
     oneshot_device: Optional[str] = field(
         default="cuda:0",
         metadata={"help": "Device to run oneshot calibration on"},
->>>>>>> 9b8dfca3
     )