--- conflicted
+++ resolved
@@ -75,18 +75,17 @@
         default=True,
         metadata={"help": "Whether to clear SparseSession data between runs."},
     )
-<<<<<<< HEAD
     save_safetensors: Optional[bool] = field(
         default=True,
         metadata={
             "help": "Use safetensors saving and loading for state dicts instead of "
             "default torch.load and torch.save."
-=======
+        },
+    )
     output_dir: str = field(
         default="./output",
         metadata={
             "help": "The output directory where the model predictions and "
             "checkpoints will be written."
->>>>>>> 5359b83b
         },
     )